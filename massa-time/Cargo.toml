[package]
name = "massa_time"
<<<<<<< HEAD
version = "28.16.0"
=======
version = "3.0.0"
>>>>>>> 5f314f2a
authors = ["Massa Labs <info@massa.net>"]
edition = "2021"

[dependencies]
time = {workspace = true, "features" = ["serde", "formatting"]}
displaydoc = {workspace = true}
serde = {workspace = true, "features" = ["derive"]}
thiserror = {workspace = true}
nom = {workspace = true}
massa-proto-rs = {workspace = true, "features" = ["tonic"]}
massa_serialization = {workspace = true}<|MERGE_RESOLUTION|>--- conflicted
+++ resolved
@@ -1,18 +1,14 @@
 [package]
 name = "massa_time"
-<<<<<<< HEAD
 version = "28.16.0"
-=======
-version = "3.0.0"
->>>>>>> 5f314f2a
 authors = ["Massa Labs <info@massa.net>"]
 edition = "2021"
 
 [dependencies]
-time = {workspace = true, "features" = ["serde", "formatting"]}
-displaydoc = {workspace = true}
-serde = {workspace = true, "features" = ["derive"]}
-thiserror = {workspace = true}
-nom = {workspace = true}
-massa-proto-rs = {workspace = true, "features" = ["tonic"]}
-massa_serialization = {workspace = true}+time = { workspace = true, "features" = ["serde", "formatting"] }
+displaydoc = { workspace = true }
+serde = { workspace = true, "features" = ["derive"] }
+thiserror = { workspace = true }
+nom = { workspace = true }
+massa-proto-rs = { workspace = true, "features" = ["tonic"] }
+massa_serialization = { workspace = true }