--- conflicted
+++ resolved
@@ -1265,13 +1265,9 @@
         }
     }
 
-<<<<<<< HEAD
     fn get_a_version_info() -> (MassaTime, MassaTime, MipInfo) {
-        // A helper function to provide a  default VersioningInfo
-=======
-    fn get_a_version_info() -> (NaiveDateTime, NaiveDateTime, MipInfo) {
         // A helper function to provide a default MipInfo
->>>>>>> c627cb76
+
         // Models a Massa Improvements Proposal (MIP-0002), transitioning component address to v2
 
         let now = MassaTime::now().unwrap();
