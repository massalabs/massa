--- conflicted
+++ resolved
@@ -9,24 +9,16 @@
 
 #[cfg(not(feature = "test-exports"))]
 pub fn get_mip_list() -> [(MipInfo, MipState); 1] {
-<<<<<<< HEAD
     let mip_list = [(
         MipInfo {
             name: "MIP-0001-Execution-BugFix-And-DeferredCalls".to_string(),
-=======
-    // When the MIP becomes defined, e.g. when merged to main branch
-    let defined = MassaTime::from_utc_ymd_hms(2025, 5, 12, 10, 0, 0).unwrap(); // Monday 12th May 2025 10:00:00 UTC
-
-    let mip_list = [(
-        MipInfo {
-            name: "MIP-0001-DeferredCalls-And-Execution-BugFix".to_string(),
->>>>>>> 5f314f2a
             version: 1,
             components: BTreeMap::from([
                 (MipComponent::Execution, 1),
                 (MipComponent::FinalState, 1),
+                (MipComponent::Execution, 1),
+                (MipComponent::FinalState, 1),
             ]),
-<<<<<<< HEAD
             // Note: All bootstrap servers should have been updated to the latest version before the start time
             start: MassaTime::from_utc_ymd_hms(2025, 01, 13, 14, 0, 0).unwrap(), // Monday, January 13, 2025 2:00:00 PM UTC
             // Give 1 week for the MIP to be accepted
@@ -34,13 +26,6 @@
             activation_delay: MassaTime::from_millis(1 * 60 * 60 * 1000), // The MIP will be activated 1 hour after the LockedIn state
         },
         MipState::new(MassaTime::from_utc_ymd_hms(2025, 01, 10, 10, 0, 0).unwrap()), // Friday, January 10, 2025 10:00:00 AM UTC
-=======
-            start: MassaTime::from_utc_ymd_hms(2025, 5, 19, 10, 0, 0).unwrap(), // Monday 19th May 2025 10:00:00 UTC
-            timeout: MassaTime::from_utc_ymd_hms(2025, 6, 19, 10, 0, 0).unwrap(), // Thursday 19th June 2025 10:00:00 UTC
-            activation_delay: MassaTime::from_millis(7 * 24 * 60 * 60 * 1000),    // 7 days
-        },
-        MipState::new(defined),
->>>>>>> 5f314f2a
     )];
 
     // debug!("MIP list: {:?}", mip_list);
@@ -58,21 +43,12 @@
     println!("Running with test-exports feature");
 
     let mip_info_1 = MipInfo {
-<<<<<<< HEAD
         name: "MIP-0001-Execution-BugFix".to_string(),
         version: 1,
         components: BTreeMap::from([(MipComponent::Execution, 1), (MipComponent::FinalState, 1)]),
         start: MassaTime::from_millis(2), // TODO: set when known, ex: MassaTime::from_utc_ymd_hms(2024, 7, 10, 15, 0, 0).unwrap();
         timeout: MassaTime::from_millis(10), // TODO: set when known
         activation_delay: MassaTime::from_millis(2), // TODO: set when known, 3 days as an example
-=======
-        name: "MIP-0001-DeferredCalls-And-Execution-BugFix".to_string(),
-        version: 1,
-        components: BTreeMap::from([(MipComponent::Execution, 1), (MipComponent::FinalState, 1)]),
-        start: MassaTime::from_millis(2),
-        timeout: MassaTime::from_millis(10),
-        activation_delay: MassaTime::from_millis(2),
->>>>>>> 5f314f2a
     };
     let mip_state_1 = advance_state_until(
         ComponentState::Active(Active {
