--- conflicted
+++ resolved
@@ -9,24 +9,6 @@
 
 #[cfg(not(feature = "test-exports"))]
 pub fn get_mip_list() -> [(MipInfo, MipState); 1] {
-<<<<<<< HEAD
-    let mip_list = [
-        (
-            MipInfo {
-                name: "MIP-0001-Execution-BugFix".to_string(),
-                version: 1,
-                components: BTreeMap::from([
-                    (MipComponent::Execution, 1),
-                    (MipComponent::FinalState, 1),
-                ]),
-                start: MassaTime::from_utc_ymd_hms(2024, 11, 28, 2, 0, 0).unwrap(), // TODO: set when known, ex: MassaTime::from_utc_ymd_hms(2024, 7, 10, 15, 0, 0).unwrap();
-                timeout: MassaTime::from_utc_ymd_hms(2025, 11, 28, 2, 0, 0).unwrap(), // TODO: set when known
-                activation_delay: MassaTime::from_millis(3 * 24 * 60 * 60 * 1000), // TODO: set when known, 3 days as an example
-            },
-            MipState::new(MassaTime::from_utc_ymd_hms(2024, 11, 28, 0, 0, 0).unwrap()),
-        ), // TODO: set when known, (when the MIP becomes defined, e.g. when merged to main branch)
-    ];
-=======
     // When the MIP becomes defined, e.g. when merged to main branch
     let defined = MassaTime::from_utc_ymd_hms(2025, 5, 12, 10, 0, 0).unwrap(); // Monday 12th May 2025 10:00:00 UTC
 
@@ -44,7 +26,6 @@
         },
         MipState::new(defined),
     )];
->>>>>>> b18c665a
 
     // debug!("MIP list: {:?}", mip_list);
     #[allow(clippy::let_and_return)]
@@ -61,21 +42,12 @@
     println!("Running with test-exports feature");
 
     let mip_info_1 = MipInfo {
-<<<<<<< HEAD
-        name: "MIP-0001-Execution-BugFix".to_string(),
-        version: 1,
-        components: BTreeMap::from([(MipComponent::Execution, 1), (MipComponent::FinalState, 1)]),
-        start: MassaTime::from_millis(2), // TODO: set when known, ex: MassaTime::from_utc_ymd_hms(2024, 7, 10, 15, 0, 0).unwrap();
-        timeout: MassaTime::from_millis(10), // TODO: set when known
-        activation_delay: MassaTime::from_millis(2), // TODO: set when known, 3 days as an example
-=======
         name: "MIP-0001-DeferredCalls-And-Execution-BugFix".to_string(),
         version: 1,
         components: BTreeMap::from([(MipComponent::Execution, 1), (MipComponent::FinalState, 1)]),
         start: MassaTime::from_millis(2),
         timeout: MassaTime::from_millis(10),
         activation_delay: MassaTime::from_millis(2),
->>>>>>> b18c665a
     };
     let mip_state_1 = advance_state_until(
         ComponentState::Active(Active {
