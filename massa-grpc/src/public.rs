--- conflicted
+++ resolved
@@ -965,11 +965,7 @@
         config: Some(config.into()),
         chain_id: grpc.grpc_config.chain_id,
         minimal_fees: Some(grpc.grpc_config.minimal_fees.into()),
-<<<<<<< HEAD
-        current_mip_version: grpc.keypair_factory.mip_store.get_network_version_current(),
-=======
         current_mip_version,
->>>>>>> b18c665a
     };
 
     Ok(grpc_api::GetStatusResponse {
@@ -1002,19 +998,7 @@
     grpc: &MassaPublicGrpc,
     request: tonic::Request<grpc_api::QueryStateRequest>,
 ) -> Result<grpc_api::QueryStateResponse, GrpcError> {
-<<<<<<< HEAD
     let queries = request.into_inner().queries;
-=======
-    let current_network_version = grpc.keypair_factory.mip_store.get_network_version_current();
-
-    let queries = request
-        .into_inner()
-        .queries
-        .into_iter()
-        .map(|q| to_querystate_filter(q, current_network_version))
-        .collect::<Result<Vec<_>, _>>()?;
-
->>>>>>> b18c665a
     if queries.is_empty() {
         return Err(GrpcError::InvalidArgument(
             "no query items specified".to_string(),
