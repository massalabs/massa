use crate::config::{ExecutionConfigs, CHANNEL_SIZE};
use crate::error::ExecutionError;
use crate::worker::{
    ExecutionCommand, ExecutionEvent, ExecutionManagementCommand, ExecutionWorker,
};
use crate::BootstrapExecutionState;
use massa_models::api::SCELedgerInfo;
use massa_models::output_event::SCOutputEvent;
use massa_models::prehash::Map;
use massa_models::OperationId;
use massa_models::{execution::ExecuteReadOnlyResponse, Address, Amount, Block, BlockId, Slot};
use std::collections::VecDeque;
use tokio::sync::{mpsc, oneshot};
use tokio::task::JoinHandle;
use tracing::{error, info};

/// A sender of execution commands.
#[derive(Clone)]
pub struct ExecutionCommandSender(pub mpsc::Sender<ExecutionCommand>);

/// A receiver of execution events.
pub struct ExecutionEventReceiver(pub mpsc::UnboundedReceiver<ExecutionEvent>);

impl ExecutionEventReceiver {
    /// drains remaining events and returns them in a VecDeque
    /// note: events are sorted from oldest to newest
    pub async fn drain(mut self) -> VecDeque<ExecutionEvent> {
        let mut remaining_events: VecDeque<ExecutionEvent> = VecDeque::new();

        while let Some(evt) = self.0.recv().await {
            remaining_events.push_back(evt);
        }
        remaining_events
    }
}

/// A sender of execution management commands.
pub struct ExecutionManager {
    join_handle: JoinHandle<Result<(), ExecutionError>>,
    manager_tx: mpsc::Sender<ExecutionManagementCommand>,
}

impl ExecutionManager {
    pub async fn stop(self) -> Result<(), ExecutionError> {
        drop(self.manager_tx);
        if let Err(err) = self.join_handle.await {
            error!("execution worker crashed: {}", err);
            return Err(ExecutionError::JoinError);
        };

        info!("execution worker finished cleanly");
        Ok(())
    }
}

/// Creates a new execution controller.
///
/// # Arguments
/// * cfg: execution configuration
/// * thread_count: number of threads
/// * genesis_timestamp: genesis timestamp
/// * t0: period duration
/// * clock_compensation: clock compensation in milliseconds
/// * bootstrap_state: optional bootstrap state
///
/// TODO: add a consensus command sender,
/// to be able to send the `TransferToConsensus` message.
pub async fn start_controller(
    cfg: ExecutionConfigs,
    bootstrap_state: Option<BootstrapExecutionState>,
) -> Result<
    (
        ExecutionCommandSender,
        ExecutionEventReceiver,
        ExecutionManager,
    ),
    ExecutionError,
> {
    let (command_tx, command_rx) = mpsc::channel::<ExecutionCommand>(CHANNEL_SIZE);
    let (manager_tx, manager_rx) = mpsc::channel::<ExecutionManagementCommand>(1);

    // Unbounded, as execution is limited per metering already.
    let (event_tx, event_rx) = mpsc::unbounded_channel::<ExecutionEvent>();
    let worker = ExecutionWorker::new(cfg, event_tx, command_rx, manager_rx, bootstrap_state)?;
    let join_handle = tokio::spawn(async move {
        match worker.run_loop().await {
            Err(err) => Err(err),
            Ok(v) => Ok(v),
        }
    });
    Ok((
        ExecutionCommandSender(command_tx),
        ExecutionEventReceiver(event_rx),
        ExecutionManager {
            join_handle,
            manager_tx,
        },
    ))
}

impl ExecutionCommandSender {
    /// notify of a blockclique change
    pub async fn update_blockclique(
        &self,
        finalized_blocks: Map<BlockId, Block>,
        blockclique: Map<BlockId, Block>,
    ) -> Result<(), ExecutionError> {
        self.0
            .send(ExecutionCommand::BlockCliqueChanged {
                blockclique,
                finalized_blocks,
            })
            .await
            .map_err(|_err| {
                ExecutionError::ChannelError(
                    "could not send BlockCliqueChanged command to execution".into(),
                )
            })?;
        Ok(())
    }

    pub async fn get_bootstrap_state(&self) -> Result<BootstrapExecutionState, ExecutionError> {
        let (response_tx, response_rx) = oneshot::channel();
        self.0
            .send(ExecutionCommand::GetBootstrapState(response_tx))
            .await
            .map_err(|_| {
                ExecutionError::ChannelError("could not send GetBootstrapState command".into())
            })?;
        response_rx.await.map_err(|_| {
            ExecutionError::ChannelError("could not send GetBootstrapState upstream".into())
        })
    }

    /// Get events optionnally filtered by:
    /// * start slot
    /// * end slot
    /// * emitter address
    /// * original caller address
    /// * operation id
    pub async fn get_filtered_sc_output_event(
        &self,
        start: Option<Slot>,
        end: Option<Slot>,
        emitter_address: Option<Address>,
        original_caller_address: Option<Address>,
        original_operation_id: Option<OperationId>,
    ) -> Result<Vec<SCOutputEvent>, ExecutionError> {
        let (response_tx, response_rx) = oneshot::channel();
        self.0
            .send(ExecutionCommand::GetSCOutputEvents {
                start,
                end,
                emitter_address,
                original_caller_address,
                original_operation_id,
                response_tx,
            })
            .await
            .map_err(|_| {
<<<<<<< HEAD
                ExecutionError::ChannelError("could not send GetSCOutputEvents command".into())
            })?;
        Ok(response_rx.await.map_err(|_| {
            ExecutionError::ChannelError("could not send GetSCOutputEvents upstream".into())
        })?)
=======
                ExecutionError::ChannelError(
                    "could not send GetSCOutputEventBySlotRange command".into(),
                )
            })?;
        response_rx.await.map_err(|_| {
            ExecutionError::ChannelError(
                "could not send GetSCOutputEventBySlotRange upstream".into(),
            )
        })
    }

    pub async fn get_sc_output_event_by_sc_address(
        &self,
        sc_address: Address,
    ) -> Result<Vec<SCOutputEvent>, ExecutionError> {
        let (response_tx, response_rx) = oneshot::channel();
        self.0
            .send(ExecutionCommand::GetSCOutputEventBySCAddress {
                sc_address,
                response_tx,
            })
            .await
            .map_err(|_| {
                ExecutionError::ChannelError(
                    "could not send GetSCOutputEventBySCAddress command".into(),
                )
            })?;
        response_rx.await.map_err(|_| {
            ExecutionError::ChannelError(
                "could not send GetSCOutputEventBySCAddress upstream".into(),
            )
        })
    }

    pub async fn get_sc_output_event_by_caller_address(
        &self,
        caller_address: Address,
    ) -> Result<Vec<SCOutputEvent>, ExecutionError> {
        let (response_tx, response_rx) = oneshot::channel();
        self.0
            .send(ExecutionCommand::GetSCOutputEventByCaller {
                caller_address,
                response_tx,
            })
            .await
            .map_err(|_| {
                ExecutionError::ChannelError(
                    "could not send GetSCOutputEventBySCAddress command".into(),
                )
            })?;
        response_rx.await.map_err(|_| {
            ExecutionError::ChannelError(
                "could not send GetSCOutputEventBySCAddress upstream".into(),
            )
        })
>>>>>>> 8d74f81f
    }

    /// Execute code in read-only mode.
    pub async fn execute_read_only_request(
        &self,
        max_gas: u64,
        simulated_gas_price: Amount,
        bytecode: Vec<u8>,
        address: Option<Address>,
    ) -> Result<ExecuteReadOnlyResponse, ExecutionError> {
        let (response_tx, response_rx) = oneshot::channel();
        self.0
            .send(ExecutionCommand::ExecuteReadOnlyRequest {
                max_gas,
                simulated_gas_price,
                bytecode,
                result_sender: response_tx,
                address,
            })
            .await
            .map_err(|_| {
                ExecutionError::ChannelError("could not send ExecuteReadOnlyRequest command".into())
            })?;
        response_rx.await.map_err(|_| {
            ExecutionError::ChannelError("could not send ExecuteReadOnlyResponse upstream".into())
        })
    }

    pub async fn get_sce_ledger_for_addresses(
        self,
        addresses: Vec<Address>,
    ) -> Result<Map<Address, SCELedgerInfo>, ExecutionError> {
        let (response_tx, response_rx) = oneshot::channel();
        self.0
            .send(ExecutionCommand::GetSCELedgerForAddresses {
                response_tx,
                addresses,
            })
            .await
            .map_err(|_| {
                ExecutionError::ChannelError(
                    "could not send GetSCELedgerForAddresses command".into(),
                )
            })?;
        response_rx.await.map_err(|_| {
            ExecutionError::ChannelError("could not send GetSCELedgerForAddresses upstream".into())
        })
    }
}<|MERGE_RESOLUTION|>--- conflicted
+++ resolved
@@ -158,69 +158,11 @@
             })
             .await
             .map_err(|_| {
-<<<<<<< HEAD
                 ExecutionError::ChannelError("could not send GetSCOutputEvents command".into())
             })?;
-        Ok(response_rx.await.map_err(|_| {
+        response_rx.await.map_err(|_| {
             ExecutionError::ChannelError("could not send GetSCOutputEvents upstream".into())
-        })?)
-=======
-                ExecutionError::ChannelError(
-                    "could not send GetSCOutputEventBySlotRange command".into(),
-                )
-            })?;
-        response_rx.await.map_err(|_| {
-            ExecutionError::ChannelError(
-                "could not send GetSCOutputEventBySlotRange upstream".into(),
-            )
-        })
-    }
-
-    pub async fn get_sc_output_event_by_sc_address(
-        &self,
-        sc_address: Address,
-    ) -> Result<Vec<SCOutputEvent>, ExecutionError> {
-        let (response_tx, response_rx) = oneshot::channel();
-        self.0
-            .send(ExecutionCommand::GetSCOutputEventBySCAddress {
-                sc_address,
-                response_tx,
-            })
-            .await
-            .map_err(|_| {
-                ExecutionError::ChannelError(
-                    "could not send GetSCOutputEventBySCAddress command".into(),
-                )
-            })?;
-        response_rx.await.map_err(|_| {
-            ExecutionError::ChannelError(
-                "could not send GetSCOutputEventBySCAddress upstream".into(),
-            )
-        })
-    }
-
-    pub async fn get_sc_output_event_by_caller_address(
-        &self,
-        caller_address: Address,
-    ) -> Result<Vec<SCOutputEvent>, ExecutionError> {
-        let (response_tx, response_rx) = oneshot::channel();
-        self.0
-            .send(ExecutionCommand::GetSCOutputEventByCaller {
-                caller_address,
-                response_tx,
-            })
-            .await
-            .map_err(|_| {
-                ExecutionError::ChannelError(
-                    "could not send GetSCOutputEventBySCAddress command".into(),
-                )
-            })?;
-        response_rx.await.map_err(|_| {
-            ExecutionError::ChannelError(
-                "could not send GetSCOutputEventBySCAddress upstream".into(),
-            )
-        })
->>>>>>> 8d74f81f
+        })
     }
 
     /// Execute code in read-only mode.
