// Copyright (c) 2022 MASSA LABS <info@massa.net>
#[cfg(test)]
mod tests {
    use crate::active_history::ActiveHistory;
    use crate::speculative_async_pool::SpeculativeAsyncPool;
    use crate::start_execution_worker;
    use crate::tests::mock::{
        create_block, get_initials_vesting, get_random_address_full, get_sample_state,
    };
    use massa_async_pool::AsyncMessage;
    use massa_db_exports::DBBatch;
    use massa_execution_exports::{
        ExecutionChannels, ExecutionConfig, ExecutionController, ExecutionError,
        ReadOnlyExecutionRequest, ReadOnlyExecutionTarget,
    };
    use massa_hash::Hash;
    use massa_metrics::MassaMetrics;
    use massa_models::config::{
        LEDGER_ENTRY_BASE_COST, LEDGER_ENTRY_DATASTORE_BASE_SIZE, MIP_STORE_STATS_BLOCK_CONSIDERED,
        MIP_STORE_STATS_COUNTERS_MAX,
    };
    use massa_models::prehash::PreHashMap;
    use massa_models::test_exports::gen_endorsements_for_denunciation;
    use massa_models::{
        address::{Address, UserAddress, UserAddressV0},
        amount::Amount,
        slot::Slot,
    };
    use massa_models::{
        block_id::BlockId,
        datastore::Datastore,
        denunciation::Denunciation,
        execution::EventFilter,
        operation::{Operation, OperationSerializer, OperationType, SecureShareOperation},
        secure_share::SecureShareContent,
    };
    use massa_signature::KeyPair;
    use massa_storage::Storage;
    use massa_time::MassaTime;
    use massa_versioning::versioning::{MipStatsConfig, MipStore};
    use massa_wallet::test_exports::create_test_wallet;
    use num::rational::Ratio;
    use parking_lot::RwLock;
    use serial_test::serial;
    use std::sync::Arc;
    use std::{
        cmp::Reverse, collections::BTreeMap, collections::HashMap, str::FromStr, time::Duration,
    };
    use tokio::sync::broadcast;

    const TEST_SK_1: &str = "S18r2i8oJJyhF7Kprx98zwxAc3W4szf7RKuVMX6JydZz8zSxHeC";
    const TEST_SK_2: &str = "S1FpYC4ugG9ivZZbLVrTwWtF9diSRiAwwrVX5Gx1ANSRLfouUjq";
    const TEST_SK_3: &str = "S1LgXhWLEgAgCX3nm6y8PVPzpybmsYpi6yg6ZySwu5Z4ERnD7Bu";

    #[test]
    #[serial]
    fn test_execution_shutdown() {
        let vesting = get_initials_vesting(false);
        let config = ExecutionConfig {
            initial_vesting_path: vesting.path().to_path_buf(),
            ..ExecutionConfig::default()
        };
        // init the MIP store
        let mip_stats_config = MipStatsConfig {
            block_count_considered: MIP_STORE_STATS_BLOCK_CONSIDERED,
            counters_max: MIP_STORE_STATS_COUNTERS_MAX,
        };
        let mip_store = MipStore::try_from(([], mip_stats_config)).unwrap();

        let slot_execution_output_sender = broadcast::channel(5000).0;

        let channels = ExecutionChannels {
            slot_execution_output_sender,
        };

        let (sample_state, _keep_file, _keep_dir) = get_sample_state(0).unwrap();
        let (mut manager, _controller) = start_execution_worker(
            config,
            sample_state.clone(),
            sample_state.read().pos_state.selector.clone(),
            mip_store,
            channels,
<<<<<<< HEAD
            MassaMetrics::new(
                false,
                "0.0.0.0:9898".parse().unwrap(),
                32,
                std::time::Duration::from_secs(5),
            )
            .0,
=======
            Arc::new(RwLock::new(create_test_wallet(Some(PreHashMap::default())))),
            MassaMetrics::new(false, 32),
>>>>>>> 2f6d8cc3
        );
        manager.stop();
    }

    #[test]
    #[serial]
    fn test_sending_command() {
        let vesting = get_initials_vesting(false);
        let config = ExecutionConfig {
            initial_vesting_path: vesting.path().to_path_buf(),
            ..ExecutionConfig::default()
        };
        // init the MIP store
        let mip_stats_config = MipStatsConfig {
            block_count_considered: MIP_STORE_STATS_BLOCK_CONSIDERED,
            counters_max: MIP_STORE_STATS_COUNTERS_MAX,
        };
        let mip_store = MipStore::try_from(([], mip_stats_config)).unwrap();

        let slot_execution_output_sender = broadcast::channel(5000).0;

        let channels = ExecutionChannels {
            slot_execution_output_sender,
        };

        let (sample_state, _keep_file, _keep_dir) = get_sample_state(0).unwrap();
        let (mut manager, controller) = start_execution_worker(
            config,
            sample_state.clone(),
            sample_state.read().pos_state.selector.clone(),
            mip_store,
            channels,
<<<<<<< HEAD
            MassaMetrics::new(
                false,
                "0.0.0.0:9898".parse().unwrap(),
                32,
                std::time::Duration::from_secs(5),
            )
            .0,
=======
            Arc::new(RwLock::new(create_test_wallet(Some(PreHashMap::default())))),
            MassaMetrics::new(false, 32),
>>>>>>> 2f6d8cc3
        );
        controller.update_blockclique_status(
            Default::default(),
            Default::default(),
            Default::default(),
        );
        manager.stop();
    }

    #[test]
    #[serial]
    fn test_readonly_execution() {
        let vesting = get_initials_vesting(false);
        // setup the period duration
        let exec_cfg = ExecutionConfig {
            t0: MassaTime::from_millis(100),
            cursor_delay: MassaTime::from_millis(0),
            initial_vesting_path: vesting.path().to_path_buf(),
            ..ExecutionConfig::default()
        };
        // init the MIP store
        let mip_stats_config = MipStatsConfig {
            block_count_considered: MIP_STORE_STATS_BLOCK_CONSIDERED,
            counters_max: MIP_STORE_STATS_COUNTERS_MAX,
        };
        let mip_store = MipStore::try_from(([], mip_stats_config)).unwrap();
        // get a sample final state
        let (sample_state, _keep_file, _keep_dir) = get_sample_state(0).unwrap();
        // init the storage
        let storage = Storage::create_root();

        let slot_execution_output_sender = broadcast::channel(5000).0;

        let channels = ExecutionChannels {
            slot_execution_output_sender,
        };

        // start the execution worker
        let (mut manager, controller) = start_execution_worker(
            exec_cfg.clone(),
            sample_state.clone(),
            sample_state.read().pos_state.selector.clone(),
            mip_store,
            channels,
<<<<<<< HEAD
            MassaMetrics::new(
                false,
                "0.0.0.0:9898".parse().unwrap(),
                32,
                std::time::Duration::from_secs(5),
            )
            .0,
=======
            Arc::new(RwLock::new(create_test_wallet(Some(PreHashMap::default())))),
            MassaMetrics::new(false, 32),
>>>>>>> 2f6d8cc3
        );
        // initialize the execution system with genesis blocks
        init_execution_worker(&exec_cfg, &storage, controller.clone());
        std::thread::sleep(Duration::from_millis(1000));

        let mut res = controller
            .execute_readonly_request(ReadOnlyExecutionRequest {
                max_gas: 1_000_000,
                call_stack: vec![],
                target: ReadOnlyExecutionTarget::BytecodeExecution(
                    include_bytes!("./wasm/event_test.wasm").to_vec(),
                ),
                is_final: true,
            })
            .expect("readonly execution failed");

        assert_eq!(res.out.slot, Slot::new(1, 0));
        assert!(res.gas_cost > 0);
        assert_eq!(res.out.events.take().len(), 1, "wrong number of events");

        let res = controller
            .execute_readonly_request(ReadOnlyExecutionRequest {
                max_gas: 1_000_000,
                call_stack: vec![],
                target: ReadOnlyExecutionTarget::BytecodeExecution(
                    include_bytes!("./wasm/event_test.wasm").to_vec(),
                ),
                is_final: false,
            })
            .expect("readonly execution failed");

        assert!(res.out.slot.period > 8);

        manager.stop();
    }

    /// Feeds the execution worker with genesis blocks to start it
    fn init_execution_worker(
        config: &ExecutionConfig,
        storage: &Storage,
        execution_controller: Box<dyn ExecutionController>,
    ) {
        let genesis_keypair = KeyPair::generate(0).unwrap();
        let mut finalized_blocks: HashMap<Slot, BlockId> = HashMap::new();
        let mut block_storage: PreHashMap<BlockId, Storage> = PreHashMap::default();
        for thread in 0..config.thread_count {
            let slot = Slot::new(0, thread);
            let final_block = create_block(genesis_keypair.clone(), vec![], vec![], slot).unwrap();
            finalized_blocks.insert(slot, final_block.id);
            let mut final_block_storage = storage.clone_without_refs();
            final_block_storage.store_block(final_block.clone());
            block_storage.insert(final_block.id, final_block_storage);
        }
        execution_controller.update_blockclique_status(
            finalized_blocks,
            Some(Default::default()),
            block_storage,
        );
    }

    /// Test the gas usage in nested calls using call SC operation
    ///
    /// Create a smart contract and send it in the blockclique.
    /// This smart contract have his sources in the sources folder.
    /// It calls the test function that have a sub-call to the receive function and send it to the blockclique.
    /// We are checking that the gas is going down through the execution even in sub-calls.
    ///
    /// This test can fail if the gas is going up in the execution
    #[test]
    #[serial]
    fn test_nested_call_gas_usage() {
        let vesting = get_initials_vesting(false);
        // setup the period duration
        let exec_cfg = ExecutionConfig {
            t0: MassaTime::from_millis(100),
            cursor_delay: MassaTime::from_millis(0),
            initial_vesting_path: vesting.path().to_path_buf(),
            ..ExecutionConfig::default()
        };
        // init the MIP store
        let mip_stats_config = MipStatsConfig {
            block_count_considered: MIP_STORE_STATS_BLOCK_CONSIDERED,
            counters_max: MIP_STORE_STATS_COUNTERS_MAX,
        };
        let mip_store = MipStore::try_from(([], mip_stats_config)).unwrap();
        // get a sample final state
        let (sample_state, _keep_file, _keep_dir) = get_sample_state(0).unwrap();
        // init the storage
        let mut storage = Storage::create_root();

        let slot_execution_output_sender = broadcast::channel(5000).0;

        let channels = ExecutionChannels {
            slot_execution_output_sender,
        };

        // start the execution worker
        let (mut manager, controller) = start_execution_worker(
            exec_cfg.clone(),
            sample_state.clone(),
            sample_state.read().pos_state.selector.clone(),
            mip_store,
            channels,
<<<<<<< HEAD
            MassaMetrics::new(
                false,
                "0.0.0.0:9898".parse().unwrap(),
                32,
                std::time::Duration::from_secs(5),
            )
            .0,
=======
            Arc::new(RwLock::new(create_test_wallet(Some(PreHashMap::default())))),
            MassaMetrics::new(false, 32),
>>>>>>> 2f6d8cc3
        );
        // initialize the execution system with genesis blocks
        init_execution_worker(&exec_cfg, &storage, controller.clone());

        // get random keypair
        let keypair = KeyPair::from_str(TEST_SK_1).unwrap();
        // load bytecodes
        // you can check the source code of the following wasm file in massa-unit-tests-src
        let bytecode = include_bytes!("./wasm/nested_call.wasm");
        let datastore_bytecode = include_bytes!("./wasm/test.wasm").to_vec();
        let mut datastore = BTreeMap::new();
        datastore.insert(b"smart-contract".to_vec(), datastore_bytecode);

        // create the block containing the smart contract execution operation
        let operation = create_execute_sc_operation(&keypair, bytecode, datastore).unwrap();
        storage.store_operations(vec![operation.clone()]);
        let block = create_block(
            KeyPair::generate(0).unwrap(),
            vec![operation],
            vec![],
            Slot::new(1, 0),
        )
        .unwrap();
        // store the block in storage
        storage.store_block(block.clone());

        // set our block as a final block so the message is sent
        let mut finalized_blocks: HashMap<Slot, BlockId> = Default::default();
        finalized_blocks.insert(block.content.header.content.slot, block.id);
        let mut block_storage: PreHashMap<BlockId, Storage> = Default::default();
        block_storage.insert(block.id, storage.clone());
        controller.update_blockclique_status(
            finalized_blocks.clone(),
            Default::default(),
            block_storage.clone(),
        );

        std::thread::sleep(Duration::from_millis(100));

        // length of the sub contract test.wasm
        // let bytecode_sub_contract_len = 4374;

        // let balance = sample_state
        //     .read()
        //     .ledger
        //     .get_balance(&Address::from_public_key(&keypair.get_public_key()))
        //     .unwrap();

        // let exec_cost = exec_cfg
        //     .storage_costs_constants
        //     .ledger_cost_per_byte
        //     .saturating_mul_u64(bytecode_sub_contract_len);

        // let balance_expected = Amount::from_str("300000")
        //     .unwrap()
        //     // Gas fee
        //     .saturating_sub(Amount::from_str("10").unwrap())
        //     // Storage cost base
        //     .saturating_sub(exec_cfg.storage_costs_constants.ledger_entry_base_cost)
        //     // Storage cost bytecode
        //     .saturating_sub(exec_cost);

        // assert_eq!(balance, balance_expected);
        // retrieve events emitted by smart contracts
        let events = controller.get_filtered_sc_output_event(EventFilter {
            start: Some(Slot::new(0, 1)),
            end: Some(Slot::new(20, 1)),
            ..Default::default()
        });
        // match the events
        assert!(!events.is_empty(), "One event was expected");
        let address = events[0].clone().data;
        // Call the function test of the smart contract
        let operation = create_call_sc_operation(
            &keypair,
            10000000,
            Amount::from_str("0").unwrap(),
            Amount::from_str("0").unwrap(),
            Address::from_str(&address).unwrap(),
            String::from("test"),
            address.as_bytes().to_vec(),
        )
        .unwrap();
        // Init new storage for this block
        let mut storage = Storage::create_root();
        storage.store_operations(vec![operation.clone()]);
        let block = create_block(
            KeyPair::generate(0).unwrap(),
            vec![operation],
            vec![],
            Slot::new(2, 0),
        )
        .unwrap();
        // store the block in storage
        storage.store_block(block.clone());
        // set our block as a final block so the message is sent
        let mut finalized_blocks: HashMap<Slot, BlockId> = Default::default();
        finalized_blocks.insert(block.content.header.content.slot, block.id);
        let mut block_storage: PreHashMap<BlockId, Storage> = Default::default();
        block_storage.insert(block.id, storage.clone());
        controller.update_blockclique_status(
            finalized_blocks,
            Default::default(),
            block_storage.clone(),
        );
        std::thread::sleep(Duration::from_millis(100));
        // Get the events that give us the gas usage (refer to source in ts) without fetching the first slot because it emit a event with an address.
        let events = controller.get_filtered_sc_output_event(EventFilter {
            start: Some(Slot::new(2, 0)),
            ..Default::default()
        });
        assert!(events.len() > 0);
        // Check that we always subtract gas through the execution (even in sub calls)
        assert!(
            events.is_sorted_by_key(|event| Reverse(event.data.parse::<u64>().unwrap())),
            "Gas is not going down through the execution."
        );
        // stop the execution controller
        manager.stop();
    }

    /// Test the ABI get call coins
    ///
    /// Deploy an SC with a method `test` that generate an event saying how many coins he received
    /// Calling the SC in a second time
    #[test]
    #[serial]
    fn test_get_call_coins() {
        let vesting = get_initials_vesting(false);
        // setup the period duration
        let exec_cfg = ExecutionConfig {
            t0: MassaTime::from_millis(100),
            cursor_delay: MassaTime::from_millis(0),
            initial_vesting_path: vesting.path().to_path_buf(),
            ..ExecutionConfig::default()
        };
        // init the MIP store
        let mip_stats_config = MipStatsConfig {
            block_count_considered: MIP_STORE_STATS_BLOCK_CONSIDERED,
            counters_max: MIP_STORE_STATS_COUNTERS_MAX,
        };
        let mip_store = MipStore::try_from(([], mip_stats_config)).unwrap();
        // get a sample final state
        let (sample_state, _keep_file, _keep_dir) = get_sample_state(0).unwrap();
        // init the storage
        let mut storage = Storage::create_root();

        let slot_execution_output_sender = broadcast::channel(5000).0;

        let channels = ExecutionChannels {
            slot_execution_output_sender,
        };

        // start the execution worker
        let (mut manager, controller) = start_execution_worker(
            exec_cfg.clone(),
            sample_state.clone(),
            sample_state.read().pos_state.selector.clone(),
            mip_store,
            channels,
<<<<<<< HEAD
            MassaMetrics::new(
                false,
                "0.0.0.0:9898".parse().unwrap(),
                32,
                std::time::Duration::from_secs(5),
            )
            .0,
=======
            Arc::new(RwLock::new(create_test_wallet(Some(PreHashMap::default())))),
            MassaMetrics::new(false, 32),
>>>>>>> 2f6d8cc3
        );
        // initialize the execution system with genesis blocks
        init_execution_worker(&exec_cfg, &storage, controller.clone());

        // get random keypair
        let keypair = KeyPair::from_str(TEST_SK_1).unwrap();
        // load bytecodes
        // you can check the source code of the following wasm file in massa-unit-tests-src
        let bytecode = include_bytes!("./wasm/get_call_coins_main.wasm");
        let datastore_bytecode = include_bytes!("./wasm/get_call_coins_test.wasm").to_vec();
        let mut datastore = BTreeMap::new();
        datastore.insert(b"smart-contract".to_vec(), datastore_bytecode);

        // create the block containing the smart contract execution operation
        let operation = create_execute_sc_operation(&keypair, bytecode, datastore).unwrap();
        storage.store_operations(vec![operation.clone()]);
        let block = create_block(
            KeyPair::generate(0).unwrap(),
            vec![operation],
            vec![],
            Slot::new(1, 0),
        )
        .unwrap();
        // store the block in storage
        storage.store_block(block.clone());

        // set our block as a final block so the message is sent
        let mut finalized_blocks: HashMap<Slot, BlockId> = Default::default();
        finalized_blocks.insert(block.content.header.content.slot, block.id);
        let mut block_storage: PreHashMap<BlockId, Storage> = Default::default();
        block_storage.insert(block.id, storage.clone());
        controller.update_blockclique_status(
            finalized_blocks.clone(),
            Default::default(),
            block_storage.clone(),
        );

        std::thread::sleep(Duration::from_millis(100));

        // assert_eq!(balance, balance_expected);
        // retrieve events emitted by smart contracts
        let events = controller.get_filtered_sc_output_event(EventFilter {
            start: Some(Slot::new(0, 1)),
            end: Some(Slot::new(20, 1)),
            ..Default::default()
        });
        // match the events
        assert!(!events.is_empty(), "One event was expected");
        let address = events[0].clone().data;
        // Call the function test of the smart contract
        let coins_sent = Amount::from_str("10").unwrap();
        let operation = create_call_sc_operation(
            &keypair,
            10000000,
            Amount::from_str("0").unwrap(),
            coins_sent,
            Address::from_str(&address).unwrap(),
            String::from("test"),
            address.as_bytes().to_vec(),
        )
        .unwrap();
        // Init new storage for this block
        let mut storage = Storage::create_root();
        storage.store_operations(vec![operation.clone()]);
        let block = create_block(
            KeyPair::generate(0).unwrap(),
            vec![operation],
            vec![],
            Slot::new(2, 0),
        )
        .unwrap();
        // store the block in storage
        storage.store_block(block.clone());
        // set our block as a final block so the message is sent
        let mut finalized_blocks: HashMap<Slot, BlockId> = Default::default();
        finalized_blocks.insert(block.content.header.content.slot, block.id);
        let mut block_storage: PreHashMap<BlockId, Storage> = Default::default();
        block_storage.insert(block.id, storage.clone());
        controller.update_blockclique_status(
            finalized_blocks,
            Default::default(),
            block_storage.clone(),
        );
        std::thread::sleep(Duration::from_millis(100));
        // Get the events that give us the gas usage (refer to source in ts) without fetching the first slot because it emit a event with an address.
        let events = controller.get_filtered_sc_output_event(EventFilter {
            start: Some(Slot::new(2, 0)),
            ..Default::default()
        });
        println!("events {:#?}", events);
        assert!(events[0].data.contains(&format!(
            "tokens sent to the SC during the call : {}",
            coins_sent.to_raw()
        )));

        // stop the execution controller
        manager.stop();
    }

    /// # Context
    ///
    /// Functional test for asynchronous messages sending and handling
    ///
    /// 1. a block is created containing an `execute_sc` operation
    /// 2. this operation executes the `send_message` of the smart contract
    /// 3. `send_message` stores the `receive_message` of the smart contract on the block
    /// 4. `receive_message` contains the message handler function
    /// 5. `send_message` sends a message to the `receive_message` address
    /// 6. we set the created block as finalized so the message is actually sent
    /// 7. we execute the following slots for 300 milliseconds to reach the message execution period
    /// 8. once the execution period is over we stop the execution controller
    /// 9. we retrieve the events emitted by smart contract, filtered by the message execution period
    /// 10. `receive_message` handler function should have emitted an event
    /// 11. we check if they are events
    /// 12. if they are some, we verify that the data has the correct value
    ///
    #[test]
    #[serial]
    fn send_and_receive_async_message() {
        let vesting = get_initials_vesting(false);
        // setup the period duration and the maximum gas for asynchronous messages execution
        let exec_cfg = ExecutionConfig {
            t0: MassaTime::from_millis(100),
            cursor_delay: MassaTime::from_millis(0),
            max_async_gas: 100_000,
            initial_vesting_path: vesting.path().to_path_buf(),
            ..ExecutionConfig::default()
        };
        // get a sample final state
        let (sample_state, _keep_file, _keep_dir) = get_sample_state(0).unwrap();

        // init the MIP store
        let mip_stats_config = MipStatsConfig {
            block_count_considered: MIP_STORE_STATS_BLOCK_CONSIDERED,
            counters_max: MIP_STORE_STATS_COUNTERS_MAX,
        };
        let mip_store = MipStore::try_from(([], mip_stats_config)).unwrap();

        let slot_execution_output_sender = broadcast::channel(5000).0;

        let channels = ExecutionChannels {
            slot_execution_output_sender,
        };

        // init the storage
        let mut storage = Storage::create_root();
        // start the execution worker
        let (mut manager, controller) = start_execution_worker(
            exec_cfg.clone(),
            sample_state.clone(),
            sample_state.read().pos_state.selector.clone(),
            mip_store,
            channels,
<<<<<<< HEAD
            MassaMetrics::new(
                false,
                "0.0.0.0:9898".parse().unwrap(),
                32,
                std::time::Duration::from_secs(5),
            )
            .0,
=======
            Arc::new(RwLock::new(create_test_wallet(Some(PreHashMap::default())))),
            MassaMetrics::new(false, 32),
>>>>>>> 2f6d8cc3
        );
        // initialize the execution system with genesis blocks
        init_execution_worker(&exec_cfg, &storage, controller.clone());
        // keypair associated to thread 0
        let keypair = KeyPair::from_str(TEST_SK_1).unwrap();

        // load bytecodes
        // you can check the source code of the following wasm file in massa-unit-tests-src
        let bytecode = include_bytes!("./wasm/send_message.wasm");
        let datastore_bytecode = include_bytes!("./wasm/receive_message.wasm").to_vec();
        let mut datastore = BTreeMap::new();
        datastore.insert(b"smart-contract".to_vec(), datastore_bytecode);

        // create the block contaning the smart contract execution operation
        let operation = create_execute_sc_operation(&keypair, bytecode, datastore).unwrap();
        storage.store_operations(vec![operation.clone()]);
        let block = create_block(
            KeyPair::generate(0).unwrap(),
            vec![operation],
            vec![],
            Slot::new(1, 0),
        )
        .unwrap();
        // store the block in storage
        storage.store_block(block.clone());

        // set our block as a final block so the message is sent
        let mut finalized_blocks: HashMap<Slot, BlockId> = Default::default();
        finalized_blocks.insert(block.content.header.content.slot, block.id);
        let mut block_storage: PreHashMap<BlockId, Storage> = Default::default();
        block_storage.insert(block.id, storage.clone());
        controller.update_blockclique_status(
            finalized_blocks,
            Default::default(),
            block_storage.clone(),
        );
        // sleep for 150ms to reach the message execution period
        std::thread::sleep(Duration::from_millis(150));

        // retrieve events emitted by smart contracts
        let events = controller.get_filtered_sc_output_event(EventFilter {
            start: Some(Slot::new(1, 1)),
            end: Some(Slot::new(20, 1)),
            ..Default::default()
        });

        println!("events: {:?}", events);

        // match the events
        assert!(events.len() == 1, "One event was expected");
        assert_eq!(events[0].data, "message correctly received: 42,42,42,42");
        // stop the execution controller
        manager.stop();
    }

    /// # Context
    ///
    /// Mostly the same as send_and_receive_async_message
    ///
    /// Functional test that tests the execution status of an operation is correctly recorded
    ///
    /// 1. a block is created containing an `execute_sc` operation
    /// 2. this operation executes the `send_message` of the smart contract
    /// 3. `send_message` stores the `receive_message` of the smart contract on the block
    /// 4. `receive_message` contains the message handler function
    /// 5. `send_message` sends a message to the `receive_message` address
    /// 6. we set the created block as finalized so the message is actually sent
    /// 7. we execute the following slots for 300 milliseconds to reach the message execution period
    /// 8. once the execution period is over we stop the execution controller
    /// 9. we retrieve the status of the executed operation(s)
    /// 10 we check that the monitored operation has been executed
    /// 11 we check that the execution status is the one we expected
    ///
    #[test]
    #[serial]
    fn test_operation_execution_status() {
        let vesting = get_initials_vesting(false);
        // setup the period duration and the maximum gas for asynchronous messages execution
        let exec_cfg = ExecutionConfig {
            max_async_gas: 100_000,
            t0: MassaTime::from_millis(100),
            cursor_delay: MassaTime::from_millis(0),
            initial_vesting_path: vesting.path().to_path_buf(),
            ..ExecutionConfig::default()
        };
        // get a sample final state
        let (sample_state, _keep_file, _keep_dir) = get_sample_state(0).unwrap();

        // init the MIP store
        let mip_stats_config = MipStatsConfig {
            block_count_considered: MIP_STORE_STATS_BLOCK_CONSIDERED,
            counters_max: MIP_STORE_STATS_COUNTERS_MAX,
        };
        let mip_store = MipStore::try_from(([], mip_stats_config)).unwrap();

        // init the storage
        let mut storage = Storage::create_root();

        let slot_execution_output_sender = broadcast::channel(5000).0;

        let channels = ExecutionChannels {
            slot_execution_output_sender,
        };

        // start the execution worker
        let (mut manager, controller) = start_execution_worker(
            exec_cfg.clone(),
            sample_state.clone(),
            sample_state.read().pos_state.selector.clone(),
            mip_store,
            channels,
<<<<<<< HEAD
            MassaMetrics::new(
                false,
                "0.0.0.0:9898".parse().unwrap(),
                32,
                std::time::Duration::from_secs(5),
            )
            .0,
=======
            Arc::new(RwLock::new(create_test_wallet(Some(PreHashMap::default())))),
            MassaMetrics::new(false, 32),
>>>>>>> 2f6d8cc3
        );
        // initialize the execution system with genesis blocks
        init_execution_worker(&exec_cfg, &storage, controller.clone());
        // keypair associated to thread 0
        let keypair = KeyPair::from_str(TEST_SK_1).unwrap();
        // load bytecodes
        // you can check the source code of the following wasm file in massa-unit-tests-src
        let bytecode = include_bytes!("./wasm/send_message.wasm");
        let datastore_bytecode = include_bytes!("./wasm/receive_message.wasm").to_vec();
        let mut datastore = BTreeMap::new();
        datastore.insert(b"smart-contract".to_vec(), datastore_bytecode);

        // create the block contaning the smart contract execution operation
        let operation = create_execute_sc_operation(&keypair, bytecode, datastore).unwrap();
        let tested_op_id = operation.id.clone();
        storage.store_operations(vec![operation.clone()]);
        let block = create_block(
            KeyPair::generate(0).unwrap(),
            vec![operation],
            vec![],
            Slot::new(1, 0),
        )
        .unwrap();
        // store the block in storage
        storage.store_block(block.clone());

        // set our block as a final block so the message is sent
        let mut finalized_blocks: HashMap<Slot, BlockId> = Default::default();
        finalized_blocks.insert(block.content.header.content.slot, block.id);
        let mut block_storage: PreHashMap<BlockId, Storage> = Default::default();
        block_storage.insert(block.id, storage.clone());
        controller.update_blockclique_status(
            finalized_blocks,
            Default::default(),
            block_storage.clone(),
        );
        // sleep for 150ms to reach the message execution period
        std::thread::sleep(Duration::from_millis(150));

        let (op_candidate, op_final) = controller.get_ops_exec_status(&[tested_op_id])[0];

        dbg!((op_candidate, op_final));

        // match the events
        assert!(
            op_candidate == Some(true) && op_final == Some(true),
            "Expected operation not found or not successfully executed"
        );

        // stop the execution controller
        manager.stop();
    }

    /// Context
    ///
    /// Functional test for local smart-contract execution
    ///
    /// 1. a block is created with 2 ExecuteSC operations
    ///    it contains 1 local execution and 1 local call
    ///    both operation datastores have the bytecode of local_function.wasm
    /// 2. store and set the block as final
    /// 3. wait for execution
    /// 4. retrieve events emitted by the initial an sub functions
    /// 5. match event and call stack to make sure that executions were local
    #[test]
    #[serial]
    fn local_execution() {
        let vesting = get_initials_vesting(false);
        // setup the period duration and cursor delay
        let exec_cfg = ExecutionConfig {
            t0: MassaTime::from_millis(100),
            cursor_delay: MassaTime::from_millis(0),
            initial_vesting_path: vesting.path().to_path_buf(),
            ..ExecutionConfig::default()
        };
        // get a sample final state
        let (sample_state, _keep_file, _keep_dir) = get_sample_state(0).unwrap();

        // init the MIP store
        let mip_stats_config = MipStatsConfig {
            block_count_considered: MIP_STORE_STATS_BLOCK_CONSIDERED,
            counters_max: MIP_STORE_STATS_COUNTERS_MAX,
        };
        let mip_store = MipStore::try_from(([], mip_stats_config)).unwrap();

        // init the storage
        let mut storage = Storage::create_root();

        let slot_execution_output_sender = broadcast::channel(5000).0;

        let channels = ExecutionChannels {
            slot_execution_output_sender,
        };

        // start the execution worker
        let (mut manager, controller) = start_execution_worker(
            exec_cfg.clone(),
            sample_state.clone(),
            sample_state.read().pos_state.selector.clone(),
            mip_store,
            channels,
<<<<<<< HEAD
            MassaMetrics::new(
                false,
                "0.0.0.0:9898".parse().unwrap(),
                32,
                std::time::Duration::from_secs(5),
            )
            .0,
=======
            Arc::new(RwLock::new(create_test_wallet(Some(PreHashMap::default())))),
            MassaMetrics::new(false, 32),
>>>>>>> 2f6d8cc3
        );
        // initialize the execution system with genesis blocks
        init_execution_worker(&exec_cfg, &storage, controller.clone());
        // keypair associated to thread 0
        let keypair = KeyPair::from_str(TEST_SK_1).unwrap();
        // load bytecodes
        // you can check the source code of the following wasm files in massa-unit-tests-src
        let exec_bytecode = include_bytes!("./wasm/local_execution.wasm");
        let call_bytecode = include_bytes!("./wasm/local_call.wasm");
        let datastore_bytecode = include_bytes!("./wasm/local_function.wasm").to_vec();
        let mut datastore = BTreeMap::new();
        datastore.insert(b"smart-contract".to_vec(), datastore_bytecode);

        // create the block contaning the operations
        let local_exec_op =
            create_execute_sc_operation(&keypair, exec_bytecode, datastore.clone()).unwrap();
        let local_call_op =
            create_execute_sc_operation(&keypair, call_bytecode, datastore).unwrap();
        storage.store_operations(vec![local_exec_op.clone(), local_call_op.clone()]);
        let block = create_block(
            KeyPair::generate(0).unwrap(),
            vec![local_exec_op.clone(), local_call_op.clone()],
            vec![],
            Slot::new(1, 0),
        )
        .unwrap();
        // store the block in storage
        storage.store_block(block.clone());

        // set our block as a final block so the message is sent
        let mut finalized_blocks: HashMap<Slot, BlockId> = Default::default();
        finalized_blocks.insert(block.content.header.content.slot, block.id);
        let mut block_storage: PreHashMap<BlockId, Storage> = Default::default();
        block_storage.insert(block.id, storage.clone());
        controller.update_blockclique_status(
            finalized_blocks,
            Default::default(),
            block_storage.clone(),
        );
        // sleep for 100ms to wait for execution
        std::thread::sleep(Duration::from_millis(100));

        // retrieve events emitted by smart contracts
        let events = controller.get_filtered_sc_output_event(EventFilter {
            ..Default::default()
        });

        // match the events, check balance and call stack to make sure the executions were local
        assert!(events.len() == 8, "8 events were expected");
        assert_eq!(
            Amount::from_raw(events[1].data.parse().unwrap()),
            Amount::from_str("299990").unwrap() // start (300_000) - fee (1000)
        );
        assert_eq!(events[1].context.call_stack.len(), 1);
        assert_eq!(
            events[1].context.call_stack.back().unwrap(),
            &Address::from_public_key(&keypair.get_public_key())
        );
        assert_eq!(events[2].data, "one local execution completed");
        let amount = Amount::from_raw(events[5].data.parse().unwrap());
        assert!(
            // start (299_000) - fee (1000) - storage cost
            Amount::from_str("299_976").unwrap() < amount
                && amount < Amount::from_str("299_977").unwrap()
        );
        assert_eq!(events[5].context.call_stack.len(), 1);
        assert_eq!(
            events[1].context.call_stack.back().unwrap(),
            &Address::from_public_key(&keypair.get_public_key())
        );
        assert_eq!(events[6].data, "one local call completed");

        // stop the execution controller
        manager.stop();
    }

    /// Context
    ///
    /// Functional test for sc deployment utility functions, `functionExists` and `callerHasWriteAccess`
    ///
    /// 1. a block is created with one ExecuteSC operation containing
    ///    a deployment sc as bytecode to execute and a deplyed sc as an op datatsore entry
    /// 2. store and set the block as final
    /// 3. wait for execution
    /// 4. retrieve events emitted by the initial an sub functions
    /// 5. match events to make sure that `functionExists` and `callerHasWriteAccess` had the expected behaviour
    #[test]
    #[serial]
    fn sc_deployment() {
        let vesting = get_initials_vesting(false);
        // setup the period duration and cursor delay
        let exec_cfg = ExecutionConfig {
            t0: MassaTime::from_millis(100),
            cursor_delay: MassaTime::from_millis(0),
            initial_vesting_path: vesting.path().to_path_buf(),
            ..ExecutionConfig::default()
        };
        // get a sample final state
        let (sample_state, _keep_file, _keep_dir) = get_sample_state(0).unwrap();

        // init the MIP store
        let mip_stats_config = MipStatsConfig {
            block_count_considered: MIP_STORE_STATS_BLOCK_CONSIDERED,
            counters_max: MIP_STORE_STATS_COUNTERS_MAX,
        };
        let mip_store = MipStore::try_from(([], mip_stats_config)).unwrap();

        // init the storage
        let mut storage = Storage::create_root();

        let slot_execution_output_sender = broadcast::channel(5000).0;

        let channels = ExecutionChannels {
            slot_execution_output_sender,
        };

        // start the execution worker
        let (mut manager, controller) = start_execution_worker(
            exec_cfg.clone(),
            sample_state.clone(),
            sample_state.read().pos_state.selector.clone(),
            mip_store,
            channels,
<<<<<<< HEAD
            MassaMetrics::new(
                false,
                "0.0.0.0:9898".parse().unwrap(),
                32,
                std::time::Duration::from_secs(5),
            )
            .0,
=======
            Arc::new(RwLock::new(create_test_wallet(Some(PreHashMap::default())))),
            MassaMetrics::new(false, 32),
>>>>>>> 2f6d8cc3
        );
        // initialize the execution system with genesis blocks
        init_execution_worker(&exec_cfg, &storage, controller.clone());
        // keypair associated to thread 0
        let keypair = KeyPair::from_str(TEST_SK_1).unwrap();
        // load bytecodes
        // you can check the source code of the following wasm files in massa-unit-tests-src
        let op_bytecode = include_bytes!("./wasm/deploy_sc.wasm");
        let datastore_bytecode = include_bytes!("./wasm/init_sc.wasm").to_vec();
        let mut datastore = BTreeMap::new();
        datastore.insert(b"smart-contract".to_vec(), datastore_bytecode);

        // create the block contaning the operation
        let op = create_execute_sc_operation(&keypair, op_bytecode, datastore.clone()).unwrap();
        storage.store_operations(vec![op.clone()]);
        let block = create_block(
            KeyPair::generate(0).unwrap(),
            vec![op],
            vec![],
            Slot::new(1, 0),
        )
        .unwrap();
        // store the block in storage
        storage.store_block(block.clone());

        // set our block as a final block so the message is sent
        let mut finalized_blocks: HashMap<Slot, BlockId> = Default::default();
        finalized_blocks.insert(block.content.header.content.slot, block.id);
        let mut block_storage: PreHashMap<BlockId, Storage> = Default::default();
        block_storage.insert(block.id, storage.clone());
        controller.update_blockclique_status(
            finalized_blocks,
            Default::default(),
            block_storage.clone(),
        );
        // sleep for 100ms to wait for execution
        std::thread::sleep(Duration::from_millis(100));

        // retrieve events emitted by smart contracts
        let events = controller.get_filtered_sc_output_event(EventFilter {
            ..Default::default()
        });

        // match the events
        if events.len() != 3 {
            for (i, ev) in events.iter().enumerate() {
                eprintln!("ev {}: {}", i, ev);
            }
            panic!("3 events were expected");
        }
        assert_eq!(events[0].data, "sc created");
        assert_eq!(events[1].data, "constructor exists and will be called");
        assert_eq!(events[2].data, "constructor called by deployer");

        // stop the execution controller
        manager.stop();
    }

    /// # Context
    ///
    /// Functional test for asynchronous messages sending and handling with a filter
    ///
    /// 1. a block is created containing an `execute_sc` operation
    /// 2. this operation deploy a smart contract and call his function `test`
    /// 3. `test` generates an event and place a message to be triggered once again if `test2` datastore key of address `AS12DDxjqtBVshdQ4nLqYg6GwRddY5LzEC7bnatVxB5SFtpbCFj8E` is created/modify
    /// 4. we set the created block as finalized so the message is actually sent
    /// 5. we execute the following slots for 300 milliseconds to reach the message execution period
    /// 6. We send a new operation with a smart contract that modify `test` datastore key and so doesn't trigger the message.
    /// 7. We send a new operation with a smart contract that create `test2` datastore key and so trigger the message.
    /// 8. once the execution period is over we stop the execution controller
    /// 9. we retrieve the events emitted by smart contract
    /// 10. `test` handler function should have emitted a second event
    /// 11. we check if they are events
    /// 12. if they are some, we verify that the data has the correct value
    #[test]
    #[serial]
    fn send_and_receive_async_message_with_trigger() {
        let vesting = get_initials_vesting(false);
        // setup the period duration and the maximum gas for asynchronous messages execution
        let exec_cfg = ExecutionConfig {
            t0: MassaTime::from_millis(100),
            cursor_delay: MassaTime::from_millis(0),
            max_async_gas: 1_000_000_000,
            initial_vesting_path: vesting.path().to_path_buf(),
            ..ExecutionConfig::default()
        };
        // get a sample final state
        let (sample_state, _keep_file, _keep_dir) = get_sample_state(0).unwrap();

        // init the MIP store
        let mip_stats_config = MipStatsConfig {
            block_count_considered: MIP_STORE_STATS_BLOCK_CONSIDERED,
            counters_max: MIP_STORE_STATS_COUNTERS_MAX,
        };
        let mip_store = MipStore::try_from(([], mip_stats_config)).unwrap();

        let mut blockclique_blocks: HashMap<Slot, BlockId> = HashMap::new();
        // init the storage
        let mut storage = Storage::create_root();

        let slot_execution_output_sender = broadcast::channel(5000).0;

        let channels = ExecutionChannels {
            slot_execution_output_sender,
        };

        // start the execution worker
        let (mut manager, controller) = start_execution_worker(
            exec_cfg.clone(),
            sample_state.clone(),
            sample_state.read().pos_state.selector.clone(),
            mip_store,
            channels,
<<<<<<< HEAD
            MassaMetrics::new(
                false,
                "0.0.0.0:9898".parse().unwrap(),
                32,
                std::time::Duration::from_secs(5),
            )
            .0,
=======
            Arc::new(RwLock::new(create_test_wallet(Some(PreHashMap::default())))),
            MassaMetrics::new(false, 32),
>>>>>>> 2f6d8cc3
        );
        // initialize the execution system with genesis blocks
        init_execution_worker(&exec_cfg, &storage, controller.clone());
        // keypair associated to thread 0
        let keypair = KeyPair::from_str(TEST_SK_1).unwrap();
        // load bytecode
        // you can check the source code of the following wasm file in massa-unit-tests-src
        let bytecode = include_bytes!("./wasm/send_message_deploy_condition.wasm");
        let datastore_bytecode = include_bytes!("./wasm/send_message_condition.wasm").to_vec();
        let mut datastore = BTreeMap::new();
        let key = unsafe {
            String::from("smart-contract")
                .encode_utf16()
                .collect::<Vec<u16>>()
                .align_to::<u8>()
                .1
                .to_vec()
        };
        datastore.insert(key, datastore_bytecode);

        // create the block containing the smart contract execution operation
        let operation = create_execute_sc_operation(&keypair, bytecode, datastore).unwrap();
        storage.store_operations(vec![operation.clone()]);
        let block = create_block(keypair, vec![operation], vec![], Slot::new(1, 0)).unwrap();
        // store the block in storage
        storage.store_block(block.clone());

        // set our block as a final block so the message is sent
        let mut finalized_blocks: HashMap<Slot, BlockId> = Default::default();
        finalized_blocks.insert(block.content.header.content.slot, block.id);
        let mut block_storage: PreHashMap<BlockId, Storage> = Default::default();
        block_storage.insert(block.id, storage.clone());
        blockclique_blocks.insert(block.content.header.content.slot, block.id);
        controller.update_blockclique_status(
            finalized_blocks.clone(),
            Some(blockclique_blocks.clone()),
            block_storage.clone(),
        );
        // sleep for 10ms to reach the message execution period
        std::thread::sleep(Duration::from_millis(10));

        // retrieve events emitted by smart contracts
        let events = controller.get_filtered_sc_output_event(EventFilter {
            ..Default::default()
        });

        // match the events
        assert_eq!(events.len(), 2, "2 events were expected");
        assert_eq!(events[0].data, "Triggered");

        // keypair associated to thread 1
        let keypair = KeyPair::from_str(TEST_SK_2).unwrap();
        // load bytecode
        // you can check the source code of the following wasm file in massa-unit-tests-src
        let bytecode = include_bytes!("./wasm/send_message_wrong_trigger.wasm");
        let datastore = BTreeMap::new();

        // create the block containing the smart contract execution operation
        let operation = create_execute_sc_operation(&keypair, bytecode, datastore).unwrap();
        storage.store_operations(vec![operation.clone()]);
        let block = create_block(keypair, vec![operation], vec![], Slot::new(1, 1)).unwrap();
        // store the block in storage
        storage.store_block(block.clone());

        // set our block as a final block so the message is sent
        finalized_blocks.insert(block.content.header.content.slot, block.id);
        let mut block_storage: PreHashMap<BlockId, Storage> = Default::default();
        block_storage.insert(block.id, storage.clone());
        blockclique_blocks.insert(block.content.header.content.slot, block.id);
        controller.update_blockclique_status(finalized_blocks.clone(), None, block_storage.clone());
        // sleep for 10ms to reach the message execution period
        std::thread::sleep(Duration::from_millis(10));

        // retrieve events emitted by smart contracts
        let events = controller.get_filtered_sc_output_event(EventFilter {
            ..Default::default()
        });

        // match the events
        assert!(events.len() == 3, "3 events were expected");

        // keypair associated to thread 2
        let keypair = KeyPair::from_str(TEST_SK_3).unwrap();
        // load bytecode
        // you can check the source code of the following wasm file in massa-unit-tests-src
        // This line execute the smart contract that will modify the data entry and then trigger the SC.
        let bytecode = include_bytes!("./wasm/send_message_trigger.wasm");
        let datastore = BTreeMap::new();

        let operation = create_execute_sc_operation(&keypair, bytecode, datastore).unwrap();
        storage.store_operations(vec![operation.clone()]);
        let block = create_block(keypair, vec![operation], vec![], Slot::new(1, 2)).unwrap();
        // store the block in storage
        storage.store_block(block.clone());

        // set our block as a final block so the message is sent
        finalized_blocks.insert(block.content.header.content.slot, block.id);
        let mut block_storage: PreHashMap<BlockId, Storage> = Default::default();
        block_storage.insert(block.id, storage.clone());
        blockclique_blocks.insert(block.content.header.content.slot, block.id);
        controller.update_blockclique_status(finalized_blocks.clone(), None, block_storage.clone());
        // sleep for 1000ms to reach the message execution period
        std::thread::sleep(Duration::from_millis(1000));

        // retrieve events emitted by smart contracts
        let events = controller.get_filtered_sc_output_event(EventFilter {
            ..Default::default()
        });

        // match the events
        assert!(events.len() == 4, "4 events were expected");

        manager.stop();
    }

    #[test]
    #[serial]
    pub fn send_and_receive_transaction() {
        let vesting = get_initials_vesting(false);
        // setup the period duration
        let exec_cfg = ExecutionConfig {
            t0: MassaTime::from_millis(100),
            cursor_delay: MassaTime::from_millis(0),
            initial_vesting_path: vesting.path().to_path_buf(),
            ..ExecutionConfig::default()
        };
        // get a sample final state
        let (sample_state, _keep_file, _keep_dir) = get_sample_state(0).unwrap();

        // init the MIP store
        let mip_stats_config = MipStatsConfig {
            block_count_considered: MIP_STORE_STATS_BLOCK_CONSIDERED,
            counters_max: MIP_STORE_STATS_COUNTERS_MAX,
        };
        let mip_store = MipStore::try_from(([], mip_stats_config)).unwrap();

        // init the storage
        let mut storage = Storage::create_root();

        let slot_execution_output_sender = broadcast::channel(5000).0;

        let channels = ExecutionChannels {
            slot_execution_output_sender,
        };

        // start the execution worker
        let (mut manager, controller) = start_execution_worker(
            exec_cfg.clone(),
            sample_state.clone(),
            sample_state.read().pos_state.selector.clone(),
            mip_store,
            channels,
<<<<<<< HEAD
            MassaMetrics::new(
                false,
                "0.0.0.0:9898".parse().unwrap(),
                32,
                std::time::Duration::from_secs(5),
            )
            .0,
=======
            Arc::new(RwLock::new(create_test_wallet(Some(PreHashMap::default())))),
            MassaMetrics::new(false, 32),
>>>>>>> 2f6d8cc3
        );
        // initialize the execution system with genesis blocks
        init_execution_worker(&exec_cfg, &storage, controller.clone());
        // generate the sender_keypair and recipient_address

        let sender_keypair = KeyPair::from_str(TEST_SK_1).unwrap();
        let (recipient_address, _keypair) = get_random_address_full();

        // create the operation
        let operation = Operation::new_verifiable(
            Operation {
                fee: Amount::zero(),
                expire_period: 10,
                op: OperationType::Transaction {
                    recipient_address,
                    amount: Amount::from_str("100").unwrap(),
                },
            },
            OperationSerializer::new(),
            &sender_keypair,
        )
        .unwrap();
        // create the block containing the transaction operation
        storage.store_operations(vec![operation.clone()]);
        let block = create_block(
            KeyPair::generate(0).unwrap(),
            vec![operation],
            vec![],
            Slot::new(1, 0),
        )
        .unwrap();
        // store the block in storage
        storage.store_block(block.clone());
        // set our block as a final block so the transaction is processed
        let mut finalized_blocks: HashMap<Slot, BlockId> = Default::default();
        finalized_blocks.insert(block.content.header.content.slot, block.id);
        let mut block_storage: PreHashMap<BlockId, Storage> = Default::default();
        block_storage.insert(block.id, storage.clone());
        controller.update_blockclique_status(
            finalized_blocks,
            Default::default(),
            block_storage.clone(),
        );
        std::thread::sleep(Duration::from_millis(10));
        // check recipient balance
        assert_eq!(
            sample_state
                .read()
                .ledger
                .get_balance(&recipient_address)
                .unwrap(),
            // Storage cost applied
            Amount::from_str("100")
                .unwrap()
                // Storage cost base
                .saturating_sub(LEDGER_ENTRY_BASE_COST)
        );
        // stop the execution controller
        manager.stop();
    }

    #[test]
    #[serial]
    fn vesting_transfer_coins() {
        let vesting = get_initials_vesting(true);
        // setup the period duration
        let exec_cfg = ExecutionConfig {
            t0: MassaTime::from_millis(100),
            cursor_delay: MassaTime::from_millis(0),
            initial_vesting_path: vesting.path().to_path_buf(),
            ..ExecutionConfig::default()
        };
        // get a sample final state
        let (sample_state, _keep_file, _keep_dir) = get_sample_state(0).unwrap();

        // init the MIP store
        let mip_stats_config = MipStatsConfig {
            block_count_considered: MIP_STORE_STATS_BLOCK_CONSIDERED,
            counters_max: MIP_STORE_STATS_COUNTERS_MAX,
        };
        let mip_store = MipStore::try_from(([], mip_stats_config)).unwrap();

        // init the storage
        let mut storage = Storage::create_root();

        let slot_execution_output_sender = broadcast::channel(5000).0;

        let channels = ExecutionChannels {
            slot_execution_output_sender,
        };

        // start the execution worker
        let (mut manager, controller) = start_execution_worker(
            exec_cfg.clone(),
            sample_state.clone(),
            sample_state.read().pos_state.selector.clone(),
            mip_store,
            channels,
<<<<<<< HEAD
            MassaMetrics::new(
                false,
                "0.0.0.0:9898".parse().unwrap(),
                32,
                std::time::Duration::from_secs(5),
            )
            .0,
=======
            Arc::new(RwLock::new(create_test_wallet(Some(PreHashMap::default())))),
            MassaMetrics::new(false, 32),
>>>>>>> 2f6d8cc3
        );
        // initialize the execution system with genesis blocks
        init_execution_worker(&exec_cfg, &storage, controller.clone());
        // generate the sender_keypair and recipient_address
        let sender_keypair = KeyPair::from_str(TEST_SK_1).unwrap();
        let sender_addr = Address::from_public_key(&sender_keypair.get_public_key());
        let (recipient_address, _keypair) = get_random_address_full();
        // create the operation
        let operation = Operation::new_verifiable(
            Operation {
                fee: Amount::zero(),
                expire_period: 10,
                op: OperationType::Transaction {
                    recipient_address,
                    amount: Amount::from_str("250000").unwrap(),
                },
            },
            OperationSerializer::new(),
            &sender_keypair,
        )
        .unwrap();
        // create the block containing the transaction operation
        storage.store_operations(vec![operation.clone()]);
        let block = create_block(
            KeyPair::generate(0).unwrap(),
            vec![operation],
            vec![],
            Slot::new(1, 0),
        )
        .unwrap();
        // store the block in storage
        storage.store_block(block.clone());
        // set our block as a final block so the transaction is processed
        let mut finalized_blocks: HashMap<Slot, BlockId> = Default::default();
        finalized_blocks.insert(block.content.header.content.slot, block.id);
        let mut block_storage: PreHashMap<BlockId, Storage> = Default::default();
        block_storage.insert(block.id, storage.clone());
        controller.update_blockclique_status(
            finalized_blocks,
            Default::default(),
            block_storage.clone(),
        );
        std::thread::sleep(Duration::from_millis(100));

        // retrieve the event emitted by the execution error
        let events = controller.get_filtered_sc_output_event(EventFilter {
            is_error: Some(true),
            ..Default::default()
        });
        dbg!(&events);
        assert!(events[0].data.contains("massa_execution_error"));
        assert!(events[0]
            .data
            .contains("We reach the vesting constraint: vesting_min_balance=100000 with value min_balance=60000"));

        // check recipient balance
        assert!(sample_state
            .read()
            .ledger
            .get_balance(&recipient_address)
            .is_none());
        // Check sender balance
        assert_eq!(
            sample_state
                .read()
                .ledger
                .get_balance(&sender_addr)
                .unwrap(),
            Amount::from_str("300000").unwrap()
        );

        // stop the execution controller
        manager.stop();
    }

    #[test]
    #[serial]
    fn vesting_max_rolls() {
        // setup the period duration
        let vesting = get_initials_vesting(true);
        let exec_cfg = ExecutionConfig {
            t0: MassaTime::from_millis(100),
            cursor_delay: MassaTime::from_millis(0),
            initial_vesting_path: vesting.path().to_path_buf(),
            ..ExecutionConfig::default()
        };

        // get a sample final state
        let (sample_state, _keep_file, _keep_dir) = get_sample_state(0).unwrap();

        // init the MIP store
        let mip_stats_config = MipStatsConfig {
            block_count_considered: MIP_STORE_STATS_BLOCK_CONSIDERED,
            counters_max: MIP_STORE_STATS_COUNTERS_MAX,
        };
        let mip_store = MipStore::try_from(([], mip_stats_config)).unwrap();

        // init the storage
        let mut storage = Storage::create_root();

        let slot_execution_output_sender = broadcast::channel(5000).0;

        let channels = ExecutionChannels {
            slot_execution_output_sender,
        };

        // start the execution worker
        let (mut manager, controller) = start_execution_worker(
            exec_cfg.clone(),
            sample_state.clone(),
            sample_state.read().pos_state.selector.clone(),
            mip_store,
            channels,
<<<<<<< HEAD
            MassaMetrics::new(
                false,
                "0.0.0.0:9898".parse().unwrap(),
                32,
                std::time::Duration::from_secs(5),
            )
            .0,
=======
            Arc::new(RwLock::new(create_test_wallet(Some(PreHashMap::default())))),
            MassaMetrics::new(false, 32),
>>>>>>> 2f6d8cc3
        );
        // initialize the execution system with genesis blocks
        init_execution_worker(&exec_cfg, &storage, controller.clone());
        // generate the keypair and its corresponding address
        let keypair = KeyPair::from_str(TEST_SK_1).unwrap();
        let address = Address::from_public_key(&keypair.get_public_key());
        // create the operation
        // try to buy 60 rolls so (100+60) and the max rolls specified for this address in vesting is 150
        let operation = Operation::new_verifiable(
            Operation {
                fee: Amount::zero(),
                expire_period: 10,
                op: OperationType::RollBuy { roll_count: 60 },
            },
            OperationSerializer::new(),
            &keypair,
        )
        .unwrap();
        // create the block containing the roll buy operation
        storage.store_operations(vec![operation.clone()]);
        let block = create_block(
            KeyPair::generate(0).unwrap(),
            vec![operation],
            vec![],
            Slot::new(1, 0),
        )
        .unwrap();
        // store the block in storage
        storage.store_block(block.clone());
        // set our block as a final block so the purchase is processed
        let mut finalized_blocks: HashMap<Slot, BlockId> = Default::default();
        finalized_blocks.insert(block.content.header.content.slot, block.id);
        let mut block_storage: PreHashMap<BlockId, Storage> = Default::default();
        block_storage.insert(block.id, storage.clone());
        controller.update_blockclique_status(
            finalized_blocks,
            Default::default(),
            block_storage.clone(),
        );
        std::thread::sleep(Duration::from_millis(100));

        // retrieve the event emitted by the execution error
        let events = controller.get_filtered_sc_output_event(EventFilter::default());
        assert!(events[0].data.contains("massa_execution_error"));
        assert!(events[0].data.contains(
            "We reach the vesting constraint: trying to get to a total of 160 rolls but only 50 are allowed at that time by the vesting scheme"
        ));

        // check roll count of the buyer address and its balance, same as start because operation was rejected
        let sample_read = sample_state.read();
        assert_eq!(sample_read.pos_state.get_rolls_for(&address), 100);
        assert_eq!(
            sample_read.ledger.get_balance(&address).unwrap(),
            Amount::from_str("300_000").unwrap()
        );
        // stop the execution controller
        manager.stop();
    }

    #[test]
    #[serial]
    pub fn roll_buy() {
        let vesting = get_initials_vesting(false);
        // setup the period duration
        let exec_cfg = ExecutionConfig {
            t0: MassaTime::from_millis(100),
            cursor_delay: MassaTime::from_millis(0),
            initial_vesting_path: vesting.path().to_path_buf(),
            ..ExecutionConfig::default()
        };
        // get a sample final state
        let (sample_state, _keep_file, _keep_dir) = get_sample_state(0).unwrap();

        // init the MIP store
        let mip_stats_config = MipStatsConfig {
            block_count_considered: MIP_STORE_STATS_BLOCK_CONSIDERED,
            counters_max: MIP_STORE_STATS_COUNTERS_MAX,
        };
        let mip_store = MipStore::try_from(([], mip_stats_config)).unwrap();

        // init the storage
        let mut storage = Storage::create_root();

        let slot_execution_output_sender = broadcast::channel(5000).0;

        let channels = ExecutionChannels {
            slot_execution_output_sender,
        };

        // start the execution worker
        let (mut manager, controller) = start_execution_worker(
            exec_cfg.clone(),
            sample_state.clone(),
            sample_state.read().pos_state.selector.clone(),
            mip_store,
            channels,
<<<<<<< HEAD
            MassaMetrics::new(
                false,
                "0.0.0.0:9898".parse().unwrap(),
                32,
                std::time::Duration::from_secs(5),
            )
            .0,
=======
            Arc::new(RwLock::new(create_test_wallet(Some(PreHashMap::default())))),
            MassaMetrics::new(false, 32),
>>>>>>> 2f6d8cc3
        );
        // initialize the execution system with genesis blocks
        init_execution_worker(&exec_cfg, &storage, controller.clone());
        // generate the keypair and its corresponding address
        let keypair = KeyPair::from_str(TEST_SK_1).unwrap();
        let address = Address::from_public_key(&keypair.get_public_key());
        // create the operation
        let operation = Operation::new_verifiable(
            Operation {
                fee: Amount::zero(),
                expire_period: 10,
                op: OperationType::RollBuy { roll_count: 10 },
            },
            OperationSerializer::new(),
            &keypair,
        )
        .unwrap();
        // create the block containing the roll buy operation
        storage.store_operations(vec![operation.clone()]);
        let block = create_block(
            KeyPair::generate(0).unwrap(),
            vec![operation],
            vec![],
            Slot::new(1, 0),
        )
        .unwrap();
        // store the block in storage
        storage.store_block(block.clone());
        // set our block as a final block so the purchase is processed
        let mut finalized_blocks: HashMap<Slot, BlockId> = Default::default();
        finalized_blocks.insert(block.content.header.content.slot, block.id);
        let mut block_storage: PreHashMap<BlockId, Storage> = Default::default();
        block_storage.insert(block.id, storage.clone());
        controller.update_blockclique_status(
            finalized_blocks,
            Default::default(),
            block_storage.clone(),
        );
        std::thread::sleep(Duration::from_millis(100));
        // check roll count of the buyer address and its balance
        let sample_read = sample_state.read();
        assert_eq!(sample_read.pos_state.get_rolls_for(&address), 110);
        assert_eq!(
            sample_read.ledger.get_balance(&address).unwrap(),
            Amount::from_str("299_000").unwrap()
        );
        // stop the execution controller
        manager.stop();
    }

    #[test]
    #[serial]
    pub fn roll_sell() {
        let vesting = get_initials_vesting(false);
        // Try to sell 10 rolls (operation 1) then 1 rolls (operation 2)
        // Check for resulting roll count + resulting deferred credits

        // setup the period duration
        let mut exec_cfg = ExecutionConfig {
            t0: MassaTime::from_millis(100),
            cursor_delay: MassaTime::from_millis(0),
            periods_per_cycle: 2,
            thread_count: 2,
            initial_vesting_path: vesting.path().to_path_buf(),
            last_start_period: 2,
            ..Default::default()
        };
        // turn off roll selling on missed block opportunities
        // otherwise balance will be credited with those sold roll (and we need to check the balance for
        // if the deferred credits are reimbursed
        exec_cfg.max_miss_ratio = Ratio::new(1, 1);

        // get a sample final state
        let (sample_state, _keep_file, _keep_dir) = get_sample_state(2).unwrap();

        // init the MIP store
        let mip_stats_config = MipStatsConfig {
            block_count_considered: MIP_STORE_STATS_BLOCK_CONSIDERED,
            counters_max: MIP_STORE_STATS_COUNTERS_MAX,
        };
        let mip_store = MipStore::try_from(([], mip_stats_config)).unwrap();

        // init the storage
        let mut storage = Storage::create_root();

        let slot_execution_output_sender = broadcast::channel(5000).0;

        let channels = ExecutionChannels {
            slot_execution_output_sender,
        };

        // start the execution worker
        let (mut manager, controller) = start_execution_worker(
            exec_cfg.clone(),
            sample_state.clone(),
            sample_state.read().pos_state.selector.clone(),
            mip_store,
            channels,
<<<<<<< HEAD
            MassaMetrics::new(
                false,
                "0.0.0.0:9898".parse().unwrap(),
                32,
                std::time::Duration::from_secs(5),
            )
            .0,
=======
            Arc::new(RwLock::new(create_test_wallet(Some(PreHashMap::default())))),
            MassaMetrics::new(false, 32),
>>>>>>> 2f6d8cc3
        );
        // initialize the execution system with genesis blocks
        init_execution_worker(&exec_cfg, &storage, controller.clone());
        // generate the keypair and its corresponding address
        let keypair = KeyPair::from_str(TEST_SK_1).unwrap();
        let address = Address::from_public_key(&keypair.get_public_key());

        // get initial balance
        let balance_initial = sample_state.read().ledger.get_balance(&address).unwrap();

        // get initial roll count
        let roll_count_initial = sample_state.read().pos_state.get_rolls_for(&address);
        let roll_sell_1 = 10;
        let roll_sell_2 = 1;

        let initial_deferred_credits = Amount::from_str("100").unwrap();

        let mut batch = DBBatch::new();

        // set initial_deferred_credits that will be reimbursed at first block
        sample_state.write().pos_state.put_deferred_credits_entry(
            &Slot::new(1, 0),
            &address,
            &initial_deferred_credits,
            &mut batch,
        );

        sample_state
            .write()
            .db
            .write()
            .write_batch(batch, Default::default(), None);

        // create operation 1
        let operation1 = Operation::new_verifiable(
            Operation {
                fee: Amount::zero(),
                expire_period: 10,
                op: OperationType::RollSell {
                    roll_count: roll_sell_1,
                },
            },
            OperationSerializer::new(),
            &keypair,
        )
        .unwrap();
        let operation2 = Operation::new_verifiable(
            Operation {
                fee: Amount::zero(),
                expire_period: 10,
                op: OperationType::RollSell {
                    roll_count: roll_sell_2,
                },
            },
            OperationSerializer::new(),
            &keypair,
        )
        .unwrap();
        // create the block containing the roll buy operation
        storage.store_operations(vec![operation1.clone(), operation2.clone()]);
        let block = create_block(
            KeyPair::generate(0).unwrap(),
            vec![operation1, operation2],
            vec![],
            Slot::new(3, 0),
        )
        .unwrap();
        // store the block in storage
        storage.store_block(block.clone());
        // set the block as final so the sell and credits are processed
        let mut finalized_blocks: HashMap<Slot, BlockId> = Default::default();
        finalized_blocks.insert(block.content.header.content.slot, block.id);
        let mut block_storage: PreHashMap<BlockId, Storage> = Default::default();
        block_storage.insert(block.id, storage.clone());
        controller.update_blockclique_status(
            finalized_blocks,
            Default::default(),
            block_storage.clone(),
        );
        std::thread::sleep(Duration::from_millis(1000));

        // check roll count deferred credits and candidate balance of the seller address
        let sample_read = sample_state.read();
        let mut credits = PreHashMap::default();
        let roll_remaining = roll_count_initial - roll_sell_1 - roll_sell_2;
        let roll_sold = roll_sell_1 + roll_sell_2;
        credits.insert(
            address,
            exec_cfg.roll_price.checked_mul_u64(roll_sold).unwrap(),
        );

        assert_eq!(
            sample_read.pos_state.get_rolls_for(&address),
            roll_remaining
        );

        assert_eq!(
            sample_read
                .pos_state
                .get_deferred_credits_range(..=Slot::new(9, 1))
                .credits
                .get(&Slot::new(9, 1))
                .cloned()
                .unwrap_or_default(),
            credits
        );

        // Check that deferred credit are reimbursed
        let credits = PreHashMap::default();

        assert_eq!(
            sample_read
                .pos_state
                .get_deferred_credits_range(..=Slot::new(10, 1))
                .credits
                .get(&Slot::new(10, 1))
                .cloned()
                .unwrap_or_default(),
            credits
        );

        // Check that the initial deferred_credits are set to zero
        assert_eq!(
            sample_read
                .pos_state
                .get_deferred_credits_range(..=Slot::new(10, 1))
                .credits
                .get(&Slot::new(1, 0))
                .cloned()
                .unwrap_or_default(),
            credits
        );

        // Now check balance
        let balances = controller.get_final_and_candidate_balance(&[address]);
        let candidate_balance = balances.get(0).unwrap().1.unwrap();

        assert_eq!(
            candidate_balance,
            exec_cfg
                .roll_price
                .checked_mul_u64(roll_sell_1 + roll_sell_2)
                .unwrap()
                .checked_add(balance_initial)
                .unwrap()
                .checked_add(initial_deferred_credits)
                .unwrap()
        );

        // stop the execution controller
        manager.stop();
    }

    #[test]
    #[serial]
    pub fn roll_slash() {
        let vesting = get_initials_vesting(false);
        // Try to sell 97 rolls (operation 1) then process a Denunciation (with config set to slash
        // 3 rolls)
        // Check for resulting roll & deferred credits & balance

        // setup the period duration
        let mut exec_cfg = ExecutionConfig {
            t0: MassaTime::from_millis(100),
            cursor_delay: MassaTime::from_millis(0),
            periods_per_cycle: 2,
            thread_count: 2,
            initial_vesting_path: vesting.path().to_path_buf(),
            last_start_period: 2,
            roll_count_to_slash_on_denunciation: 3, // Set to 3 to check if config is taken into account
            ..Default::default()
        };
        // turn off roll selling on missed block opportunities
        // otherwise balance will be credited with those sold roll (and we need to check the balance for
        // if the deferred credits are reimbursed
        exec_cfg.max_miss_ratio = Ratio::new(1, 1);

        // get a sample final state
        let (sample_state, _keep_file, _keep_dir) =
            get_sample_state(exec_cfg.last_start_period).unwrap();

        // init the MIP store
        let mip_stats_config = MipStatsConfig {
            block_count_considered: MIP_STORE_STATS_BLOCK_CONSIDERED,
            counters_max: MIP_STORE_STATS_COUNTERS_MAX,
        };
        let mip_store = MipStore::try_from(([], mip_stats_config)).unwrap();

        // init the storage
        let mut storage = Storage::create_root();

        let slot_execution_output_sender = broadcast::channel(5000).0;

        let channels = ExecutionChannels {
            slot_execution_output_sender,
        };

        // start the execution worker
        let (mut manager, controller) = start_execution_worker(
            exec_cfg.clone(),
            sample_state.clone(),
            sample_state.read().pos_state.selector.clone(),
            mip_store,
            channels,
<<<<<<< HEAD
            MassaMetrics::new(
                false,
                "0.0.0.0:9898".parse().unwrap(),
                32,
                std::time::Duration::from_secs(5),
            )
            .0,
=======
            Arc::new(RwLock::new(create_test_wallet(Some(PreHashMap::default())))),
            MassaMetrics::new(false, 32),
>>>>>>> 2f6d8cc3
        );
        // initialize the execution system with genesis blocks
        init_execution_worker(&exec_cfg, &storage, controller.clone());

        // generate the keypair and its corresponding address
        let keypair = KeyPair::from_str(TEST_SK_1).unwrap();
        let address = Address::from_public_key(&keypair.get_public_key());

        // get initial balance
        let balance_initial = sample_state.read().ledger.get_balance(&address).unwrap();

        // get initial roll count
        let roll_count_initial = sample_state.read().pos_state.get_rolls_for(&address);
        let roll_to_sell = roll_count_initial
            .checked_sub(exec_cfg.roll_count_to_slash_on_denunciation)
            .unwrap();

        // create operation 1
        let operation1 = Operation::new_verifiable(
            Operation {
                fee: Amount::zero(),
                expire_period: 8,
                op: OperationType::RollSell {
                    roll_count: roll_to_sell,
                },
            },
            OperationSerializer::new(),
            &keypair,
        )
        .unwrap();

        // create a denunciation
        let (_slot, _keypair, s_endorsement_1, s_endorsement_2, _) =
            gen_endorsements_for_denunciation(Some(Slot::new(3, 0)), Some(keypair.clone()));
        let denunciation = Denunciation::try_from((&s_endorsement_1, &s_endorsement_2)).unwrap();

        // create a denunciation (that will be ignored as it has been created at the last start period)
        let (_slot, _keypair, s_endorsement_1, s_endorsement_2, _) =
            gen_endorsements_for_denunciation(
                Some(Slot::new(exec_cfg.last_start_period, 4)),
                Some(keypair),
            );
        let denunciation_2 = Denunciation::try_from((&s_endorsement_1, &s_endorsement_2)).unwrap();

        // create the block containing the roll buy operation
        storage.store_operations(vec![operation1.clone()]);
        let block = create_block(
            KeyPair::generate(0).unwrap(),
            vec![operation1],
            vec![denunciation.clone(), denunciation, denunciation_2],
            Slot::new(3, 0),
        )
        .unwrap();
        // store the block in storage
        storage.store_block(block.clone());
        // set the block as final so the sell and credits are processed
        let mut finalized_blocks: HashMap<Slot, BlockId> = Default::default();
        finalized_blocks.insert(block.content.header.content.slot, block.id);
        let mut block_storage: PreHashMap<BlockId, Storage> = Default::default();
        block_storage.insert(block.id, storage.clone());
        controller.update_blockclique_status(
            finalized_blocks,
            Default::default(),
            block_storage.clone(),
        );
        std::thread::sleep(Duration::from_millis(1000));

        // check roll count deferred credits and candidate balance of the seller address
        let sample_read = sample_state.read();
        let mut credits = PreHashMap::default();
        let roll_sold = roll_to_sell;
        credits.insert(
            address,
            exec_cfg.roll_price.checked_mul_u64(roll_sold).unwrap(),
        );

        assert_eq!(sample_read.pos_state.get_rolls_for(&address), 0);

        // Check the remaining deferred credits
        let slot_limit = Slot::new(10, 0);
        let deferred_credits = sample_read
            .pos_state
            .get_deferred_credits_range(..=slot_limit)
            .credits;

        let (_slot, deferred_credit_amounts) = deferred_credits.last_key_value().unwrap();

        assert_eq!(
            *deferred_credit_amounts.get(&address).unwrap(),
            exec_cfg.roll_price.checked_mul_u64(roll_to_sell).unwrap()
        );

        // Now check balance
        let balances = controller.get_final_and_candidate_balance(&[address]);
        let candidate_balance = balances.get(0).unwrap().1.unwrap();

        assert_eq!(
            candidate_balance,
            exec_cfg
                .roll_price
                .checked_mul_u64(roll_to_sell)
                .unwrap()
                .checked_add(balance_initial)
                .unwrap()
        );

        // stop the execution controller
        manager.stop();
    }

    #[test]
    #[serial]
    pub fn roll_slash_2() {
        let vesting = get_initials_vesting(false);
        // Try to sell all rolls (operation 1) then process a Denunciation (with config set to slash
        // 4 rolls)
        // Check for resulting roll & deferred credits & balance

        // setup the period duration
        let mut exec_cfg = ExecutionConfig {
            t0: MassaTime::from_millis(100),
            cursor_delay: MassaTime::from_millis(0),
            periods_per_cycle: 2,
            thread_count: 2,
            initial_vesting_path: vesting.path().to_path_buf(),
            last_start_period: 2,
            roll_count_to_slash_on_denunciation: 4, // Set to 4 to check if config is taken into account
            ..Default::default()
        };
        // turn off roll selling on missed block opportunities
        // otherwise balance will be credited with those sold roll (and we need to check the balance for
        // if the deferred credits are reimbursed
        exec_cfg.max_miss_ratio = Ratio::new(1, 1);

        // get a sample final state
        let (sample_state, _keep_file, _keep_dir) =
            get_sample_state(exec_cfg.last_start_period).unwrap();

        // init the MIP store
        let mip_stats_config = MipStatsConfig {
            block_count_considered: MIP_STORE_STATS_BLOCK_CONSIDERED,
            counters_max: MIP_STORE_STATS_COUNTERS_MAX,
        };
        let mip_store = MipStore::try_from(([], mip_stats_config)).unwrap();

        // init the storage
        let mut storage = Storage::create_root();

        let slot_execution_output_sender = broadcast::channel(5000).0;

        let channels = ExecutionChannels {
            slot_execution_output_sender,
        };

        // start the execution worker
        let (mut manager, controller) = start_execution_worker(
            exec_cfg.clone(),
            sample_state.clone(),
            sample_state.read().pos_state.selector.clone(),
            mip_store,
            channels,
<<<<<<< HEAD
            MassaMetrics::new(
                false,
                "0.0.0.0:9898".parse().unwrap(),
                32,
                std::time::Duration::from_secs(5),
            )
            .0,
=======
            Arc::new(RwLock::new(create_test_wallet(Some(PreHashMap::default())))),
            MassaMetrics::new(false, 32),
>>>>>>> 2f6d8cc3
        );
        // initialize the execution system with genesis blocks
        init_execution_worker(&exec_cfg, &storage, controller.clone());

        // generate the keypair and its corresponding address
        let keypair = KeyPair::from_str(TEST_SK_1).unwrap();
        let address = Address::from_public_key(&keypair.get_public_key());

        // get initial balance
        let balance_initial = sample_state.read().ledger.get_balance(&address).unwrap();

        // get initial roll count
        let roll_count_initial = sample_state.read().pos_state.get_rolls_for(&address);
        // sell all rolls so we can check if slash will occur on deferred credits
        let roll_to_sell_1 = 1;
        let roll_to_sell_2 = roll_count_initial - 1;
        let roll_to_sell = roll_to_sell_1 + roll_to_sell_2;

        //
        let amount_def = exec_cfg
            .roll_price
            .checked_mul_u64(exec_cfg.roll_count_to_slash_on_denunciation)
            .unwrap();

        // create operation 1
        let operation1 = Operation::new_verifiable(
            Operation {
                fee: Amount::zero(),
                expire_period: 8,
                op: OperationType::RollSell {
                    roll_count: roll_to_sell_1,
                },
            },
            OperationSerializer::new(),
            &keypair,
        )
        .unwrap();

        // create operation 2
        let operation2 = Operation::new_verifiable(
            Operation {
                fee: Amount::zero(),
                expire_period: 8,
                op: OperationType::RollSell {
                    roll_count: roll_to_sell_2,
                },
            },
            OperationSerializer::new(),
            &keypair,
        )
        .unwrap();

        // create a denunciation
        let (_slot, _keypair, s_endorsement_1, s_endorsement_2, _) =
            gen_endorsements_for_denunciation(Some(Slot::new(3, 0)), Some(keypair));
        let denunciation = Denunciation::try_from((&s_endorsement_1, &s_endorsement_2)).unwrap();

        // create the block containing the roll buy operation
        storage.store_operations(vec![operation1.clone(), operation2.clone()]);
        let block = create_block(
            KeyPair::generate(0).unwrap(),
            vec![operation1, operation2],
            vec![denunciation.clone(), denunciation],
            Slot::new(3, 0),
        )
        .unwrap();
        // store the block in storage
        storage.store_block(block.clone());
        // set the block as final so the sell and credits are processed
        let mut finalized_blocks: HashMap<Slot, BlockId> = Default::default();
        finalized_blocks.insert(block.content.header.content.slot, block.id);
        let mut block_storage: PreHashMap<BlockId, Storage> = Default::default();
        block_storage.insert(block.id, storage.clone());
        controller.update_blockclique_status(
            finalized_blocks,
            Default::default(),
            block_storage.clone(),
        );
        std::thread::sleep(Duration::from_millis(1000));

        // check roll count & deferred credits & candidate balance
        let sample_read = sample_state.read();
        let mut credits = PreHashMap::default();
        let roll_sold = roll_to_sell;
        credits.insert(
            address,
            exec_cfg.roll_price.checked_mul_u64(roll_sold).unwrap(),
        );

        assert_eq!(sample_read.pos_state.get_rolls_for(&address), 0);

        // Check the remaining deferred credits
        let slot_limit = Slot::new(10, 0);
        let deferred_credits = sample_read
            .pos_state
            .get_deferred_credits_range(..=slot_limit)
            .credits;

        let (_slot, deferred_credit_amounts) = deferred_credits.last_key_value().unwrap();

        assert_eq!(
            *deferred_credit_amounts.get(&address).unwrap(),
            exec_cfg
                .roll_price
                .checked_mul_u64(roll_to_sell)
                .unwrap()
                .checked_sub(amount_def)
                .unwrap()
        );

        // Now check balance
        let balances = controller.get_final_and_candidate_balance(&[address]);
        let candidate_balance = balances.get(0).unwrap().1.unwrap();

        assert_eq!(
            candidate_balance,
            exec_cfg
                .roll_price
                .checked_mul_u64(roll_to_sell)
                .unwrap()
                .checked_sub(amount_def)
                .unwrap()
                .checked_add(balance_initial)
                .unwrap()
        );

        // stop the execution controller
        manager.stop();
    }

    #[test]
    #[serial]
    fn sc_execution_error() {
        let vesting = get_initials_vesting(false);
        // setup the period duration and the maximum gas for asynchronous messages execution
        let exec_cfg = ExecutionConfig {
            t0: MassaTime::from_millis(100),
            cursor_delay: MassaTime::from_millis(0),
            max_async_gas: 100_000,
            initial_vesting_path: vesting.path().to_path_buf(),
            ..ExecutionConfig::default()
        };
        // get a sample final state
        let (sample_state, _keep_file, _keep_dir) = get_sample_state(0).unwrap();

        // init the MIP store
        let mip_stats_config = MipStatsConfig {
            block_count_considered: MIP_STORE_STATS_BLOCK_CONSIDERED,
            counters_max: MIP_STORE_STATS_COUNTERS_MAX,
        };
        let mip_store = MipStore::try_from(([], mip_stats_config)).unwrap();

        // init the storage
        let mut storage = Storage::create_root();

        let slot_execution_output_sender = broadcast::channel(5000).0;

        let channels = ExecutionChannels {
            slot_execution_output_sender,
        };

        // start the execution worker
        let (mut manager, controller) = start_execution_worker(
            exec_cfg.clone(),
            sample_state.clone(),
            sample_state.read().pos_state.selector.clone(),
            mip_store,
            channels,
<<<<<<< HEAD
            MassaMetrics::new(
                false,
                "0.0.0.0:9898".parse().unwrap(),
                32,
                std::time::Duration::from_secs(5),
            )
            .0,
=======
            Arc::new(RwLock::new(create_test_wallet(Some(PreHashMap::default())))),
            MassaMetrics::new(false, 32),
>>>>>>> 2f6d8cc3
        );
        // initialize the execution system with genesis blocks
        init_execution_worker(&exec_cfg, &storage, controller.clone());
        // keypair associated to thread 0
        let keypair = KeyPair::from_str(TEST_SK_1).unwrap();
        // load bytecode
        // you can check the source code of the following wasm file in massa-unit-tests-src
        let bytecode = include_bytes!("./wasm/execution_error.wasm");
        // create the block containing the erroneous smart contract execution operation
        let operation =
            create_execute_sc_operation(&keypair, bytecode, BTreeMap::default()).unwrap();
        storage.store_operations(vec![operation.clone()]);
        let block = create_block(
            KeyPair::generate(0).unwrap(),
            vec![operation],
            vec![],
            Slot::new(1, 0),
        )
        .unwrap();
        // store the block in storage
        storage.store_block(block.clone());
        // set our block as a final block
        let mut finalized_blocks: HashMap<Slot, BlockId> = Default::default();
        finalized_blocks.insert(block.content.header.content.slot, block.id);
        let mut block_storage: PreHashMap<BlockId, Storage> = Default::default();
        block_storage.insert(block.id, storage.clone());
        controller.update_blockclique_status(
            finalized_blocks,
            Default::default(),
            block_storage.clone(),
        );
        std::thread::sleep(Duration::from_millis(100));

        // retrieve the event emitted by the execution error
        let events = controller.get_filtered_sc_output_event(EventFilter {
            is_error: Some(true),
            ..Default::default()
        });
        // match the events
        assert!(!events.is_empty(), "2 events were expected");
        assert_eq!(events[0].data, "event generated before the sc failure");
        assert!(events[1].data.contains("massa_execution_error"));
        assert!(events[1]
            .data
            .contains("runtime error when executing operation"));
        assert!(events[1].data.contains("address parsing error"));
        // stop the execution controller
        manager.stop();
    }

    #[test]
    #[serial]
    fn sc_datastore() {
        let vesting = get_initials_vesting(false);
        // setup the period duration and the maximum gas for asynchronous messages execution
        let exec_cfg = ExecutionConfig {
            t0: MassaTime::from_millis(100),
            cursor_delay: MassaTime::from_millis(0),
            max_async_gas: 100_000,
            initial_vesting_path: vesting.path().to_path_buf(),
            ..ExecutionConfig::default()
        };
        // get a sample final state
        let (sample_state, _keep_file, _keep_dir) = get_sample_state(0).unwrap();

        // init the MIP store
        let mip_stats_config = MipStatsConfig {
            block_count_considered: MIP_STORE_STATS_BLOCK_CONSIDERED,
            counters_max: MIP_STORE_STATS_COUNTERS_MAX,
        };
        let mip_store = MipStore::try_from(([], mip_stats_config)).unwrap();

        // init the storage
        let mut storage = Storage::create_root();

        let slot_execution_output_sender = broadcast::channel(5000).0;

        let channels = ExecutionChannels {
            slot_execution_output_sender,
        };

        // start the execution worker
        let (mut manager, controller) = start_execution_worker(
            exec_cfg.clone(),
            sample_state.clone(),
            sample_state.read().pos_state.selector.clone(),
            mip_store,
            channels,
<<<<<<< HEAD
            MassaMetrics::new(
                false,
                "0.0.0.0:9898".parse().unwrap(),
                32,
                std::time::Duration::from_secs(5),
            )
            .0,
=======
            Arc::new(RwLock::new(create_test_wallet(Some(PreHashMap::default())))),
            MassaMetrics::new(false, 32),
>>>>>>> 2f6d8cc3
        );
        // initialize the execution system with genesis blocks
        init_execution_worker(&exec_cfg, &storage, controller.clone());
        // keypair associated to thread 0
        let keypair = KeyPair::from_str(TEST_SK_1).unwrap();
        // load bytecode
        // you can check the source code of the following wasm file in massa-unit-tests-src
        let bytecode = include_bytes!("./wasm/datastore.wasm");
        let datastore = BTreeMap::from([(vec![65, 66], vec![255]), (vec![9], vec![10, 11])]);

        // create the block containing the erroneous smart contract execution operation
        let operation = create_execute_sc_operation(&keypair, bytecode, datastore).unwrap();
        storage.store_operations(vec![operation.clone()]);
        let block = create_block(
            KeyPair::generate(0).unwrap(),
            vec![operation],
            vec![],
            Slot::new(1, 0),
        )
        .unwrap();
        // store the block in storage
        storage.store_block(block.clone());
        // set our block as a final block
        let mut finalized_blocks: HashMap<Slot, BlockId> = Default::default();
        finalized_blocks.insert(block.content.header.content.slot, block.id);
        let mut block_storage: PreHashMap<BlockId, Storage> = Default::default();
        block_storage.insert(block.id, storage.clone());
        controller.update_blockclique_status(
            finalized_blocks,
            Some(Default::default()),
            block_storage,
        );
        std::thread::sleep(Duration::from_millis(100));

        // retrieve the event emitted by the execution error
        let events = controller.get_filtered_sc_output_event(EventFilter::default());

        // match the events
        assert_eq!(events.len(), 3);
        assert_eq!(events[0].data, "keys: 9,65,66");
        assert_eq!(events[1].data, "has_key_1: true - has_key_2: false");
        assert_eq!(events[2].data, "data key 1: 255 - data key 3: 10,11");

        // stop the execution controller
        manager.stop();
    }

    #[test]
    #[serial]
    fn set_bytecode_error() {
        let vesting = get_initials_vesting(false);
        // setup the period duration and the maximum gas for asynchronous messages execution
        let exec_cfg = ExecutionConfig {
            t0: MassaTime::from_millis(100),
            cursor_delay: MassaTime::from_millis(0),
            max_async_gas: 100_000,
            initial_vesting_path: vesting.path().to_path_buf(),
            ..ExecutionConfig::default()
        };
        // get a sample final state
        let (sample_state, _keep_file, _keep_dir) = get_sample_state(0).unwrap();

        // init the MIP store
        let mip_stats_config = MipStatsConfig {
            block_count_considered: MIP_STORE_STATS_BLOCK_CONSIDERED,
            counters_max: MIP_STORE_STATS_COUNTERS_MAX,
        };
        let mip_store = MipStore::try_from(([], mip_stats_config)).unwrap();

        // init the storage
        let mut storage = Storage::create_root();

        let slot_execution_output_sender = broadcast::channel(5000).0;

        let channels = ExecutionChannels {
            slot_execution_output_sender,
        };

        // start the execution worker
        let (_manager, controller) = start_execution_worker(
            exec_cfg.clone(),
            sample_state.clone(),
            sample_state.read().pos_state.selector.clone(),
            mip_store,
            channels,
<<<<<<< HEAD
            MassaMetrics::new(
                false,
                "0.0.0.0:9898".parse().unwrap(),
                32,
                std::time::Duration::from_secs(5),
            )
            .0,
=======
            Arc::new(RwLock::new(create_test_wallet(Some(PreHashMap::default())))),
            MassaMetrics::new(false, 32),
>>>>>>> 2f6d8cc3
        );
        // initialize the execution system with genesis blocks
        init_execution_worker(&exec_cfg, &storage, controller.clone());
        // keypair associated to thread 0
        let keypair = KeyPair::from_str(TEST_SK_1).unwrap();
        // load bytecodes
        // you can check the source code of the following wasm file in massa-unit-tests-src
        let bytecode = include_bytes!("./wasm/set_bytecode_fail.wasm");
        let datastore_bytecode = include_bytes!("./wasm/smart-contract.wasm").to_vec();
        let mut datastore = BTreeMap::new();
        datastore.insert(b"smart-contract".to_vec(), datastore_bytecode);

        // create the block containing the erroneous smart contract execution operation
        let operation = create_execute_sc_operation(&keypair, bytecode, datastore).unwrap();
        storage.store_operations(vec![operation.clone()]);
        let block = create_block(
            KeyPair::generate(0).unwrap(),
            vec![operation],
            vec![],
            Slot::new(1, 0),
        )
        .unwrap();
        // store the block in storage
        storage.store_block(block.clone());
        // set our block as a final block
        let mut finalized_blocks: HashMap<Slot, BlockId> = Default::default();
        finalized_blocks.insert(block.content.header.content.slot, block.id);
        let mut block_storage: PreHashMap<BlockId, Storage> = Default::default();
        block_storage.insert(block.id, storage.clone());
        controller.update_blockclique_status(
            finalized_blocks,
            Default::default(),
            block_storage.clone(),
        );
        std::thread::sleep(Duration::from_millis(10));

        // retrieve the event emitted by the execution error
        let events = controller.get_filtered_sc_output_event(EventFilter::default());
        // match the events
        assert!(!events.is_empty(), "One event was expected");
        assert!(events[0].data.contains("massa_execution_error"));
        assert!(events[0]
            .data
            .contains("runtime error when executing operation"));
        assert!(events[0].data.contains("can't set the bytecode of address"));
    }

    #[test]
    #[serial]
    fn datastore_manipulations() {
        let vesting = get_initials_vesting(false);
        // setup the period duration and the maximum gas for asynchronous messages execution
        let exec_cfg = ExecutionConfig {
            t0: MassaTime::from_millis(100),
            cursor_delay: MassaTime::from_millis(0),
            max_async_gas: 100_000,
            initial_vesting_path: vesting.path().to_path_buf(),
            ..ExecutionConfig::default()
        };
        // get a sample final state
        let (sample_state, _keep_file, _keep_dir) = get_sample_state(0).unwrap();

        // init the MIP store
        let mip_stats_config = MipStatsConfig {
            block_count_considered: MIP_STORE_STATS_BLOCK_CONSIDERED,
            counters_max: MIP_STORE_STATS_COUNTERS_MAX,
        };
        let mip_store = MipStore::try_from(([], mip_stats_config)).unwrap();

        // init the storage
        let mut storage = Storage::create_root();

        let slot_execution_output_sender = broadcast::channel(5000).0;

        let channels = ExecutionChannels {
            slot_execution_output_sender,
        };

        // start the execution worker
        let (mut manager, controller) = start_execution_worker(
            exec_cfg.clone(),
            sample_state.clone(),
            sample_state.read().pos_state.selector.clone(),
            mip_store,
            channels,
<<<<<<< HEAD
            MassaMetrics::new(
                false,
                "0.0.0.0:9898".parse().unwrap(),
                32,
                std::time::Duration::from_secs(5),
            )
            .0,
=======
            Arc::new(RwLock::new(create_test_wallet(Some(PreHashMap::default())))),
            MassaMetrics::new(false, 32),
>>>>>>> 2f6d8cc3
        );
        // initialize the execution system with genesis blocks
        init_execution_worker(&exec_cfg, &storage, controller.clone());

        // keypair associated to thread 0
        let keypair = KeyPair::from_str(TEST_SK_1).unwrap();
        // let address = Address::from_public_key(&keypair.get_public_key());

        // load bytecode
        // you can check the source code of the following wasm file in massa-unit-tests-src
        let bytecode = include_bytes!("./wasm/datastore_manipulations.wasm");
        // create the block containing the erroneous smart contract execution operation
        let operation =
            create_execute_sc_operation(&keypair, bytecode, BTreeMap::default()).unwrap();
        storage.store_operations(vec![operation.clone()]);
        let block = create_block(
            KeyPair::generate(0).unwrap(),
            vec![operation],
            vec![],
            Slot::new(1, 0),
        )
        .unwrap();
        // store the block in storage
        storage.store_block(block.clone());
        // set our block as a final block
        let mut finalized_blocks: HashMap<Slot, BlockId> = Default::default();
        finalized_blocks.insert(block.content.header.content.slot, block.id);
        let block_store = vec![(block.id, storage.clone())].into_iter().collect();
        controller.update_blockclique_status(finalized_blocks, Default::default(), block_store);
        std::thread::sleep(
            exec_cfg
                .t0
                .saturating_add(MassaTime::from_millis(50))
                .into(),
        );

        let events = controller.get_filtered_sc_output_event(EventFilter::default());
        // match the events
        println!("{:?}", events);
        assert_eq!(events.len(), 4, "Got {} events, expected 4", events.len());
        let key_a: Vec<u8> = [1, 0, 4, 255].iter().cloned().collect();
        let key_a_str: String = key_a
            .iter()
            .map(|b| format!("{}", b))
            .collect::<Vec<String>>()
            .join(",");

        let key_b: Vec<u8> = [2, 0, 254, 255].iter().cloned().collect();
        let key_b_str: String = key_b
            .iter()
            .map(|b| format!("{}", b))
            .collect::<Vec<String>>()
            .join(",");

        assert!(
            events[0].data.contains(&format!("keys: {}", key_a_str)),
            "{:?}",
            events[0].data
        );
        assert!(
            events[1].data.contains(&format!("keys2: {}", key_a_str)),
            "{:?}",
            events[1].data
        );
        assert!(
            events[2].data.contains(&format!("keys_f: {}", key_b_str)),
            "{:?}",
            events[2].data
        );
        assert!(
            events[3].data.contains(&format!("keys2_f: {}", key_a_str)),
            "{:?}",
            events[3].data
        );

        // Length of the value left in the datastore. See sources for more context.
        let value_len = ([21, 0, 49].len() + [5, 12, 241].len()) as u64;

        assert_eq!(
            sample_state
                .read()
                .ledger
                .get_balance(&Address::from_public_key(&keypair.get_public_key()))
                .unwrap(),
            Amount::from_str("300000")
                .unwrap()
                // Gas fee
                .saturating_sub(Amount::const_init(10, 0))
                // Storage cost key
                .saturating_sub(
                    exec_cfg
                        .storage_costs_constants
                        .ledger_cost_per_byte
                        .saturating_mul_u64(2 * LEDGER_ENTRY_DATASTORE_BASE_SIZE as u64)
                )
                // Storage cost value
                .saturating_sub(
                    exec_cfg
                        .storage_costs_constants
                        .ledger_cost_per_byte
                        .saturating_mul_u64(value_len)
                )
        );

        // stop the execution controller
        manager.stop();
    }

    /// This test checks causes a history rewrite in slot sequencing and ensures that emitted events match
    #[test]
    #[serial]
    fn events_from_switching_blockclique() {
        let vesting = get_initials_vesting(false);
        // Compile the `./wasm_tests` and generate a block with `event_test.wasm`
        // as data. Then we check if we get an event as expected.
        let exec_cfg = ExecutionConfig {
            t0: MassaTime::from_millis(100),
            cursor_delay: MassaTime::from_millis(0),
            initial_vesting_path: vesting.path().to_path_buf(),
            ..ExecutionConfig::default()
        };
        let storage: Storage = Storage::create_root();
        let (sample_state, _keep_file, _keep_dir) = get_sample_state(0).unwrap();
        // init the MIP store
        let mip_stats_config = MipStatsConfig {
            block_count_considered: MIP_STORE_STATS_BLOCK_CONSIDERED,
            counters_max: MIP_STORE_STATS_COUNTERS_MAX,
        };
        let mip_store = MipStore::try_from(([], mip_stats_config)).unwrap();

        let slot_execution_output_sender = broadcast::channel(5000).0;

        let channels = ExecutionChannels {
            slot_execution_output_sender,
        };

        let (mut manager, controller) = start_execution_worker(
            exec_cfg.clone(),
            sample_state.clone(),
            sample_state.read().pos_state.selector.clone(),
            mip_store,
            channels,
<<<<<<< HEAD
            MassaMetrics::new(
                false,
                "0.0.0.0:9898".parse().unwrap(),
                32,
                std::time::Duration::from_secs(5),
            )
            .0,
=======
            Arc::new(RwLock::new(create_test_wallet(Some(PreHashMap::default())))),
            MassaMetrics::new(false, 32),
>>>>>>> 2f6d8cc3
        );
        // initialize the execution system with genesis blocks
        init_execution_worker(&exec_cfg, &storage, controller.clone());

        let mut block_storage: PreHashMap<BlockId, Storage> = Default::default();
        let mut blockclique_blocks: HashMap<Slot, BlockId> = HashMap::new();

        // create blockclique block at slot (1,1)
        {
            let blockclique_block_slot = Slot::new(1, 1);
            let keypair = KeyPair::from_str(TEST_SK_2).unwrap();
            let event_test_data = include_bytes!("./wasm/event_test.wasm");
            let operation =
                create_execute_sc_operation(&keypair, event_test_data, BTreeMap::default())
                    .unwrap();
            let blockclique_block = create_block(
                keypair,
                vec![operation.clone()],
                vec![],
                blockclique_block_slot,
            )
            .unwrap();
            blockclique_blocks.insert(blockclique_block_slot, blockclique_block.id);
            let mut blockclique_block_storage = storage.clone_without_refs();
            blockclique_block_storage.store_block(blockclique_block.clone());
            blockclique_block_storage.store_operations(vec![operation]);
            block_storage.insert(blockclique_block.id, blockclique_block_storage);
        }
        // notify execution about blockclique change
        controller.update_blockclique_status(
            Default::default(),
            Some(blockclique_blocks.clone()),
            block_storage.clone(),
        );
        std::thread::sleep(Duration::from_millis(1000));
        let events = controller.get_filtered_sc_output_event(EventFilter::default());
        assert_eq!(events.len(), 1, "wrong event count");
        assert_eq!(events[0].context.slot, Slot::new(1, 1), "Wrong event slot");

        // create blockclique block at slot (1,0)
        {
            let blockclique_block_slot = Slot::new(1, 0);
            let keypair = KeyPair::from_str(TEST_SK_1).unwrap();
            let event_test_data = include_bytes!("./wasm/event_test.wasm");
            let operation =
                create_execute_sc_operation(&keypair, event_test_data, BTreeMap::default())
                    .unwrap();
            let blockclique_block = create_block(
                keypair,
                vec![operation.clone()],
                vec![],
                blockclique_block_slot,
            )
            .unwrap();
            blockclique_blocks.insert(blockclique_block_slot, blockclique_block.id);
            let mut blockclique_block_storage = storage.clone_without_refs();
            blockclique_block_storage.store_block(blockclique_block.clone());
            blockclique_block_storage.store_operations(vec![operation]);
            block_storage.insert(blockclique_block.id, blockclique_block_storage);
        }
        // notify execution about blockclique change
        controller.update_blockclique_status(
            Default::default(),
            Some(blockclique_blocks.clone()),
            block_storage.clone(),
        );
        std::thread::sleep(Duration::from_millis(1000));
        let events = controller.get_filtered_sc_output_event(EventFilter::default());
        assert_eq!(events.len(), 2, "wrong event count");
        assert_eq!(events[0].context.slot, Slot::new(1, 0), "Wrong event slot");
        assert_eq!(events[1].context.slot, Slot::new(1, 1), "Wrong event slot");

        manager.stop();
    }

    #[test]
    #[serial]
    pub fn not_enough_compilation_gas() {
        let vesting = get_initials_vesting(false);
        // config
        let exec_cfg = ExecutionConfig {
            t0: MassaTime::from_millis(100),
            initial_vesting_path: vesting.path().to_path_buf(),
            ..ExecutionConfig::default()
        };
        // get a sample final state
        let (sample_state, _keep_file, _keep_dir) = get_sample_state(0).unwrap();

        // init the storage
        let mut storage = Storage::create_root();
        // init the MIP store
        let mip_stats_config = MipStatsConfig {
            block_count_considered: MIP_STORE_STATS_BLOCK_CONSIDERED,
            counters_max: MIP_STORE_STATS_COUNTERS_MAX,
        };
        let mip_store = MipStore::try_from(([], mip_stats_config)).unwrap();

        let slot_execution_output_sender = broadcast::channel(5000).0;

        let channels = ExecutionChannels {
            slot_execution_output_sender,
        };

        // start the execution worker
        let (mut manager, controller) = start_execution_worker(
            exec_cfg.clone(),
            sample_state.clone(),
            sample_state.read().pos_state.selector.clone(),
            mip_store,
            channels,
<<<<<<< HEAD
            MassaMetrics::new(
                false,
                "0.0.0.0:9898".parse().unwrap(),
                32,
                std::time::Duration::from_secs(5),
            )
            .0,
=======
            Arc::new(RwLock::new(create_test_wallet(Some(PreHashMap::default())))),
            MassaMetrics::new(false, 32),
>>>>>>> 2f6d8cc3
        );
        // initialize the execution system with genesis blocks
        init_execution_worker(&exec_cfg, &storage, controller.clone());

        // keypair associated to thread 0
        let keypair = KeyPair::from_str(TEST_SK_1).unwrap();

        // load bytecode
        // you can check the source code of the following wasm file in massa-unit-tests-src
        let bytecode = include_bytes!("./wasm/datastore_manipulations.wasm");
        // create the block containing the operation
        let operation = Operation::new_verifiable(
            Operation {
                fee: Amount::const_init(10, 0),
                expire_period: 10,
                op: OperationType::ExecuteSC {
                    max_coins: Amount::const_init(0, 0),
                    data: bytecode.to_vec(),
                    max_gas: 0,
                    datastore: BTreeMap::default(),
                },
            },
            OperationSerializer::new(),
            &keypair,
        )
        .unwrap();
        storage.store_operations(vec![operation.clone()]);
        let block = create_block(
            KeyPair::generate(0).unwrap(),
            vec![operation],
            vec![],
            Slot::new(1, 0),
        )
        .unwrap();
        // store the block in storage
        storage.store_block(block.clone());
        // set our block as a final block
        let mut finalized_blocks: HashMap<Slot, BlockId> = Default::default();
        finalized_blocks.insert(block.content.header.content.slot, block.id);
        let block_store = vec![(block.id, storage.clone())].into_iter().collect();

        // update blockclique
        controller.update_blockclique_status(finalized_blocks, Default::default(), block_store);
        std::thread::sleep(Duration::from_millis(100));

        // assert events
        let events = controller.get_filtered_sc_output_event(EventFilter::default());
        assert!(events[0]
            .data
            .contains("not enough gas to pay for singlepass compilation"));

        manager.stop();
    }

    /// Create an operation for the given sender with `data` as bytecode.
    /// Return a result that should be unwrapped in the root `#[test]` routine.
    fn create_execute_sc_operation(
        sender_keypair: &KeyPair,
        data: &[u8],
        datastore: Datastore,
    ) -> Result<SecureShareOperation, ExecutionError> {
        let op = OperationType::ExecuteSC {
            data: data.to_vec(),
            max_gas: 100_000_000,
            max_coins: Amount::from_str("5000000").unwrap(),
            datastore,
        };
        let op = Operation::new_verifiable(
            Operation {
                fee: Amount::const_init(10, 0),
                expire_period: 10,
                op,
            },
            OperationSerializer::new(),
            sender_keypair,
        )?;
        Ok(op)
    }

    /// Create an operation for the given sender with `data` as bytecode.
    /// Return a result that should be unwrapped in the root `#[test]` routine.
    fn create_call_sc_operation(
        sender_keypair: &KeyPair,
        max_gas: u64,
        fee: Amount,
        coins: Amount,
        target_addr: Address,
        target_func: String,
        param: Vec<u8>,
    ) -> Result<SecureShareOperation, ExecutionError> {
        let op = OperationType::CallSC {
            max_gas,
            target_addr,
            coins,
            target_func,
            param,
        };
        let op = Operation::new_verifiable(
            Operation {
                fee,
                expire_period: 10,
                op,
            },
            OperationSerializer::new(),
            sender_keypair,
        )?;
        Ok(op)
    }

    #[test]
    #[serial]
    fn sc_builtins() {
        let vesting = get_initials_vesting(false);
        // setup the period duration and the maximum gas for asynchronous messages execution
        let exec_cfg = ExecutionConfig {
            t0: MassaTime::from_millis(100),
            cursor_delay: MassaTime::from_millis(0),
            max_async_gas: 100_000,
            initial_vesting_path: vesting.path().to_path_buf(),
            ..ExecutionConfig::default()
        };
        // get a sample final state
        let (sample_state, _keep_file, _keep_dir) = get_sample_state(0).unwrap();

        // init the MIP store
        let mip_stats_config = MipStatsConfig {
            block_count_considered: MIP_STORE_STATS_BLOCK_CONSIDERED,
            counters_max: MIP_STORE_STATS_COUNTERS_MAX,
        };
        let mip_store = MipStore::try_from(([], mip_stats_config)).unwrap();
        // init the storage
        let mut storage = Storage::create_root();

        let slot_execution_output_sender = broadcast::channel(5000).0;

        let channels = ExecutionChannels {
            slot_execution_output_sender,
        };

        // start the execution worker
        let (mut manager, controller) = start_execution_worker(
            exec_cfg.clone(),
            sample_state.clone(),
            sample_state.read().pos_state.selector.clone(),
            mip_store,
            channels,
<<<<<<< HEAD
            MassaMetrics::new(
                false,
                "0.0.0.0:9898".parse().unwrap(),
                32,
                std::time::Duration::from_secs(5),
            )
            .0,
=======
            Arc::new(RwLock::new(create_test_wallet(Some(PreHashMap::default())))),
            MassaMetrics::new(false, 32),
>>>>>>> 2f6d8cc3
        );
        // initialize the execution system with genesis blocks
        init_execution_worker(&exec_cfg, &storage, controller.clone());
        // keypair associated to thread 0
        let keypair = KeyPair::from_str(TEST_SK_1).unwrap();
        // load bytecode
        // you can check the source code of the following wasm file in massa-unit-tests-src
        let bytecode = include_bytes!("./wasm/use_builtins.wasm");
        // create the block containing the erroneous smart contract execution operation
        let operation =
            create_execute_sc_operation(&keypair, bytecode, BTreeMap::default()).unwrap();
        storage.store_operations(vec![operation.clone()]);
        let block = create_block(
            KeyPair::generate(0).unwrap(),
            vec![operation],
            vec![],
            Slot::new(1, 0),
        )
        .unwrap();
        // store the block in storage
        storage.store_block(block.clone());
        // set our block as a final block
        let mut finalized_blocks: HashMap<Slot, BlockId> = Default::default();
        finalized_blocks.insert(block.content.header.content.slot, block.id);
        let mut block_storage: PreHashMap<BlockId, Storage> = Default::default();
        block_storage.insert(block.id, storage.clone());
        controller.update_blockclique_status(
            finalized_blocks,
            Default::default(),
            block_storage.clone(),
        );
        std::thread::sleep(Duration::from_millis(10));

        // retrieve the event emitted by the execution error
        let events = controller.get_filtered_sc_output_event(EventFilter::default());
        // match the events
        assert!(!events.is_empty(), "One event was expected");
        assert!(events[0].data.contains("massa_execution_error"));
        assert!(events[0]
            .data
            .contains("runtime error when executing operation"));
        assert!(events[0]
            .data
            .contains("abord with date and rnd at use_builtins.ts:0 col: 0"));

        assert_eq!(
            sample_state
                .read()
                .ledger
                .get_balance(&Address::from_public_key(&keypair.get_public_key()))
                .unwrap(),
            Amount::from_str("299990").unwrap()
        );
        // stop the execution controller
        manager.stop();
    }

    #[test]
    #[serial]
    fn validate_address() {
        let vesting = get_initials_vesting(false);
        // setup the period duration and the maximum gas for asynchronous messages execution
        let exec_cfg = ExecutionConfig {
            t0: MassaTime::from_millis(100),
            cursor_delay: MassaTime::from_millis(0),
            max_async_gas: 100_000,
            initial_vesting_path: vesting.path().to_path_buf(),
            ..ExecutionConfig::default()
        };
        // get a sample final state
        let (sample_state, _keep_file, _keep_dir) = get_sample_state(0).unwrap();

        // init the MIP store
        let mip_stats_config = MipStatsConfig {
            block_count_considered: MIP_STORE_STATS_BLOCK_CONSIDERED,
            counters_max: MIP_STORE_STATS_COUNTERS_MAX,
        };
        let mip_store = MipStore::try_from(([], mip_stats_config)).unwrap();
        // init the storage
        let mut storage = Storage::create_root();

        let slot_execution_output_sender = broadcast::channel(5000).0;

        let channels = ExecutionChannels {
            slot_execution_output_sender,
        };

        // start the execution worker
        let (mut manager, controller) = start_execution_worker(
            exec_cfg.clone(),
            sample_state.clone(),
            sample_state.read().pos_state.selector.clone(),
            mip_store,
            channels,
<<<<<<< HEAD
            MassaMetrics::new(
                false,
                "0.0.0.0:9898".parse().unwrap(),
                32,
                std::time::Duration::from_secs(5),
            )
            .0,
=======
            Arc::new(RwLock::new(create_test_wallet(Some(PreHashMap::default())))),
            MassaMetrics::new(false, 32),
>>>>>>> 2f6d8cc3
        );
        // initialize the execution system with genesis blocks
        init_execution_worker(&exec_cfg, &storage, controller.clone());

        // keypair associated to thread 0
        let keypair = KeyPair::from_str(TEST_SK_1).unwrap();
        // let address = Address::from_public_key(&keypair.get_public_key());

        // load bytecode
        // you can check the source code of the following wasm file in massa-unit-tests-src
        let bytecode = include_bytes!("./wasm/validate_address.wasm");

        // create the block containing the erroneous smart contract execution operation
        let operation =
            create_execute_sc_operation(&keypair, bytecode, BTreeMap::default()).unwrap();
        storage.store_operations(vec![operation.clone()]);
        let block = create_block(
            KeyPair::generate(0).unwrap(),
            vec![operation],
            vec![],
            Slot::new(1, 0),
        )
        .unwrap();

        // store the block in storage
        storage.store_block(block.clone());

        // set our block as a final block
        let mut finalized_blocks: HashMap<Slot, BlockId> = Default::default();
        finalized_blocks.insert(block.content.header.content.slot, block.id);
        let block_store = vec![(block.id, storage.clone())].into_iter().collect();
        controller.update_blockclique_status(finalized_blocks, Default::default(), block_store);
        std::thread::sleep(
            exec_cfg
                .t0
                .saturating_add(MassaTime::from_millis(50))
                .into(),
        );

        let events = controller.get_filtered_sc_output_event(EventFilter::default());
        // match the events
        assert_eq!(events.len(), 2);
        assert!(
            events[0].data.ends_with("true"),
            "Expected 'true': {:?}",
            events[0].data
        );
        assert!(
            events[1].data.ends_with("false"),
            "Expected 'false': {:?}",
            events[1].data
        );

        assert_eq!(
            sample_state
                .read()
                .ledger
                .get_balance(&Address::from_public_key(&keypair.get_public_key()))
                .unwrap(),
            Amount::from_str("300000")
                .unwrap()
                // Gas fee
                .saturating_sub(Amount::const_init(10, 0))
        );

        // stop the execution controller
        manager.stop();
    }

    #[test]
    fn test_take_batch() {
        let final_state = get_sample_state(0).unwrap().0;
        let active_history = Arc::new(RwLock::new(ActiveHistory::default()));

        let mut speculative_pool = SpeculativeAsyncPool::new(final_state, active_history);

        let address = Address::User(UserAddress::UserAddressV0(UserAddressV0(
            Hash::compute_from(b"abc"),
        )));

        for i in 1..10 {
            let message = AsyncMessage::new_with_hash(
                Slot::new(0, 0),
                0,
                address,
                address,
                "function".to_string(),
                i,
                Amount::from_str("0.1").unwrap(),
                Amount::from_str("0.3").unwrap(),
                Slot::new(1, 0),
                Slot::new(3, 0),
                Vec::new(),
                None,
                None,
            );
            speculative_pool.push_new_message(message)
        }
        assert_eq!(speculative_pool.get_message_infos().len(), 9);
        speculative_pool.take_batch_to_execute(Slot::new(2, 0), 19);
        assert_eq!(speculative_pool.get_message_infos().len(), 4);
    }
}<|MERGE_RESOLUTION|>--- conflicted
+++ resolved
@@ -80,7 +80,7 @@
             sample_state.read().pos_state.selector.clone(),
             mip_store,
             channels,
-<<<<<<< HEAD
+            Arc::new(RwLock::new(create_test_wallet(Some(PreHashMap::default())))),
             MassaMetrics::new(
                 false,
                 "0.0.0.0:9898".parse().unwrap(),
@@ -88,10 +88,6 @@
                 std::time::Duration::from_secs(5),
             )
             .0,
-=======
-            Arc::new(RwLock::new(create_test_wallet(Some(PreHashMap::default())))),
-            MassaMetrics::new(false, 32),
->>>>>>> 2f6d8cc3
         );
         manager.stop();
     }
@@ -124,7 +120,7 @@
             sample_state.read().pos_state.selector.clone(),
             mip_store,
             channels,
-<<<<<<< HEAD
+            Arc::new(RwLock::new(create_test_wallet(Some(PreHashMap::default())))),
             MassaMetrics::new(
                 false,
                 "0.0.0.0:9898".parse().unwrap(),
@@ -132,10 +128,6 @@
                 std::time::Duration::from_secs(5),
             )
             .0,
-=======
-            Arc::new(RwLock::new(create_test_wallet(Some(PreHashMap::default())))),
-            MassaMetrics::new(false, 32),
->>>>>>> 2f6d8cc3
         );
         controller.update_blockclique_status(
             Default::default(),
@@ -180,7 +172,7 @@
             sample_state.read().pos_state.selector.clone(),
             mip_store,
             channels,
-<<<<<<< HEAD
+            Arc::new(RwLock::new(create_test_wallet(Some(PreHashMap::default())))),
             MassaMetrics::new(
                 false,
                 "0.0.0.0:9898".parse().unwrap(),
@@ -188,10 +180,6 @@
                 std::time::Duration::from_secs(5),
             )
             .0,
-=======
-            Arc::new(RwLock::new(create_test_wallet(Some(PreHashMap::default())))),
-            MassaMetrics::new(false, 32),
->>>>>>> 2f6d8cc3
         );
         // initialize the execution system with genesis blocks
         init_execution_worker(&exec_cfg, &storage, controller.clone());
@@ -295,7 +283,7 @@
             sample_state.read().pos_state.selector.clone(),
             mip_store,
             channels,
-<<<<<<< HEAD
+            Arc::new(RwLock::new(create_test_wallet(Some(PreHashMap::default())))),
             MassaMetrics::new(
                 false,
                 "0.0.0.0:9898".parse().unwrap(),
@@ -303,10 +291,6 @@
                 std::time::Duration::from_secs(5),
             )
             .0,
-=======
-            Arc::new(RwLock::new(create_test_wallet(Some(PreHashMap::default())))),
-            MassaMetrics::new(false, 32),
->>>>>>> 2f6d8cc3
         );
         // initialize the execution system with genesis blocks
         init_execution_worker(&exec_cfg, &storage, controller.clone());
@@ -467,7 +451,7 @@
             sample_state.read().pos_state.selector.clone(),
             mip_store,
             channels,
-<<<<<<< HEAD
+            Arc::new(RwLock::new(create_test_wallet(Some(PreHashMap::default())))),
             MassaMetrics::new(
                 false,
                 "0.0.0.0:9898".parse().unwrap(),
@@ -475,10 +459,6 @@
                 std::time::Duration::from_secs(5),
             )
             .0,
-=======
-            Arc::new(RwLock::new(create_test_wallet(Some(PreHashMap::default())))),
-            MassaMetrics::new(false, 32),
->>>>>>> 2f6d8cc3
         );
         // initialize the execution system with genesis blocks
         init_execution_worker(&exec_cfg, &storage, controller.clone());
@@ -632,7 +612,7 @@
             sample_state.read().pos_state.selector.clone(),
             mip_store,
             channels,
-<<<<<<< HEAD
+            Arc::new(RwLock::new(create_test_wallet(Some(PreHashMap::default())))),
             MassaMetrics::new(
                 false,
                 "0.0.0.0:9898".parse().unwrap(),
@@ -640,10 +620,6 @@
                 std::time::Duration::from_secs(5),
             )
             .0,
-=======
-            Arc::new(RwLock::new(create_test_wallet(Some(PreHashMap::default())))),
-            MassaMetrics::new(false, 32),
->>>>>>> 2f6d8cc3
         );
         // initialize the execution system with genesis blocks
         init_execution_worker(&exec_cfg, &storage, controller.clone());
@@ -755,7 +731,7 @@
             sample_state.read().pos_state.selector.clone(),
             mip_store,
             channels,
-<<<<<<< HEAD
+            Arc::new(RwLock::new(create_test_wallet(Some(PreHashMap::default())))),
             MassaMetrics::new(
                 false,
                 "0.0.0.0:9898".parse().unwrap(),
@@ -763,10 +739,6 @@
                 std::time::Duration::from_secs(5),
             )
             .0,
-=======
-            Arc::new(RwLock::new(create_test_wallet(Some(PreHashMap::default())))),
-            MassaMetrics::new(false, 32),
->>>>>>> 2f6d8cc3
         );
         // initialize the execution system with genesis blocks
         init_execution_worker(&exec_cfg, &storage, controller.clone());
@@ -868,7 +840,7 @@
             sample_state.read().pos_state.selector.clone(),
             mip_store,
             channels,
-<<<<<<< HEAD
+            Arc::new(RwLock::new(create_test_wallet(Some(PreHashMap::default())))),
             MassaMetrics::new(
                 false,
                 "0.0.0.0:9898".parse().unwrap(),
@@ -876,10 +848,6 @@
                 std::time::Duration::from_secs(5),
             )
             .0,
-=======
-            Arc::new(RwLock::new(create_test_wallet(Some(PreHashMap::default())))),
-            MassaMetrics::new(false, 32),
->>>>>>> 2f6d8cc3
         );
         // initialize the execution system with genesis blocks
         init_execution_worker(&exec_cfg, &storage, controller.clone());
@@ -1003,7 +971,7 @@
             sample_state.read().pos_state.selector.clone(),
             mip_store,
             channels,
-<<<<<<< HEAD
+            Arc::new(RwLock::new(create_test_wallet(Some(PreHashMap::default())))),
             MassaMetrics::new(
                 false,
                 "0.0.0.0:9898".parse().unwrap(),
@@ -1011,10 +979,6 @@
                 std::time::Duration::from_secs(5),
             )
             .0,
-=======
-            Arc::new(RwLock::new(create_test_wallet(Some(PreHashMap::default())))),
-            MassaMetrics::new(false, 32),
->>>>>>> 2f6d8cc3
         );
         // initialize the execution system with genesis blocks
         init_execution_worker(&exec_cfg, &storage, controller.clone());
@@ -1128,7 +1092,7 @@
             sample_state.read().pos_state.selector.clone(),
             mip_store,
             channels,
-<<<<<<< HEAD
+            Arc::new(RwLock::new(create_test_wallet(Some(PreHashMap::default())))),
             MassaMetrics::new(
                 false,
                 "0.0.0.0:9898".parse().unwrap(),
@@ -1136,10 +1100,6 @@
                 std::time::Duration::from_secs(5),
             )
             .0,
-=======
-            Arc::new(RwLock::new(create_test_wallet(Some(PreHashMap::default())))),
-            MassaMetrics::new(false, 32),
->>>>>>> 2f6d8cc3
         );
         // initialize the execution system with genesis blocks
         init_execution_worker(&exec_cfg, &storage, controller.clone());
@@ -1292,7 +1252,7 @@
             sample_state.read().pos_state.selector.clone(),
             mip_store,
             channels,
-<<<<<<< HEAD
+            Arc::new(RwLock::new(create_test_wallet(Some(PreHashMap::default())))),
             MassaMetrics::new(
                 false,
                 "0.0.0.0:9898".parse().unwrap(),
@@ -1300,10 +1260,6 @@
                 std::time::Duration::from_secs(5),
             )
             .0,
-=======
-            Arc::new(RwLock::new(create_test_wallet(Some(PreHashMap::default())))),
-            MassaMetrics::new(false, 32),
->>>>>>> 2f6d8cc3
         );
         // initialize the execution system with genesis blocks
         init_execution_worker(&exec_cfg, &storage, controller.clone());
@@ -1402,7 +1358,7 @@
             sample_state.read().pos_state.selector.clone(),
             mip_store,
             channels,
-<<<<<<< HEAD
+            Arc::new(RwLock::new(create_test_wallet(Some(PreHashMap::default())))),
             MassaMetrics::new(
                 false,
                 "0.0.0.0:9898".parse().unwrap(),
@@ -1410,10 +1366,6 @@
                 std::time::Duration::from_secs(5),
             )
             .0,
-=======
-            Arc::new(RwLock::new(create_test_wallet(Some(PreHashMap::default())))),
-            MassaMetrics::new(false, 32),
->>>>>>> 2f6d8cc3
         );
         // initialize the execution system with genesis blocks
         init_execution_worker(&exec_cfg, &storage, controller.clone());
@@ -1527,7 +1479,7 @@
             sample_state.read().pos_state.selector.clone(),
             mip_store,
             channels,
-<<<<<<< HEAD
+            Arc::new(RwLock::new(create_test_wallet(Some(PreHashMap::default())))),
             MassaMetrics::new(
                 false,
                 "0.0.0.0:9898".parse().unwrap(),
@@ -1535,10 +1487,6 @@
                 std::time::Duration::from_secs(5),
             )
             .0,
-=======
-            Arc::new(RwLock::new(create_test_wallet(Some(PreHashMap::default())))),
-            MassaMetrics::new(false, 32),
->>>>>>> 2f6d8cc3
         );
         // initialize the execution system with genesis blocks
         init_execution_worker(&exec_cfg, &storage, controller.clone());
@@ -1635,7 +1583,7 @@
             sample_state.read().pos_state.selector.clone(),
             mip_store,
             channels,
-<<<<<<< HEAD
+            Arc::new(RwLock::new(create_test_wallet(Some(PreHashMap::default())))),
             MassaMetrics::new(
                 false,
                 "0.0.0.0:9898".parse().unwrap(),
@@ -1643,10 +1591,6 @@
                 std::time::Duration::from_secs(5),
             )
             .0,
-=======
-            Arc::new(RwLock::new(create_test_wallet(Some(PreHashMap::default())))),
-            MassaMetrics::new(false, 32),
->>>>>>> 2f6d8cc3
         );
         // initialize the execution system with genesis blocks
         init_execution_worker(&exec_cfg, &storage, controller.clone());
@@ -1745,7 +1689,7 @@
             sample_state.read().pos_state.selector.clone(),
             mip_store,
             channels,
-<<<<<<< HEAD
+            Arc::new(RwLock::new(create_test_wallet(Some(PreHashMap::default())))),
             MassaMetrics::new(
                 false,
                 "0.0.0.0:9898".parse().unwrap(),
@@ -1753,10 +1697,6 @@
                 std::time::Duration::from_secs(5),
             )
             .0,
-=======
-            Arc::new(RwLock::new(create_test_wallet(Some(PreHashMap::default())))),
-            MassaMetrics::new(false, 32),
->>>>>>> 2f6d8cc3
         );
         // initialize the execution system with genesis blocks
         init_execution_worker(&exec_cfg, &storage, controller.clone());
@@ -1961,7 +1901,7 @@
             sample_state.read().pos_state.selector.clone(),
             mip_store,
             channels,
-<<<<<<< HEAD
+            Arc::new(RwLock::new(create_test_wallet(Some(PreHashMap::default())))),
             MassaMetrics::new(
                 false,
                 "0.0.0.0:9898".parse().unwrap(),
@@ -1969,10 +1909,6 @@
                 std::time::Duration::from_secs(5),
             )
             .0,
-=======
-            Arc::new(RwLock::new(create_test_wallet(Some(PreHashMap::default())))),
-            MassaMetrics::new(false, 32),
->>>>>>> 2f6d8cc3
         );
         // initialize the execution system with genesis blocks
         init_execution_worker(&exec_cfg, &storage, controller.clone());
@@ -2134,7 +2070,7 @@
             sample_state.read().pos_state.selector.clone(),
             mip_store,
             channels,
-<<<<<<< HEAD
+            Arc::new(RwLock::new(create_test_wallet(Some(PreHashMap::default())))),
             MassaMetrics::new(
                 false,
                 "0.0.0.0:9898".parse().unwrap(),
@@ -2142,10 +2078,6 @@
                 std::time::Duration::from_secs(5),
             )
             .0,
-=======
-            Arc::new(RwLock::new(create_test_wallet(Some(PreHashMap::default())))),
-            MassaMetrics::new(false, 32),
->>>>>>> 2f6d8cc3
         );
         // initialize the execution system with genesis blocks
         init_execution_worker(&exec_cfg, &storage, controller.clone());
@@ -2314,7 +2246,7 @@
             sample_state.read().pos_state.selector.clone(),
             mip_store,
             channels,
-<<<<<<< HEAD
+            Arc::new(RwLock::new(create_test_wallet(Some(PreHashMap::default())))),
             MassaMetrics::new(
                 false,
                 "0.0.0.0:9898".parse().unwrap(),
@@ -2322,10 +2254,6 @@
                 std::time::Duration::from_secs(5),
             )
             .0,
-=======
-            Arc::new(RwLock::new(create_test_wallet(Some(PreHashMap::default())))),
-            MassaMetrics::new(false, 32),
->>>>>>> 2f6d8cc3
         );
         // initialize the execution system with genesis blocks
         init_execution_worker(&exec_cfg, &storage, controller.clone());
@@ -2414,7 +2342,7 @@
             sample_state.read().pos_state.selector.clone(),
             mip_store,
             channels,
-<<<<<<< HEAD
+            Arc::new(RwLock::new(create_test_wallet(Some(PreHashMap::default())))),
             MassaMetrics::new(
                 false,
                 "0.0.0.0:9898".parse().unwrap(),
@@ -2422,10 +2350,6 @@
                 std::time::Duration::from_secs(5),
             )
             .0,
-=======
-            Arc::new(RwLock::new(create_test_wallet(Some(PreHashMap::default())))),
-            MassaMetrics::new(false, 32),
->>>>>>> 2f6d8cc3
         );
         // initialize the execution system with genesis blocks
         init_execution_worker(&exec_cfg, &storage, controller.clone());
@@ -2511,7 +2435,7 @@
             sample_state.read().pos_state.selector.clone(),
             mip_store,
             channels,
-<<<<<<< HEAD
+            Arc::new(RwLock::new(create_test_wallet(Some(PreHashMap::default())))),
             MassaMetrics::new(
                 false,
                 "0.0.0.0:9898".parse().unwrap(),
@@ -2519,10 +2443,6 @@
                 std::time::Duration::from_secs(5),
             )
             .0,
-=======
-            Arc::new(RwLock::new(create_test_wallet(Some(PreHashMap::default())))),
-            MassaMetrics::new(false, 32),
->>>>>>> 2f6d8cc3
         );
         // initialize the execution system with genesis blocks
         init_execution_worker(&exec_cfg, &storage, controller.clone());
@@ -2608,7 +2528,7 @@
             sample_state.read().pos_state.selector.clone(),
             mip_store,
             channels,
-<<<<<<< HEAD
+            Arc::new(RwLock::new(create_test_wallet(Some(PreHashMap::default())))),
             MassaMetrics::new(
                 false,
                 "0.0.0.0:9898".parse().unwrap(),
@@ -2616,10 +2536,6 @@
                 std::time::Duration::from_secs(5),
             )
             .0,
-=======
-            Arc::new(RwLock::new(create_test_wallet(Some(PreHashMap::default())))),
-            MassaMetrics::new(false, 32),
->>>>>>> 2f6d8cc3
         );
         // initialize the execution system with genesis blocks
         init_execution_worker(&exec_cfg, &storage, controller.clone());
@@ -2762,7 +2678,7 @@
             sample_state.read().pos_state.selector.clone(),
             mip_store,
             channels,
-<<<<<<< HEAD
+            Arc::new(RwLock::new(create_test_wallet(Some(PreHashMap::default())))),
             MassaMetrics::new(
                 false,
                 "0.0.0.0:9898".parse().unwrap(),
@@ -2770,10 +2686,6 @@
                 std::time::Duration::from_secs(5),
             )
             .0,
-=======
-            Arc::new(RwLock::new(create_test_wallet(Some(PreHashMap::default())))),
-            MassaMetrics::new(false, 32),
->>>>>>> 2f6d8cc3
         );
         // initialize the execution system with genesis blocks
         init_execution_worker(&exec_cfg, &storage, controller.clone());
@@ -2884,7 +2796,7 @@
             sample_state.read().pos_state.selector.clone(),
             mip_store,
             channels,
-<<<<<<< HEAD
+            Arc::new(RwLock::new(create_test_wallet(Some(PreHashMap::default())))),
             MassaMetrics::new(
                 false,
                 "0.0.0.0:9898".parse().unwrap(),
@@ -2892,10 +2804,6 @@
                 std::time::Duration::from_secs(5),
             )
             .0,
-=======
-            Arc::new(RwLock::new(create_test_wallet(Some(PreHashMap::default())))),
-            MassaMetrics::new(false, 32),
->>>>>>> 2f6d8cc3
         );
         // initialize the execution system with genesis blocks
         init_execution_worker(&exec_cfg, &storage, controller.clone());
@@ -3042,7 +2950,7 @@
             sample_state.read().pos_state.selector.clone(),
             mip_store,
             channels,
-<<<<<<< HEAD
+            Arc::new(RwLock::new(create_test_wallet(Some(PreHashMap::default())))),
             MassaMetrics::new(
                 false,
                 "0.0.0.0:9898".parse().unwrap(),
@@ -3050,10 +2958,6 @@
                 std::time::Duration::from_secs(5),
             )
             .0,
-=======
-            Arc::new(RwLock::new(create_test_wallet(Some(PreHashMap::default())))),
-            MassaMetrics::new(false, 32),
->>>>>>> 2f6d8cc3
         );
         // initialize the execution system with genesis blocks
         init_execution_worker(&exec_cfg, &storage, controller.clone());
@@ -3148,7 +3052,7 @@
             sample_state.read().pos_state.selector.clone(),
             mip_store,
             channels,
-<<<<<<< HEAD
+            Arc::new(RwLock::new(create_test_wallet(Some(PreHashMap::default())))),
             MassaMetrics::new(
                 false,
                 "0.0.0.0:9898".parse().unwrap(),
@@ -3156,10 +3060,6 @@
                 std::time::Duration::from_secs(5),
             )
             .0,
-=======
-            Arc::new(RwLock::new(create_test_wallet(Some(PreHashMap::default())))),
-            MassaMetrics::new(false, 32),
->>>>>>> 2f6d8cc3
         );
         // initialize the execution system with genesis blocks
         init_execution_worker(&exec_cfg, &storage, controller.clone());
