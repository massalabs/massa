// Copyright (c) 2022 MASSA LABS <info@massa.net>

use massa_async_pool::{AsyncPool, AsyncPoolChanges, AsyncPoolConfig};
use massa_db_exports::{DBBatch, ShareableMassaDBController};
use massa_deferred_calls::config::DeferredCallsConfig;
use massa_deferred_calls::registry_changes::DeferredCallRegistryChanges;
use massa_deferred_calls::slot_changes::DeferredRegistrySlotChanges;
use massa_deferred_calls::{DeferredCall, DeferredCallRegistry};
use massa_executed_ops::{ExecutedDenunciations, ExecutedDenunciationsConfig};
use massa_execution_exports::{
    ExecutionConfig, ExecutionQueryRequest, ExecutionQueryRequestItem, ExecutionStackElement,
    ReadOnlyExecutionRequest, ReadOnlyExecutionTarget,
};
use massa_final_state::test_exports::get_initials;
use massa_final_state::MockFinalStateController;
use massa_hash::Hash;
use massa_ledger_exports::{LedgerEntryUpdate, MockLedgerControllerWrapper};
use massa_models::bytecode::Bytecode;
use massa_models::config::{
    CHAINID, ENDORSEMENT_COUNT, GENESIS_KEY, LEDGER_ENTRY_DATASTORE_BASE_SIZE,
    MIP_STORE_STATS_BLOCK_CONSIDERED, THREAD_COUNT,
};
use massa_models::deferred_calls::DeferredCallId;
use massa_models::prehash::PreHashMap;
use massa_models::test_exports::gen_endorsements_for_denunciation;
use massa_models::types::{SetOrDelete, SetOrKeep, SetUpdateOrDelete};
use massa_models::{address::Address, amount::Amount, slot::Slot};
use massa_models::{
    async_msg::AsyncMessage,
    denunciation::Denunciation,
    execution::EventFilter,
    operation::{Operation, OperationSerializer, OperationType},
    secure_share::SecureShareContent,
};
use massa_pos_exports::{
    CycleInfo, MockSelectorControllerWrapper, PoSConfig, PoSFinalState, ProductionStats, Selection,
};
use massa_signature::KeyPair;
use massa_test_framework::{TestUniverse, WaitPoint};
use massa_versioning::mips::get_mip_list;
use massa_versioning::versioning::{MipStatsConfig, MipStore};
use mockall::predicate;
use num::rational::Ratio;
use parking_lot::RwLock;
use regex::Regex;
use std::sync::Arc;
use std::{cmp::Reverse, collections::BTreeMap, str::FromStr, time::Duration};

use super::universe::{ExecutionForeignControllers, ExecutionTestUniverse};

#[cfg(feature = "execution-trace")]
use massa_execution_exports::types_trace_info::AbiTrace;
#[cfg(feature = "execution-trace")]
use massa_execution_exports::{SCRuntimeAbiTraceType, SCRuntimeAbiTraceValue};
#[cfg(feature = "execution-trace")]
use massa_models::operation::OperationId;
#[cfg(feature = "execution-trace")]
use std::thread;

#[cfg(feature = "dump-block")]
use massa_proto_rs::massa::model::v1::FilledBlock;
#[cfg(feature = "dump-block")]
use prost::Message;
#[cfg(feature = "dump-block")]
use std::io::Cursor;

const TEST_SK_1: &str = "S18r2i8oJJyhF7Kprx98zwxAc3W4szf7RKuVMX6JydZz8zSxHeC";
const TEST_SK_2: &str = "S1FpYC4ugG9ivZZbLVrTwWtF9diSRiAwwrVX5Gx1ANSRLfouUjq";
const TEST_SK_3: &str = "S1LgXhWLEgAgCX3nm6y8PVPzpybmsYpi6yg6ZySwu5Z4ERnD7Bu";
const BLOCK_CREDIT_PART_COUNT: u64 = 3 * (1 + ENDORSEMENT_COUNT as u64);

#[allow(clippy::too_many_arguments)]
fn final_state_boilerplate(
    mock_final_state: &mut Arc<RwLock<MockFinalStateController>>,
    db: ShareableMassaDBController,
    selector_controller: &MockSelectorControllerWrapper,
    ledger_controller: &mut MockLedgerControllerWrapper,
    saved_bytecode: Option<Arc<RwLock<Option<Bytecode>>>>,
    custom_async_pool: Option<AsyncPool>,
    custom_pos_state: Option<PoSFinalState>,
    custom_deferred_call_registry: Option<DeferredCallRegistry>,
) {
    mock_final_state
        .write()
        .expect_get_slot()
        .times(1)
        .returning(move || Slot::new(0, 0));

    mock_final_state
        .write()
        .expect_get_execution_trail_hash()
        .returning(|| Hash::compute_from("Genesis".as_bytes()));

    let pos_final_state = custom_pos_state.unwrap_or_else(|| {
        let (rolls_path, _) = get_initials();
        let mut batch = DBBatch::default();
        let mut pos_final_state = PoSFinalState::new(
            PoSConfig::default(),
            "",
            &rolls_path.into_temp_path().to_path_buf(),
            Box::new(selector_controller.clone()),
            db.clone(),
        )
        .unwrap();
        pos_final_state.create_initial_cycle(&mut batch);
        db.write().write_batch(batch, Default::default(), None);
        pos_final_state
    });

    mock_final_state
        .write()
        .expect_get_pos_state()
        .return_const(pos_final_state);

    let mip_stats_config = MipStatsConfig {
        block_count_considered: MIP_STORE_STATS_BLOCK_CONSIDERED,
        warn_announced_version_ratio: Ratio::new_raw(30, 100),
    };
    let mip_list = get_mip_list();
    let mip_store =
        MipStore::try_from((mip_list, mip_stats_config)).expect("mip store creation failed");

    mock_final_state
        .write()
        .expect_get_mip_store()
        .return_const(mip_store);

    let async_pool =
        custom_async_pool.unwrap_or(AsyncPool::new(AsyncPoolConfig::default(), db.clone()));
    mock_final_state
        .write()
        .expect_get_async_pool()
        .return_const(async_pool);

    ledger_controller.set_expectations(|ledger_controller| {
        ledger_controller
            .expect_get_balance()
            .returning(move |_| Some(Amount::from_str("100").unwrap()));
        if let Some(saved_bytecode) = saved_bytecode {
            ledger_controller
                .expect_get_bytecode()
                .returning(move |_| saved_bytecode.read().clone());
        }
        ledger_controller
            .expect_entry_exists()
            .returning(move |_| false);
    });
    mock_final_state
        .write()
        .expect_get_ledger()
        .return_const(Box::new(ledger_controller.clone()));
    mock_final_state
        .write()
        .expect_executed_ops_contains()
        .return_const(false);
    mock_final_state
        .write()
        .expect_get_executed_denunciations()
        .return_const(ExecutedDenunciations::new(
            ExecutedDenunciationsConfig {
                denunciation_expire_periods: 10,
                thread_count: THREAD_COUNT,
                endorsement_count: ENDORSEMENT_COUNT,
                keep_executed_history_extra_periods: 10,
            },
            db.clone(),
        ));

    let deferred_call_registry = custom_deferred_call_registry
        .unwrap_or_else(|| DeferredCallRegistry::new(db.clone(), DeferredCallsConfig::default()));

    mock_final_state
        .write()
        .expect_get_deferred_call_registry()
        .return_const(deferred_call_registry);
}

fn expect_finalize_deploy_and_call_blocks(
    deploy_sc_slot: Slot,
    call_sc_slot: Option<Slot>,
    finalized_waitpoint_trigger_handle: WaitPoint,
    mock_final_state: &mut Arc<RwLock<MockFinalStateController>>,
) -> Arc<RwLock<Option<Bytecode>>> {
    let saved_bytecode = Arc::new(RwLock::new(None));
    let saved_bytecode_edit = saved_bytecode.clone();
    let finalized_waitpoint_trigger_handle_2 =
        finalized_waitpoint_trigger_handle.get_trigger_handle();
    mock_final_state
        .write()
        .expect_finalize()
        .times(1)
        .with(predicate::eq(deploy_sc_slot), predicate::always())
        .returning(move |_, changes| {
            let mut saved_bytecode = saved_bytecode_edit.write();
            if !changes.ledger_changes.get_bytecode_updates().is_empty() {
                *saved_bytecode = Some(changes.ledger_changes.get_bytecode_updates()[0].clone());
            }
            finalized_waitpoint_trigger_handle.trigger();
        });
    if let Some(call_sc_slot) = call_sc_slot {
        mock_final_state
            .write()
            .expect_finalize()
            .times(1)
            .with(predicate::eq(call_sc_slot), predicate::always())
            .returning(move |_, _| {
                finalized_waitpoint_trigger_handle_2.trigger();
            });
    }
    saved_bytecode
}

fn selector_boilerplate(mock_selector: &mut MockSelectorControllerWrapper) {
    mock_selector.set_expectations(|selector_controller| {
        selector_controller
            .expect_feed_cycle()
            .returning(move |_, _, _| Ok(()));
        selector_controller
            .expect_wait_for_draws()
            .returning(move |cycle| Ok(cycle + 1));
        selector_controller
            .expect_get_producer()
            .returning(move |_| {
                Ok(Address::from_public_key(
                    &KeyPair::from_str(TEST_SK_1).unwrap().get_public_key(),
                ))
            });
    });
}

#[test]
fn test_execution_shutdown() {
    let mut foreign_controllers = ExecutionForeignControllers::new_with_mocks();
    selector_boilerplate(&mut foreign_controllers.selector_controller);
    final_state_boilerplate(
        &mut foreign_controllers.final_state,
        foreign_controllers.db.clone(),
        &foreign_controllers.selector_controller,
        &mut foreign_controllers.ledger_controller,
        None,
        None,
        None,
        None,
    );
    ExecutionTestUniverse::new(foreign_controllers, ExecutionConfig::default());
}

#[test]
fn test_sending_command() {
    let mut foreign_controllers = ExecutionForeignControllers::new_with_mocks();
    selector_boilerplate(&mut foreign_controllers.selector_controller);
    final_state_boilerplate(
        &mut foreign_controllers.final_state,
        foreign_controllers.db.clone(),
        &foreign_controllers.selector_controller,
        &mut foreign_controllers.ledger_controller,
        None,
        None,
        None,
        None,
    );
    let universe = ExecutionTestUniverse::new(foreign_controllers, ExecutionConfig::default());
    universe.module_controller.update_blockclique_status(
        Default::default(),
        Default::default(),
        Default::default(),
    );
}

#[test]
fn test_readonly_execution() {
    // setup the period duration
    let exec_cfg = ExecutionConfig::default();
    let mut foreign_controllers = ExecutionForeignControllers::new_with_mocks();
    selector_boilerplate(&mut foreign_controllers.selector_controller);

    foreign_controllers
        .ledger_controller
        .set_expectations(|ledger_controller| {
            ledger_controller.expect_get_bytecode().returning(move |_| {
                Some(Bytecode(
                    include_bytes!("./wasm/get_call_coins_test.wasm").to_vec(),
                ))
            });
        });

    foreign_controllers
        .ledger_controller
        .set_expectations(|ledger_controller| {
            ledger_controller
                .expect_get_balance()
                .returning(move |_| Some(Amount::from_str("100").unwrap()));
            ledger_controller
                .expect_entry_exists()
                .times(1)
                .returning(move |_| true);
        });
    final_state_boilerplate(
        &mut foreign_controllers.final_state,
        foreign_controllers.db.clone(),
        &foreign_controllers.selector_controller,
        &mut foreign_controllers.ledger_controller,
        None,
        None,
        None,
        None,
    );
    let universe = ExecutionTestUniverse::new(foreign_controllers, exec_cfg);

    let addr = Address::from_str("AU1LQrXPJ3DVL8SFRqACk31E9MVxBcmCATFiRdpEmgztGxWAx48D").unwrap();

    let mut res = universe
        .module_controller
        .execute_readonly_request(ReadOnlyExecutionRequest {
            max_gas: 100_000_000,
            call_stack: vec![ExecutionStackElement {
                address: addr,
                coins: Amount::zero(),
                owned_addresses: vec![],
                operation_datastore: None,
            }],
            target: ReadOnlyExecutionTarget::BytecodeExecution(
                include_bytes!("./wasm/event_test.wasm").to_vec(),
            ),
            coins: None,
            fee: Some(Amount::from_str("40").unwrap()),
        })
        .expect("readonly execution failed");

    assert!(res.gas_cost > 0);
    assert_eq!(res.out.events.take().len(), 1, "wrong number of events");
    assert_eq!(
        res.out.state_changes.ledger_changes.0.get(&addr).unwrap(),
        &SetUpdateOrDelete::Update(LedgerEntryUpdate {
            balance: massa_models::types::SetOrKeep::Set(Amount::from_str("60").unwrap()),
            bytecode: massa_models::types::SetOrKeep::Keep,
            datastore: BTreeMap::new()
        })
    );

    let mut res2 = universe
        .module_controller
        .execute_readonly_request(ReadOnlyExecutionRequest {
            max_gas: 414_000_000, // 314_000_000 (SP COMPIL) + 100_000_000 (FOR EXECUTION)
            call_stack: vec![
                ExecutionStackElement {
                    address: addr,
                    coins: Amount::zero(),
                    owned_addresses: vec![],
                    operation_datastore: None,
                },
                ExecutionStackElement {
                    address: Address::from_str(
                        "AU1DHJY6zd6oKJPos8gQ6KYqmsTR669wes4ZhttLD9gE7PYUF3Rs",
                    )
                    .unwrap(),
                    coins: Amount::zero(),
                    owned_addresses: vec![],
                    operation_datastore: None,
                },
            ],
            target: ReadOnlyExecutionTarget::FunctionCall {
                target_addr: Address::from_str(
                    "AS12mzL2UWroPV7zzHpwHnnF74op9Gtw7H55fAmXMnCuVZTFSjZCA",
                )
                .unwrap(),
                target_func: "test".to_string(),
                parameter: vec![],
            },
            coins: Some(Amount::from_str("20").unwrap()),
            fee: Some(Amount::from_str("30").unwrap()),
        })
        .expect("readonly execution failed");

    //assert_eq!(res2.out.slot, Slot::new(0, 1));
    assert!(res2.gas_cost > 0);
    assert_eq!(res2.out.events.take().len(), 1, "wrong number of events");
    assert_eq!(
        res2.out.state_changes.ledger_changes.0.get(&addr).unwrap(),
        &SetUpdateOrDelete::Update(LedgerEntryUpdate {
            balance: massa_models::types::SetOrKeep::Set(Amount::from_str("50").unwrap()),
            bytecode: massa_models::types::SetOrKeep::Keep,
            datastore: BTreeMap::new()
        })
    );
}

/// Test the gas usage in nested calls using call SC operation
///
/// Create a smart contract and send it in the blockclique.
/// This smart contract have his sources in the sources folder.
/// It calls the test function that have a sub-call to the receive function and send it to the blockclique.
/// We are checking that the gas is going down through the execution even in sub-calls.
///
/// This test can fail if the gas is going up in the execution
#[test]
fn test_nested_call_gas_usage() {
    // setup the period duration
    let exec_cfg = ExecutionConfig::default();
    let finalized_waitpoint = WaitPoint::new();
    let mut foreign_controllers = ExecutionForeignControllers::new_with_mocks();
    selector_boilerplate(&mut foreign_controllers.selector_controller);

    foreign_controllers
        .ledger_controller
        .set_expectations(|ledger_controller| {
            ledger_controller
                .expect_get_balance()
                .returning(move |_| Some(Amount::from_str("100").unwrap()));

            ledger_controller
                .expect_entry_exists()
                .times(2)
                .returning(move |_| false);

            ledger_controller
                .expect_entry_exists()
                .times(1)
                .returning(move |_| true);
        });
    let saved_bytecode = expect_finalize_deploy_and_call_blocks(
        Slot::new(1, 0),
        Some(Slot::new(1, 1)),
        finalized_waitpoint.get_trigger_handle(),
        &mut foreign_controllers.final_state,
    );
    final_state_boilerplate(
        &mut foreign_controllers.final_state,
        foreign_controllers.db.clone(),
        &foreign_controllers.selector_controller,
        &mut foreign_controllers.ledger_controller,
        Some(saved_bytecode),
        None,
        None,
        None,
    );
    let mut universe = ExecutionTestUniverse::new(foreign_controllers, exec_cfg);

    // load bytecodes
    universe.deploy_bytecode_block(
        &KeyPair::from_str(TEST_SK_1).unwrap(),
        Slot::new(1, 0),
        include_bytes!("./wasm/nested_call.wasm"),
        include_bytes!("./wasm/test.wasm"),
    );
    finalized_waitpoint.wait();
    let address = universe.get_address_sc_deployed(Slot::new(1, 0));

    // Call the function test of the smart contract
    let operation = ExecutionTestUniverse::create_call_sc_operation(
        &KeyPair::from_str(TEST_SK_2).unwrap(),
        10000000,
        Amount::from_str("0").unwrap(),
        Amount::from_str("0").unwrap(),
        Address::from_str(&address).unwrap(),
        String::from("test"),
        address.as_bytes().to_vec(),
    )
    .unwrap();
    universe.call_sc_block(
        &KeyPair::from_str(TEST_SK_2).unwrap(),
        Slot::new(1, 1),
        operation,
    );
    finalized_waitpoint.wait();

    // Get the events that give us the gas usage (refer to source in ts) without fetching the first slot because it emit a event with an address.
    let events = universe
        .module_controller
        .get_filtered_sc_output_event(EventFilter {
            start: Some(Slot::new(1, 1)),
            ..Default::default()
        });
    assert!(!events.is_empty());
    // Check that we always subtract gas through the execution (even in sub calls)
    let events_formatted = events
        .iter()
        .map(|event| event.data.parse::<u64>().unwrap())
        .collect::<Vec<_>>();
    let mut sorted_events = events_formatted.clone();
    sorted_events.sort_by_key(|event| Reverse(*event));
    assert_eq!(
        events_formatted, sorted_events,
        "Gas is not going down through the execution."
    );
}

/// Test the recursion depth limit in nested calls using call SC operation
///
/// We call a smart contract that has a nested function call, while setting the max_recursive_calls_depth to 0.
/// We expect the execution of the smart contract call to fail with a message that the recursion depth limit was reached.
#[test]
fn test_nested_call_recursion_limit_reached() {
    // setup the period duration
    let exec_cfg = ExecutionConfig {
        max_recursive_calls_depth: 0, // This limit will be reached
        ..Default::default()
    };

    let finalized_waitpoint = WaitPoint::new();
    let mut foreign_controllers = ExecutionForeignControllers::new_with_mocks();
    selector_boilerplate(&mut foreign_controllers.selector_controller);

    foreign_controllers
        .ledger_controller
        .set_expectations(|ledger_controller| {
            ledger_controller
                .expect_get_balance()
                .returning(move |_| Some(Amount::from_str("100").unwrap()));

            ledger_controller
                .expect_entry_exists()
                .times(2)
                .returning(move |_| false);

            ledger_controller
                .expect_entry_exists()
                .times(1)
                .returning(move |_| true);
        });
    let saved_bytecode = expect_finalize_deploy_and_call_blocks(
        Slot::new(1, 0),
        Some(Slot::new(1, 1)),
        finalized_waitpoint.get_trigger_handle(),
        &mut foreign_controllers.final_state,
    );
    final_state_boilerplate(
        &mut foreign_controllers.final_state,
        foreign_controllers.db.clone(),
        &foreign_controllers.selector_controller,
        &mut foreign_controllers.ledger_controller,
        Some(saved_bytecode),
        None,
        None,
        None,
    );
    let mut universe = ExecutionTestUniverse::new(foreign_controllers, exec_cfg);

    // load bytecodes
    universe.deploy_bytecode_block(
        &KeyPair::from_str(TEST_SK_1).unwrap(),
        Slot::new(1, 0),
        include_bytes!("./wasm/nested_call.wasm"),
        include_bytes!("./wasm/test.wasm"),
    );
    finalized_waitpoint.wait();
    let address = universe.get_address_sc_deployed(Slot::new(1, 0));

    // Call the function test of the smart contract
    let operation = ExecutionTestUniverse::create_call_sc_operation(
        &KeyPair::from_str(TEST_SK_2).unwrap(),
        10000000,
        Amount::from_str("0").unwrap(),
        Amount::from_str("0").unwrap(),
        Address::from_str(&address).unwrap(),
        String::from("test"),
        address.as_bytes().to_vec(),
    )
    .unwrap();
    universe.call_sc_block(
        &KeyPair::from_str(TEST_SK_2).unwrap(),
        Slot::new(1, 1),
        operation,
    );
    finalized_waitpoint.wait();

    // Get the events of the smart contract execution. We expect the call to have failed, so we check for the error message.
    let events = universe
        .module_controller
        .get_filtered_sc_output_event(EventFilter {
            start: Some(Slot::new(1, 1)),
            ..Default::default()
        });
    assert!(events.len() >= 2);
    //println!("events: {:?}", events);
    assert!(events[1].data.contains("recursion depth limit reached"));
}

#[test]
fn test_nested_call_recursion_limit_reached_10() {
    // setup the period duration
    let exec_cfg = ExecutionConfig {
        max_recursive_calls_depth: 10, // This limit will be reached
        ..Default::default()
    };

    let finalized_waitpoint = WaitPoint::new();
    let mut foreign_controllers = ExecutionForeignControllers::new_with_mocks();
    selector_boilerplate(&mut foreign_controllers.selector_controller);

    foreign_controllers
        .ledger_controller
        .set_expectations(|ledger_controller| {
            ledger_controller
                .expect_get_balance()
                .returning(move |_| Some(Amount::from_str("100").unwrap()));

            ledger_controller
                .expect_entry_exists()
                .times(2)
                .returning(move |_| false);

            ledger_controller
                .expect_entry_exists()
                .times(1)
                .returning(move |_| true);
        });
    let saved_bytecode = expect_finalize_deploy_and_call_blocks(
        Slot::new(1, 0),
        Some(Slot::new(1, 1)),
        finalized_waitpoint.get_trigger_handle(),
        &mut foreign_controllers.final_state,
    );
    final_state_boilerplate(
        &mut foreign_controllers.final_state,
        foreign_controllers.db.clone(),
        &foreign_controllers.selector_controller,
        &mut foreign_controllers.ledger_controller,
        Some(saved_bytecode),
        None,
        None,
        None,
    );
    let mut universe = ExecutionTestUniverse::new(foreign_controllers, exec_cfg);

    // load bytecodes
    universe.deploy_bytecode_block(
        &KeyPair::from_str(TEST_SK_1).unwrap(),
        Slot::new(1, 0),
        include_bytes!("./wasm/nested_call.wasm"),
        include_bytes!("./wasm/nested_calls_too_many.wasm"),
    );
    finalized_waitpoint.wait();
    let address = universe.get_address_sc_deployed(Slot::new(1, 0));

    // Call the function test of the smart contract
    let operation = ExecutionTestUniverse::create_call_sc_operation(
        &KeyPair::from_str(TEST_SK_2).unwrap(),
        10000000,
        Amount::from_str("0").unwrap(),
        Amount::from_str("0").unwrap(),
        Address::from_str(&address).unwrap(),
        String::from("test"),
        address.as_bytes().to_vec(),
    )
    .unwrap();
    universe.call_sc_block(
        &KeyPair::from_str(TEST_SK_2).unwrap(),
        Slot::new(1, 1),
        operation,
    );
    finalized_waitpoint.wait();

    // Get the events of the smart contract execution.
    //We expect the call to have failed, so we check for the error message.
    let events = universe
        .module_controller
        .get_filtered_sc_output_event(EventFilter {
            start: Some(Slot::new(1, 1)),
            ..Default::default()
        });
    assert!(events.len() >= 2);
    // println!("events[1].data: {:?}", events[1].data);
    // we match the whole error message (but the operation id)
    // to make sure both the message and its length are correct
    let regex_str = r#"^\{"massa_execution_error":"Runtime error: runtime error when executing operation O[0-9A-Za-z]*: VM Error in CallSC context: Depth error: recursion depth limit reached"\}$"#;
    let regex = Regex::new(regex_str).unwrap();
    let data = &events[1].data;
    // println!("regx: {:?}", regex_str);
    // println!("data: {:?}", data);
    assert!(regex.is_match(data));
}

/// Test the recursion depth limit in nested calls using call SC operation
///
/// We call a smart contract that has a nested function call, while setting the max_recursive_calls_depth to 2.
/// We expect the execution of the smart contract call to succeed as the recursion depth limit was not reached.
#[test]
fn test_nested_call_recursion_limit_not_reached() {
    // setup the period duration
    let exec_cfg = ExecutionConfig {
        max_recursive_calls_depth: 2, // This limit will not be reached
        ..Default::default()
    };

    let finalized_waitpoint = WaitPoint::new();
    let mut foreign_controllers = ExecutionForeignControllers::new_with_mocks();
    selector_boilerplate(&mut foreign_controllers.selector_controller);

    foreign_controllers
        .ledger_controller
        .set_expectations(|ledger_controller| {
            ledger_controller
                .expect_get_balance()
                .returning(move |_| Some(Amount::from_str("100").unwrap()));

            ledger_controller
                .expect_entry_exists()
                .times(2)
                .returning(move |_| false);

            ledger_controller
                .expect_entry_exists()
                .times(1)
                .returning(move |_| true);
        });
    let saved_bytecode = expect_finalize_deploy_and_call_blocks(
        Slot::new(1, 0),
        Some(Slot::new(1, 1)),
        finalized_waitpoint.get_trigger_handle(),
        &mut foreign_controllers.final_state,
    );
    final_state_boilerplate(
        &mut foreign_controllers.final_state,
        foreign_controllers.db.clone(),
        &foreign_controllers.selector_controller,
        &mut foreign_controllers.ledger_controller,
        Some(saved_bytecode),
        None,
        None,
        None,
    );
    let mut universe = ExecutionTestUniverse::new(foreign_controllers, exec_cfg);

    // load bytecodes
    universe.deploy_bytecode_block(
        &KeyPair::from_str(TEST_SK_1).unwrap(),
        Slot::new(1, 0),
        include_bytes!("./wasm/nested_call.wasm"),
        include_bytes!("./wasm/test.wasm"),
    );
    finalized_waitpoint.wait();
    let address = universe.get_address_sc_deployed(Slot::new(1, 0));

    // Call the function test of the smart contract
    let operation = ExecutionTestUniverse::create_call_sc_operation(
        &KeyPair::from_str(TEST_SK_2).unwrap(),
        10000000,
        Amount::from_str("0").unwrap(),
        Amount::from_str("0").unwrap(),
        Address::from_str(&address).unwrap(),
        String::from("test"),
        address.as_bytes().to_vec(),
    )
    .unwrap();
    universe.call_sc_block(
        &KeyPair::from_str(TEST_SK_2).unwrap(),
        Slot::new(1, 1),
        operation,
    );
    finalized_waitpoint.wait();

    // Get the events. We expect the call to have succeeded, so we check for the length of the events.
    // The smart contract emits 4 events in total, (to check gas usage), so we expect at least 4 events,
    // and none of them should contain the error message.
    let events = universe
        .module_controller
        .get_filtered_sc_output_event(EventFilter {
            start: Some(Slot::new(1, 1)),
            ..Default::default()
        });
    assert!(events.len() >= 4);
    for event in events.iter() {
        assert!(!event.data.contains("recursion depth limit reached"));
    }
}

/// Test the ABI get call coins
///
/// Deploy an SC with a method `test` that generate an event saying how many coins he received
/// Calling the SC in a second time
#[test]
fn test_get_call_coins() {
    // setup the period duration
    let exec_cfg = ExecutionConfig::default();
    let finalized_waitpoint = WaitPoint::new();
    let mut foreign_controllers = ExecutionForeignControllers::new_with_mocks();

    foreign_controllers
        .ledger_controller
        .set_expectations(|ledger_controller| {
            ledger_controller
                .expect_get_balance()
                .returning(move |_| Some(Amount::from_str("100").unwrap()));

            ledger_controller
                .expect_entry_exists()
                .times(2)
                .returning(move |_| false);

            ledger_controller
                .expect_entry_exists()
                .times(1)
                .returning(move |_| true);
        });

    selector_boilerplate(&mut foreign_controllers.selector_controller);
    let saved_bytecode = expect_finalize_deploy_and_call_blocks(
        Slot::new(1, 0),
        Some(Slot::new(1, 1)),
        finalized_waitpoint.get_trigger_handle(),
        &mut foreign_controllers.final_state,
    );
    final_state_boilerplate(
        &mut foreign_controllers.final_state,
        foreign_controllers.db.clone(),
        &foreign_controllers.selector_controller,
        &mut foreign_controllers.ledger_controller,
        Some(saved_bytecode),
        None,
        None,
        None,
    );
    foreign_controllers
        .final_state
        .write()
        .expect_get_ops_exec_status()
        .returning(move |_| vec![Some(true)]);

    let mut universe = ExecutionTestUniverse::new(foreign_controllers, exec_cfg);

    // load bytecodes
    universe.deploy_bytecode_block(
        &KeyPair::from_str(TEST_SK_1).unwrap(),
        Slot::new(1, 0),
        include_bytes!("./wasm/get_call_coins_main.wasm"),
        include_bytes!("./wasm/get_call_coins_test.wasm"),
    );
    finalized_waitpoint.wait();
    let address = universe.get_address_sc_deployed(Slot::new(1, 0));

    // Call the function test of the smart contract
    let coins_sent = Amount::from_str("10").unwrap();
    let operation = ExecutionTestUniverse::create_call_sc_operation(
        &KeyPair::from_str(TEST_SK_2).unwrap(),
        10000000,
        Amount::from_str("0").unwrap(),
        coins_sent,
        Address::from_str(&address).unwrap(),
        String::from("test"),
        address.as_bytes().to_vec(),
    )
    .unwrap();
    universe.call_sc_block(
        &KeyPair::from_str(TEST_SK_2).unwrap(),
        Slot::new(1, 1),
        operation.clone(),
    );
    finalized_waitpoint.wait();
    // Get the events that give us the gas usage (refer to source in ts) without fetching the first slot because it emit a event with an address.
    let events = universe
        .module_controller
        .get_filtered_sc_output_event(EventFilter {
            start: Some(Slot::new(1, 1)),
            ..Default::default()
        });
    assert!(events[0].data.contains(&format!(
        "tokens sent to the SC during the call : {}",
        coins_sent.to_raw()
    )));
    let (op_candidate, op_final) = universe
        .module_controller
        .get_ops_exec_status(&[operation.id])[0];

    // match the events
    assert!(
        op_candidate == Some(true) && op_final == Some(true),
        "Expected operation not found or not successfully executed"
    );
}

/// # Context
///
/// Functional test for asynchronous messages sending and handling
///
/// 1. a block is created containing an `execute_sc` operation
/// 2. this operation executes the `send_message` of the smart contract
/// 3. `send_message` stores the `receive_message` of the smart contract on the block
/// 4. `receive_message` contains the message handler function
/// 5. `send_message` sends a message to the `receive_message` address
/// 6. we set the created block as finalized so the message is actually sent
/// 7. we execute the following slots for 300 milliseconds to reach the message execution period
/// 8. once the execution period is over we stop the execution controller
/// 9. we retrieve the events emitted by smart contract, filtered by the message execution period
/// 10. `receive_message` handler function should have emitted an event
/// 11. we check if they are events
/// 12. if they are some, we verify that the data has the correct value
///
#[test]
fn send_and_receive_async_message() {
    let exec_cfg = ExecutionConfig::default();
    let finalized_waitpoint = WaitPoint::new();
    let mut foreign_controllers = ExecutionForeignControllers::new_with_mocks();
    selector_boilerplate(&mut foreign_controllers.selector_controller);
    // TODO: add some context for this override
    foreign_controllers
        .selector_controller
        .set_expectations(|selector_controller| {
            selector_controller
                .expect_get_producer()
                .returning(move |_| {
                    Ok(Address::from_public_key(
                        &KeyPair::from_str(TEST_SK_2).unwrap().get_public_key(),
                    ))
                });
        });

    foreign_controllers
        .ledger_controller
        .set_expectations(|ledger_controller| {
            ledger_controller
                .expect_get_balance()
                .returning(move |_| Some(Amount::from_str("100").unwrap()));

            ledger_controller
                .expect_entry_exists()
                .times(2)
                .returning(move |_| false);

            ledger_controller
                .expect_entry_exists()
                .returning(move |_| true);
        });
    let saved_bytecode = Arc::new(RwLock::new(None));
    let saved_bytecode_edit = saved_bytecode.clone();
    let finalized_waitpoint_trigger_handle = finalized_waitpoint.get_trigger_handle();

    let destination = match *CHAINID {
        77 => Address::from_str("AS12jc7fTsSKwQ9hSk97C3iMNgNT1XrrD6MjSJRJZ4NE53YgQ4kFV").unwrap(),
        77658366 => {
            Address::from_str("AS12DSPbsNvvdP1ScCivmKpbQfcJJ3tCQFkNb8ewkRuNjsgoL2AeQ").unwrap()
        }
        77658377 => {
            Address::from_str("AS127QtY6Hzm6BnJc9wqCBfPNvEH9fKer3LiMNNQmcX3MzLwCL6G6").unwrap()
        }
        _ => panic!("CHAINID not supported"),
    };

    // Expected message from SC: send_message.ts (see massa unit tests src repo)
    let message = AsyncMessage {
        emission_slot: Slot {
            period: 1,
            thread: 0,
        },
        emission_index: 0,
        sender: Address::from_str("AU1TyzwHarZMQSVJgxku8co7xjrRLnH74nFbNpoqNd98YhJkWgi").unwrap(),
        // Note: generated address (from send_message.ts createSC call)
        //       this can changes when modification to the final state are done (see create_new_sc_address function)
        destination,
        function: String::from("receive"),
        // value from SC: send_message.ts
        max_gas: 3000000,
        fee: Amount::from_raw(1),
        coins: Amount::from_raw(100),
        validity_start: Slot {
            period: 1,
            thread: 1,
        },
        validity_end: Slot {
            period: 20,
            thread: 20,
        },
        function_params: vec![42, 42, 42, 42],
        trigger: None,
        can_be_executed: true,
    };
    let message_cloned = message.clone();
    foreign_controllers
        .final_state
        .write()
        .expect_finalize()
        .times(1)
        .with(predicate::eq(Slot::new(1, 0)), predicate::always())
        .returning(move |_, changes| {
            {
                let mut saved_bytecode = saved_bytecode_edit.write();
                *saved_bytecode = Some(changes.ledger_changes.get_bytecode_updates()[0].clone());
            }
            assert_eq!(changes.async_pool_changes.0.len(), 1);
            println!("changes: {:?}", changes.async_pool_changes.0);
            assert_eq!(
                changes.async_pool_changes.0.first_key_value().unwrap().1,
                &massa_models::types::SetUpdateOrDelete::Set(message_cloned.clone())
            );
            assert_eq!(
                changes.async_pool_changes.0.first_key_value().unwrap().0,
                &message_cloned.compute_id()
            );
            finalized_waitpoint_trigger_handle.trigger();
        });

    let finalized_waitpoint_trigger_handle2 = finalized_waitpoint.get_trigger_handle();
    foreign_controllers
        .final_state
        .write()
        .expect_finalize()
        .times(1)
        .with(predicate::eq(Slot::new(1, 1)), predicate::always())
        .returning(move |_, changes| {
            match changes.ledger_changes.0.get(&destination).unwrap() {
                // sc has received the coins (0.0000001)
                SetUpdateOrDelete::Update(change_sc_update) => {
                    assert_eq!(
                        change_sc_update.balance,
                        SetOrKeep::Set(Amount::from_str("100.0000001").unwrap())
                    );
                }
                _ => panic!("wrong change type"),
            }

            match changes.async_pool_changes.0.first_key_value().unwrap().1 {
                SetUpdateOrDelete::Delete => {
                    // msg was deleted
                }
                _ => panic!("wrong change type"),
            }

            finalized_waitpoint_trigger_handle2.trigger();
        });

    let mut async_pool = AsyncPool::new(AsyncPoolConfig::default(), foreign_controllers.db.clone());
    let mut changes = BTreeMap::default();
    changes.insert(
        (
            Reverse(Ratio::new(1, 100000)),
            Slot {
                period: 1,
                thread: 0,
            },
            0,
        ),
        massa_models::types::SetUpdateOrDelete::Set(message),
    );
    let mut db_batch = DBBatch::default();
    async_pool.apply_changes_to_batch(&AsyncPoolChanges(changes), &mut db_batch);
    foreign_controllers
        .db
        .write()
        .write_batch(db_batch, DBBatch::default(), Some(Slot::new(1, 0)));
    final_state_boilerplate(
        &mut foreign_controllers.final_state,
        foreign_controllers.db.clone(),
        &foreign_controllers.selector_controller,
        &mut foreign_controllers.ledger_controller,
        Some(saved_bytecode),
        Some(async_pool),
        None,
        None,
    );
    let mut universe = ExecutionTestUniverse::new(foreign_controllers, exec_cfg.clone());

    // load bytecodes
    universe.deploy_bytecode_block(
        &KeyPair::from_str(TEST_SK_1).unwrap(),
        Slot::new(1, 0),
        include_bytes!("./wasm/send_message.wasm"),
        include_bytes!("./wasm/receive_message.wasm"),
    );
    finalized_waitpoint.wait();

    let keypair = KeyPair::from_str(TEST_SK_2).unwrap();
    let block =
        ExecutionTestUniverse::create_block(&keypair, Slot::new(1, 1), vec![], vec![], vec![]);

    universe.send_and_finalize(&keypair, block, None);
    finalized_waitpoint.wait();
    // retrieve events emitted by smart contracts
    let events = universe
        .module_controller
        .get_filtered_sc_output_event(EventFilter {
            start: Some(Slot::new(1, 1)),
            end: Some(Slot::new(20, 1)),
            ..Default::default()
        });
    // match the events
    assert!(events.len() == 1, "One event was expected");
    assert_eq!(events[0].data, "message correctly received: 42,42,42,42");
}

#[test]
fn send_and_receive_async_message_expired() {
    let exec_cfg = ExecutionConfig::default();
    let finalized_waitpoint = WaitPoint::new();
    let mut foreign_controllers = ExecutionForeignControllers::new_with_mocks();
    selector_boilerplate(&mut foreign_controllers.selector_controller);
    foreign_controllers
        .selector_controller
        .set_expectations(|selector_controller| {
            selector_controller
                .expect_get_producer()
                .returning(move |_| {
                    Ok(Address::from_public_key(
                        &KeyPair::from_str(TEST_SK_1).unwrap().get_public_key(),
                    ))
                });
        });

    foreign_controllers
        .ledger_controller
        .set_expectations(|ledger_controller| {
            ledger_controller
                .expect_get_balance()
                .returning(move |_| Some(Amount::from_str("100").unwrap()));

            ledger_controller
                .expect_entry_exists()
                .times(2)
                .returning(move |_| false);

            ledger_controller
                .expect_entry_exists()
                .returning(move |_| true);
        });
    let saved_bytecode = Arc::new(RwLock::new(None));
    let finalized_waitpoint_trigger_handle = finalized_waitpoint.get_trigger_handle();

    // Expected message from SC: send_message.ts (see massa unit tests src repo)
    foreign_controllers
        .final_state
        .write()
        .expect_finalize()
        .times(1)
        .with(predicate::eq(Slot::new(1, 0)), predicate::always())
        .returning(move |_, changes| {
            //println!("changes S (1 0): {:?}", changes);
            assert_eq!(
                changes.async_pool_changes,
                AsyncPoolChanges(BTreeMap::new())
            );
            finalized_waitpoint_trigger_handle.trigger();
        });

    final_state_boilerplate(
        &mut foreign_controllers.final_state,
        foreign_controllers.db.clone(),
        &foreign_controllers.selector_controller,
        &mut foreign_controllers.ledger_controller,
        Some(saved_bytecode),
        None,
        None,
        None,
    );
    let mut universe = ExecutionTestUniverse::new(foreign_controllers, exec_cfg.clone());

    // load bytecodes
    universe.deploy_bytecode_block(
        &KeyPair::from_str(TEST_SK_1).unwrap(),
        Slot::new(1, 0),
        include_bytes!("./wasm/send_message_expired.wasm"),
        include_bytes!("./wasm/receive_message.wasm"),
    );
    println!("waiting for finalized");
    finalized_waitpoint.wait();

    // retrieve events emitted by smart contracts
    let events = universe
        .module_controller
        .get_filtered_sc_output_event(EventFilter {
            start: Some(Slot::new(1, 0)),
            end: Some(Slot::new(1, 1)),
            ..Default::default()
        });
    // match the events
    assert!(events.len() == 1, "One event was expected");
    assert!(events[0]
        .data
        .contains("validity end is earlier than the validity start"));
}

#[test]
fn send_and_receive_async_message_expired_2() {
    let exec_cfg = ExecutionConfig::default();
    let finalized_waitpoint = WaitPoint::new();
    let mut foreign_controllers = ExecutionForeignControllers::new_with_mocks();
    selector_boilerplate(&mut foreign_controllers.selector_controller);
    foreign_controllers
        .selector_controller
        .set_expectations(|selector_controller| {
            selector_controller
                .expect_get_producer()
                .returning(move |_| {
                    Ok(Address::from_public_key(
                        &KeyPair::from_str(TEST_SK_1).unwrap().get_public_key(),
                    ))
                });
        });

    foreign_controllers
        .ledger_controller
        .set_expectations(|ledger_controller| {
            ledger_controller
                .expect_get_balance()
                .returning(move |_| Some(Amount::from_str("100").unwrap()));

            ledger_controller
                .expect_entry_exists()
                .times(2)
                .returning(move |_| false);

            ledger_controller
                .expect_entry_exists()
                .returning(move |_| true);
        });
    let saved_bytecode = Arc::new(RwLock::new(None));
    let finalized_waitpoint_trigger_handle = finalized_waitpoint.get_trigger_handle();

    // Expected message from SC: send_message.ts (see massa unit tests src repo)
    foreign_controllers
        .final_state
        .write()
        .expect_finalize()
        .times(1)
        .with(predicate::eq(Slot::new(1, 0)), predicate::always())
        .returning(move |_, changes| {
            assert_eq!(
                changes.async_pool_changes,
                AsyncPoolChanges(BTreeMap::new())
            );
            finalized_waitpoint_trigger_handle.trigger();
        });

    final_state_boilerplate(
        &mut foreign_controllers.final_state,
        foreign_controllers.db.clone(),
        &foreign_controllers.selector_controller,
        &mut foreign_controllers.ledger_controller,
        Some(saved_bytecode),
        None,
        None,
        None,
    );
    let mut universe = ExecutionTestUniverse::new(foreign_controllers, exec_cfg.clone());

    // load bytecodes
    universe.deploy_bytecode_block(
        &KeyPair::from_str(TEST_SK_1).unwrap(),
        Slot::new(1, 0),
        include_bytes!("./wasm/send_message_expired_2.wasm"),
        include_bytes!("./wasm/receive_message.wasm"),
    );
    println!("waiting for finalized");
    finalized_waitpoint.wait();

    // retrieve events emitted by smart contracts
    let events = universe
        .module_controller
        .get_filtered_sc_output_event(EventFilter {
            start: Some(Slot::new(1, 0)),
            end: Some(Slot::new(1, 1)),
            ..Default::default()
        });
    // match the events
    assert!(events.len() == 1, "One event was expected");
    assert!(events[0]
        .data
        .contains("validity end is earlier than the current slot"));
}

#[test]
fn send_and_receive_async_message_without_init_gas() {
    let mut exec_cfg = ExecutionConfig::default();
    exec_cfg.gas_costs.max_instance_cost = 4000000;

    let finalized_waitpoint = WaitPoint::new();
    let mut foreign_controllers = ExecutionForeignControllers::new_with_mocks();
    selector_boilerplate(&mut foreign_controllers.selector_controller);
    foreign_controllers
        .selector_controller
        .set_expectations(|selector_controller| {
            selector_controller
                .expect_get_producer()
                .returning(move |_| {
                    Ok(Address::from_public_key(
                        &KeyPair::from_str(TEST_SK_1).unwrap().get_public_key(),
                    ))
                });
        });

    foreign_controllers
        .ledger_controller
        .set_expectations(|ledger_controller| {
            ledger_controller
                .expect_get_balance()
                .returning(move |_| Some(Amount::from_str("100").unwrap()));

            ledger_controller
                .expect_entry_exists()
                .times(2)
                .returning(move |_| false);

            ledger_controller
                .expect_entry_exists()
                .returning(move |_| true);
        });
    let saved_bytecode = Arc::new(RwLock::new(None));
    let finalized_waitpoint_trigger_handle = finalized_waitpoint.get_trigger_handle();

    // Expected message from SC: send_message.ts (see massa unit tests src repo)
    foreign_controllers
        .final_state
        .write()
        .expect_finalize()
        .times(1)
        .with(predicate::eq(Slot::new(1, 0)), predicate::always())
        .returning(move |_, changes| {
            assert_eq!(
                changes.async_pool_changes,
                AsyncPoolChanges(BTreeMap::new())
            );
            finalized_waitpoint_trigger_handle.trigger();
        });

    final_state_boilerplate(
        &mut foreign_controllers.final_state,
        foreign_controllers.db.clone(),
        &foreign_controllers.selector_controller,
        &mut foreign_controllers.ledger_controller,
        Some(saved_bytecode),
        None,
        None,
        None,
    );
    let mut universe = ExecutionTestUniverse::new(foreign_controllers, exec_cfg.clone());

    // load bytecodes
    universe.deploy_bytecode_block(
        &KeyPair::from_str(TEST_SK_1).unwrap(),
        Slot::new(1, 0),
        include_bytes!("./wasm/send_message.wasm"),
        include_bytes!("./wasm/receive_message.wasm"),
    );
    println!("waiting for finalized");
    finalized_waitpoint.wait();

    // retrieve events emitted by smart contracts
    let events = universe
        .module_controller
        .get_filtered_sc_output_event(EventFilter {
            start: Some(Slot::new(1, 0)),
            end: Some(Slot::new(1, 1)),
            ..Default::default()
        });
    // match the events
    assert!(events.len() == 1, "One event was expected");
    assert!(events[0]
        .data
        .contains("max gas is lower than the minimum instance cost"));
}

#[test]
fn cancel_async_message() {
    let exec_cfg = ExecutionConfig::default();
    let finalized_waitpoint = WaitPoint::new();
    let mut foreign_controllers = ExecutionForeignControllers::new_with_mocks();
    selector_boilerplate(&mut foreign_controllers.selector_controller);
    foreign_controllers
        .selector_controller
        .set_expectations(|selector_controller| {
            selector_controller
                .expect_get_producer()
                .returning(move |_| {
                    Ok(Address::from_public_key(
                        &KeyPair::from_str(TEST_SK_2).unwrap().get_public_key(),
                    ))
                });
        });

    let saved_bytecode = Arc::new(RwLock::new(None));
    let saved_bytecode_edit = saved_bytecode.clone();
    let finalized_waitpoint_trigger_handle = finalized_waitpoint.get_trigger_handle();
    let sender_addr =
        Address::from_str("AU1TyzwHarZMQSVJgxku8co7xjrRLnH74nFbNpoqNd98YhJkWgi").unwrap();
    let message = AsyncMessage {
        emission_slot: Slot {
            period: 1,
            thread: 0,
        },
        emission_index: 0,
        sender: sender_addr,
        destination: Address::from_str("AU12mzL2UWroPV7zzHpwHnnF74op9Gtw7H55fAmXMnCuVZTFSjZCA")
            .unwrap(),
        function: String::from("receive"),
        max_gas: 3000000,
        fee: Amount::from_raw(1),
        coins: Amount::from_raw(100),
        validity_start: Slot {
            period: 1,
            thread: 1,
        },
        validity_end: Slot {
            period: 20,
            thread: 20,
        },
        function_params: vec![42, 42, 42, 42],
        trigger: None,
        can_be_executed: true,
    };
    foreign_controllers
        .final_state
        .write()
        .expect_finalize()
        .times(1)
        .with(predicate::eq(Slot::new(1, 0)), predicate::always())
        .returning(move |_, changes| {
            {
                let mut saved_bytecode = saved_bytecode_edit.write();
                *saved_bytecode = Some(changes.ledger_changes.get_bytecode_updates()[0].clone());
            }
            assert_eq!(
                changes.ledger_changes.0.get(&sender_addr).unwrap(),
                &SetUpdateOrDelete::Update(LedgerEntryUpdate {
<<<<<<< HEAD
                    balance: SetOrKeep::Set(Amount::from_str("90.298635211").unwrap()),
=======
                    balance: SetOrKeep::Set(Amount::from_str("90.262165227").unwrap()),
>>>>>>> 5f314f2a
                    bytecode: massa_models::types::SetOrKeep::Keep,
                    datastore: BTreeMap::new()
                })
            );

            finalized_waitpoint_trigger_handle.trigger();
        });

    let finalized_waitpoint_trigger_handle2 = finalized_waitpoint.get_trigger_handle();
    foreign_controllers
        .final_state
        .write()
        .expect_finalize()
        .times(1)
        .with(predicate::eq(Slot::new(1, 1)), predicate::always())
        .returning(move |_, changes| {
            match changes.ledger_changes.0.get(&sender_addr).unwrap() {
                // at slot (1,1) msg was canceled so sender has received the coins (0.0000001)
                // sender has received the coins (0.0000001)
                SetUpdateOrDelete::Update(change_sender_update) => {
                    assert_eq!(
                        change_sender_update.balance,
                        SetOrKeep::Set(Amount::from_str("100.0000001").unwrap())
                    );
                }
                _ => panic!("wrong change type"),
            }

            match changes.async_pool_changes.0.first_key_value().unwrap().1 {
                SetUpdateOrDelete::Delete => {
                    // msg was deleted
                }
                _ => panic!("wrong change type"),
            }

            finalized_waitpoint_trigger_handle2.trigger();
        });

    let mut async_pool = AsyncPool::new(AsyncPoolConfig::default(), foreign_controllers.db.clone());
    let mut changes = BTreeMap::default();
    changes.insert(
        (
            Reverse(Ratio::new(1, 100000)),
            Slot {
                period: 1,
                thread: 0,
            },
            0,
        ),
        massa_models::types::SetUpdateOrDelete::Set(message),
    );
    let mut db_batch = DBBatch::default();
    async_pool.apply_changes_to_batch(&AsyncPoolChanges(changes), &mut db_batch);
    foreign_controllers
        .db
        .write()
        .write_batch(db_batch, DBBatch::default(), Some(Slot::new(1, 0)));
    final_state_boilerplate(
        &mut foreign_controllers.final_state,
        foreign_controllers.db.clone(),
        &foreign_controllers.selector_controller,
        &mut foreign_controllers.ledger_controller,
        Some(saved_bytecode),
        Some(async_pool),
        None,
        None,
    );
    let mut universe = ExecutionTestUniverse::new(foreign_controllers, exec_cfg.clone());

    // load bytecodes
    universe.deploy_bytecode_block(
        &KeyPair::from_str(TEST_SK_1).unwrap(),
        Slot::new(1, 0),
        include_bytes!("./wasm/send_message.wasm"),
        include_bytes!("./wasm/receive_message.wasm"),
    );
    finalized_waitpoint.wait();

    let keypair = KeyPair::from_str(TEST_SK_2).unwrap();
    let block =
        ExecutionTestUniverse::create_block(&keypair, Slot::new(1, 1), vec![], vec![], vec![]);

    universe.send_and_finalize(&keypair, block, None);
    finalized_waitpoint.wait();

    // Sleep to wait (1,1) candidate slot to be executed. We don't have a mock to waitpoint on or empty block
    std::thread::sleep(Duration::from_millis(exec_cfg.t0.as_millis()));
    // retrieve events emitted by smart contracts
    let events = universe
        .module_controller
        .get_filtered_sc_output_event(EventFilter {
            start: Some(Slot::new(1, 1)),
            end: Some(Slot::new(20, 1)),
            ..Default::default()
        });
    assert!(events[0].data.contains(" is not a smart contract address"));
}

#[test]
fn deferred_calls() {
    let exec_cfg = ExecutionConfig::default();
    let finalized_waitpoint = WaitPoint::new();
    let mut foreign_controllers = ExecutionForeignControllers::new_with_mocks();
    selector_boilerplate(&mut foreign_controllers.selector_controller);
    // TODO: add some context for this override
    foreign_controllers
        .selector_controller
        .set_expectations(|selector_controller| {
            selector_controller
                .expect_get_producer()
                .returning(move |_| {
                    Ok(Address::from_public_key(
                        &KeyPair::from_str(TEST_SK_2).unwrap().get_public_key(),
                    ))
                });
        });

    foreign_controllers
        .ledger_controller
        .set_expectations(|ledger_controller| {
            ledger_controller
                .expect_get_balance()
                .returning(move |_| Some(Amount::from_str("100").unwrap()));

            ledger_controller
                .expect_entry_exists()
                .times(2)
                .returning(move |_| false);

            ledger_controller
                .expect_entry_exists()
                .returning(move |_| true);
        });
    let saved_bytecode = Arc::new(RwLock::new(None));
    let saved_bytecode_edit = saved_bytecode.clone();
    let finalized_waitpoint_trigger_handle = finalized_waitpoint.get_trigger_handle();

    let destination = match *CHAINID {
        77 => Address::from_str("AS12jc7fTsSKwQ9hSk97C3iMNgNT1XrrD6MjSJRJZ4NE53YgQ4kFV").unwrap(),
        77658366 => {
            Address::from_str("AS12DSPbsNvvdP1ScCivmKpbQfcJJ3tCQFkNb8ewkRuNjsgoL2AeQ").unwrap()
        }
        77658377 => {
            Address::from_str("AS127QtY6Hzm6BnJc9wqCBfPNvEH9fKer3LiMNNQmcX3MzLwCL6G6").unwrap()
        }
        _ => panic!("CHAINID not supported"),
    };

    let target_slot = Slot {
        period: 1,
        thread: 1,
    };

    let call = DeferredCall {
        sender_address: Address::from_str("AU1TyzwHarZMQSVJgxku8co7xjrRLnH74nFbNpoqNd98YhJkWgi")
            .unwrap(),
        target_slot,
        target_address: destination,
        target_function: "receive".to_string(),
        parameters: vec![42, 42, 42, 42],
        coins: Amount::from_raw(100),
        max_gas: 2_300_000,
        fee: Amount::from_raw(1),
        cancelled: false,
    };

    let call2 = DeferredCall {
        sender_address: Address::from_str("AU1TyzwHarZMQSVJgxku8co7xjrRLnH74nFbNpoqNd98YhJkWgi")
            .unwrap(),
        target_slot: Slot {
            period: 8,
            thread: 1,
        },
        target_address: destination,
        target_function: "tata".to_string(),
        parameters: vec![42, 42, 42, 42],
        coins: Amount::from_raw(100),
        max_gas: 700_000,
        fee: Amount::from_raw(1),
        cancelled: false,
    };

    let call_id =
        DeferredCallId::new(0, target_slot, 0, "trail_hash".to_string().as_bytes()).unwrap();

    foreign_controllers
        .final_state
        .write()
        .expect_finalize()
        .times(1)
        .with(predicate::eq(Slot::new(1, 0)), predicate::always())
        .returning(move |_, changes| {
            {
                let mut saved_bytecode = saved_bytecode_edit.write();
                *saved_bytecode = Some(changes.ledger_changes.get_bytecode_updates()[0].clone());
            }

            println!("changes: {:?}", changes.deferred_call_changes.slots_change);
            assert_eq!(changes.deferred_call_changes.slots_change.len(), 1);
            finalized_waitpoint_trigger_handle.trigger();
        });

    let finalized_waitpoint_trigger_handle2 = finalized_waitpoint.get_trigger_handle();
    foreign_controllers
        .final_state
        .write()
        .expect_finalize()
        .times(1)
        .with(predicate::eq(Slot::new(1, 1)), predicate::always())
        .returning(move |_, changes| {
            match changes.ledger_changes.0.get(&destination).unwrap() {
                // sc has received the coins (0.0000001)
                SetUpdateOrDelete::Update(change_sc_update) => {
                    assert_eq!(
                        change_sc_update.balance,
                        SetOrKeep::Set(Amount::from_str("100.0000001").unwrap())
                    );
                }
                _ => panic!("wrong change type"),
            }

            assert_eq!(changes.deferred_call_changes.slots_change.len(), 2);
            let (_slot, slot_change) = changes
                .deferred_call_changes
                .slots_change
                .first_key_value()
                .unwrap();

            let (_id, set_delete) = slot_change.calls.first_key_value().unwrap();
            // call was executed and then deleted
            assert_eq!(set_delete, &SetOrDelete::Delete);

            // // total gas was set to 700_000 (call2.max_gas)
            assert_eq!(
                changes.deferred_call_changes.effective_total_gas,
                SetOrKeep::Set(700_000)
            );
            finalized_waitpoint_trigger_handle2.trigger();
        });

    let registry = DeferredCallRegistry::new(
        foreign_controllers.db.clone(),
        DeferredCallsConfig::default(),
    );

    let mut defer_reg_slot_changes = DeferredRegistrySlotChanges {
        calls: BTreeMap::new(),
        effective_slot_gas: massa_deferred_calls::DeferredRegistryGasChange::Set(call.max_gas),
        base_fee: massa_deferred_calls::DeferredRegistryBaseFeeChange::Keep,
    };
    defer_reg_slot_changes.set_call(call_id.clone(), call.clone());

    let call_id2 = DeferredCallId::new(
        0,
        Slot {
            period: 8,
            thread: 1,
        },
        0,
        "trail_hash".to_string().as_bytes(),
    )
    .unwrap();

    let mut defer_reg_slot_changes2 = defer_reg_slot_changes.clone();
    defer_reg_slot_changes2.set_effective_slot_gas(call2.max_gas);
    defer_reg_slot_changes2.set_call(call_id2, call2.clone());

    let mut slot_changes = BTreeMap::default();
    slot_changes.insert(target_slot, defer_reg_slot_changes);

    slot_changes.insert(
        Slot {
            period: 8,
            thread: 1,
        },
        defer_reg_slot_changes2,
    );

    let mut db_batch = DBBatch::default();

    registry.apply_changes_to_batch(
        DeferredCallRegistryChanges {
            slots_change: slot_changes,
            effective_total_gas: SetOrKeep::Set(call.max_gas.saturating_add(call2.max_gas).into()),
            exec_stats: (0, 0, 0),
        },
        &mut db_batch,
    );

    foreign_controllers
        .db
        .write()
        .write_batch(db_batch, DBBatch::default(), Some(Slot::new(1, 0)));
    final_state_boilerplate(
        &mut foreign_controllers.final_state,
        foreign_controllers.db.clone(),
        &foreign_controllers.selector_controller,
        &mut foreign_controllers.ledger_controller,
        Some(saved_bytecode),
        None,
        None,
        Some(registry),
    );

    let mut universe = ExecutionTestUniverse::new(foreign_controllers, exec_cfg.clone());

    // load bytecodes
    universe.deploy_bytecode_block(
        &KeyPair::from_str(TEST_SK_1).unwrap(),
        Slot::new(1, 0),
        include_bytes!("./wasm/send_message.wasm"),
        include_bytes!("./wasm/receive_message.wasm"),
    );
    finalized_waitpoint.wait();

    let keypair = KeyPair::from_str(TEST_SK_2).unwrap();
    let block =
        ExecutionTestUniverse::create_block(&keypair, Slot::new(1, 1), vec![], vec![], vec![]);

    universe.send_and_finalize(&keypair, block, None);
    finalized_waitpoint.wait();
    // retrieve events emitted by smart contracts
    let events = universe
        .module_controller
        .get_filtered_sc_output_event(EventFilter {
            start: Some(Slot::new(1, 1)),
            end: Some(Slot::new(20, 1)),
            ..Default::default()
        });

    // match the events
    assert!(events.len() == 1, "One event was expected");
    assert_eq!(events[0].data, "message correctly received: 42,42,42,42");
}

#[test]
fn deferred_call_register() {
    // setup the period duration
    let exec_cfg = ExecutionConfig::default();
    let finalized_waitpoint = WaitPoint::new();
    let mut foreign_controllers = ExecutionForeignControllers::new_with_mocks();
    let keypair = KeyPair::from_str(TEST_SK_1).unwrap();
    let keypair2 = KeyPair::from_str(TEST_SK_3).unwrap();
    let saved_bytecode = Arc::new(RwLock::new(None));

    let db_lock = foreign_controllers.db.clone();

    let sender_addr =
        Address::from_str("AU1TyzwHarZMQSVJgxku8co7xjrRLnH74nFbNpoqNd98YhJkWgi").unwrap();

    let sender_addr_clone = sender_addr;

    dbg!(Address::from_public_key(&keypair2.get_public_key()).to_string());

    selector_boilerplate(&mut foreign_controllers.selector_controller);

    foreign_controllers
        .selector_controller
        .set_expectations(|selector_controller| {
            selector_controller
                .expect_get_producer()
                .returning(move |_| {
                    Ok(Address::from_public_key(
                        &KeyPair::from_str(TEST_SK_2).unwrap().get_public_key(),
                    ))
                });
        });

    foreign_controllers
        .ledger_controller
        .set_expectations(|ledger_controller| {
            ledger_controller
                .expect_get_balance()
                .returning(move |_| Some(Amount::from_str("100").unwrap()));
        });

    let finalized_waitpoint_trigger_handle = finalized_waitpoint.get_trigger_handle();
    foreign_controllers
        .final_state
        .write()
        .expect_finalize()
        .times(1)
        .with(predicate::eq(Slot::new(1, 0)), predicate::always())
        .returning(move |_, changes| {
            // assert sender was debited ( -10 coins) and -5.2866 for fees
            match changes.ledger_changes.0.get(&sender_addr_clone).unwrap() {
                SetUpdateOrDelete::Update(change_sc_update) => {
                    assert_eq!(
                        change_sc_update.balance,
<<<<<<< HEAD
                        SetOrKeep::Set(Amount::from_str("75.361635312").unwrap())
=======
                        SetOrKeep::Set(Amount::from_str("75.325165328").unwrap())
>>>>>>> 5f314f2a
                    );
                }
                _ => panic!("wrong change type"),
            };

            {
                // manually write the deferred call to the db
                // then in the next slot (1,1) we will find and execute it
                let reg =
                    DeferredCallRegistry::new(db_lock.clone(), DeferredCallsConfig::default());
                let mut batch = DBBatch::default();
                reg.apply_changes_to_batch(changes.deferred_call_changes.clone(), &mut batch);
                db_lock
                    .write()
                    .write_batch(batch, DBBatch::default(), Some(Slot::new(1, 0)));
            }

            let slot_changes = changes
                .deferred_call_changes
                .slots_change
                .get(&Slot::new(1, 1))
                .unwrap();
            let _call = slot_changes.calls.first_key_value().unwrap().1;

            // assert total gas was set to 1050000 = (750_000 + 300_000) = (allocated gas + call gas)
            assert_eq!(
                changes.deferred_call_changes.effective_total_gas,
                SetOrKeep::Set(1050000)
            );

            //gas was set to 1050000 = (750_000 + 300_000) = (allocated gas + call gas)
            assert_eq!(slot_changes.get_effective_slot_gas().unwrap(), 1050000);

            finalized_waitpoint_trigger_handle.trigger();
        });

    let finalized_waitpoint_trigger_handle2 = finalized_waitpoint.get_trigger_handle();
    foreign_controllers
        .final_state
        .write()
        .expect_finalize()
        .times(1)
        .with(predicate::eq(Slot::new(1, 1)), predicate::always())
        .returning(move |_, changes| {
            match changes
                .ledger_changes
                .0
                .get(
                    &Address::from_str("AU1TyzwHarZMQSVJgxku8co7xjrRLnH74nFbNpoqNd98YhJkWgi")
                        .unwrap(),
                )
                .unwrap()
            {
                SetUpdateOrDelete::Update(change_sc_update) => {
                    assert_eq!(
                        change_sc_update.balance,
                        SetOrKeep::Set(Amount::from_str("110.1111").unwrap())
                    );
                }
                _ => panic!("wrong change type"),
            }

            assert_eq!(changes.deferred_call_changes.slots_change.len(), 2);
            let (_slot, slot_change) = changes
                .deferred_call_changes
                .slots_change
                .first_key_value()
                .unwrap();

            let (_id, set_delete) = slot_change.calls.first_key_value().unwrap();

            // call was executed and then deleted
            assert_eq!(set_delete, &SetOrDelete::Delete);

            // assert total gas was set to 0
            assert_eq!(
                changes.deferred_call_changes.effective_total_gas,
                SetOrKeep::Set(0)
            );
            finalized_waitpoint_trigger_handle2.trigger();
        });

    let registry = DeferredCallRegistry::new(
        foreign_controllers.db.clone(),
        DeferredCallsConfig::default(),
    );

    let mut defer_reg_slot_changes = DeferredRegistrySlotChanges {
        calls: BTreeMap::new(),
        effective_slot_gas: massa_deferred_calls::DeferredRegistryGasChange::Keep,
        base_fee: massa_deferred_calls::DeferredRegistryBaseFeeChange::Keep,
    };

    defer_reg_slot_changes.set_base_fee(Amount::from_str("0.000005").unwrap());

    let mut slot_changes = BTreeMap::default();
    slot_changes.insert(
        Slot {
            period: 1,
            thread: 1,
        },
        defer_reg_slot_changes,
    );

    let mut db_batch = DBBatch::default();

    registry.apply_changes_to_batch(
        DeferredCallRegistryChanges {
            slots_change: slot_changes,
            effective_total_gas: SetOrKeep::Keep,
            exec_stats: (0, 0, 0),
        },
        &mut db_batch,
    );

    foreign_controllers
        .db
        .write()
        .write_batch(db_batch, DBBatch::default(), Some(Slot::new(1, 0)));
    final_state_boilerplate(
        &mut foreign_controllers.final_state,
        foreign_controllers.db.clone(),
        &foreign_controllers.selector_controller,
        &mut foreign_controllers.ledger_controller,
        Some(saved_bytecode),
        None,
        None,
        Some(DeferredCallRegistry::new(
            foreign_controllers.db.clone(),
            DeferredCallsConfig::default(),
        )),
    );

    let mut universe = ExecutionTestUniverse::new(foreign_controllers, exec_cfg);

    // abi call to register a deferred call
    universe.deploy_bytecode_block(
        &keypair,
        Slot::new(1, 0),
        include_bytes!("./wasm/deferred_call_register.wasm"),
        //unused
        include_bytes!("./wasm/use_builtins.wasm"),
    );
    finalized_waitpoint.wait();
    let events = universe
        .module_controller
        .get_filtered_sc_output_event(EventFilter::default());

    assert_eq!(events[0].data, "Deferred call registered");

    // call id in the register event
    let callid_event: String = events[1].data.clone();

    let _call_id = DeferredCallId::from_str(&callid_event).unwrap();

    let keypair = KeyPair::from_str(TEST_SK_2).unwrap();
    let block =
        ExecutionTestUniverse::create_block(&keypair, Slot::new(1, 1), vec![], vec![], vec![]);

    universe.send_and_finalize(&keypair, block, None);
    // match the events
    finalized_waitpoint.wait();
}

#[test]
fn deferred_call_register_fail() {
    // setup the period duration
    let exec_cfg = ExecutionConfig::default();
    let finalized_waitpoint = WaitPoint::new();
    let mut foreign_controllers = ExecutionForeignControllers::new_with_mocks();
    let saved_bytecode = Arc::new(RwLock::new(None));
    let target_slot = Slot {
        period: 1,
        thread: 10,
    };

    selector_boilerplate(&mut foreign_controllers.selector_controller);

    foreign_controllers
        .selector_controller
        .set_expectations(|selector_controller| {
            selector_controller
                .expect_get_producer()
                .returning(move |_| {
                    Ok(Address::from_public_key(
                        &KeyPair::from_str(TEST_SK_2).unwrap().get_public_key(),
                    ))
                });
        });

    let finalized_waitpoint_trigger_handle = finalized_waitpoint.get_trigger_handle();
    foreign_controllers
        .final_state
        .write()
        .expect_finalize()
        .times(1)
        .with(predicate::eq(Slot::new(1, 0)), predicate::always())
        .returning(move |_, changes| {
            assert!(changes.deferred_call_changes.effective_total_gas == SetOrKeep::Keep);
            finalized_waitpoint_trigger_handle.trigger();
        });

    let finalized_waitpoint_trigger_handle2 = finalized_waitpoint.get_trigger_handle();
    foreign_controllers
        .final_state
        .write()
        .expect_finalize()
        .times(1)
        .with(predicate::eq(Slot::new(1, 1)), predicate::always())
        .returning(move |_, changes| {
            assert_eq!(changes.deferred_call_changes.slots_change.len(), 1);
            // deferred call was not register
            assert!(changes.deferred_call_changes.effective_total_gas == SetOrKeep::Keep);

            finalized_waitpoint_trigger_handle2.trigger();
        });

    let call = DeferredCall {
        sender_address: Address::from_str("AU1TyzwHarZMQSVJgxku8co7xjrRLnH74nFbNpoqNd98YhJkWgi")
            .unwrap(),
        target_slot,
        target_address: Address::from_str("AS12jc7fTsSKwQ9hSk97C3iMNgNT1XrrD6MjSJRJZ4NE53YgQ4kFV")
            .unwrap(),
        target_function: "toto".to_string(),
        parameters: vec![42, 42, 42, 42],
        coins: Amount::from_raw(100),
        max_gas: 500,
        fee: Amount::from_raw(1),
        cancelled: false,
    };

    let call_id =
        DeferredCallId::new(0, target_slot, 0, "trail_hash".to_string().as_bytes()).unwrap();
    let registry = DeferredCallRegistry::new(
        foreign_controllers.db.clone(),
        DeferredCallsConfig::default(),
    );

    let mut defer_reg_slot_changes = DeferredRegistrySlotChanges {
        calls: BTreeMap::new(),
        effective_slot_gas: massa_deferred_calls::DeferredRegistryGasChange::Set(500),
        base_fee: massa_deferred_calls::DeferredRegistryBaseFeeChange::Keep,
    };

    defer_reg_slot_changes.set_call(call_id.clone(), call.clone());

    let mut slot_changes = BTreeMap::default();
    slot_changes.insert(target_slot, defer_reg_slot_changes);

    let mut db_batch = DBBatch::default();

    registry.apply_changes_to_batch(
        DeferredCallRegistryChanges {
            slots_change: slot_changes,
            effective_total_gas: SetOrKeep::Set(2000),
            exec_stats: (0, 0, 0),
        },
        &mut db_batch,
    );

    foreign_controllers
        .db
        .write()
        .write_batch(db_batch, DBBatch::default(), Some(Slot::new(1, 0)));

    final_state_boilerplate(
        &mut foreign_controllers.final_state,
        foreign_controllers.db.clone(),
        &foreign_controllers.selector_controller,
        &mut foreign_controllers.ledger_controller,
        Some(saved_bytecode),
        None,
        None,
        Some(registry),
    );

    let mut universe = ExecutionTestUniverse::new(foreign_controllers, exec_cfg);

    let keypair = KeyPair::from_str(TEST_SK_2).unwrap();
    let block =
        ExecutionTestUniverse::create_block(&keypair, Slot::new(1, 0), vec![], vec![], vec![]);

    universe.send_and_finalize(&keypair, block, None);

    finalized_waitpoint.wait();

    // abi call to register a deferred call
    // the call want to book max_async_gas 1_000_000_000 so it fail because we already have a call at this slot with 500 gas
    universe.deploy_bytecode_block(
        &keypair,
        Slot::new(1, 1),
        include_bytes!("./wasm/deferred_call_register_fail.wasm"),
        //unused
        include_bytes!("./wasm/use_builtins.wasm"),
    );
    finalized_waitpoint.wait();
    let events = universe
        .module_controller
        .get_filtered_sc_output_event(EventFilter {
            start: Some(Slot::new(1, 1)),
            end: Some(Slot::new(20, 1)),
            ..Default::default()
        });

    let ev = events[1].clone();
    assert!(ev.context.is_error);
    assert!(ev.data.contains("The Deferred call cannot be registered. Ensure that the target slot is not before/at the current slot nor too far in the future, and that it has at least max_gas available gas"));

    // // update base fee at slot 1,10
    // defer_reg_slot_changes.set_base_fee(Amount::from_str("0.0005").unwrap());

    // slot_changes.insert(target_slot, defer_reg_slot_changes);

    // let mut db_batch = DBBatch::default();

    // // reset total slot gas
    // registry.apply_changes_to_batch(
    //     DeferredRegistryChanges {
    //         slots_change: slot_changes,
    //         total_gas: SetOrKeep::Set(0),
    //     },
    //     &mut db_batch,
    // );

    // foreign_controllers
    //     .db
    //     .write()
    //     .write_batch(db_batch, DBBatch::default(), Some(Slot::new(1, 1)));

    // universe.deploy_bytecode_block(
    //     &keypair,
    //     Slot::new(1, 2),
    //     include_bytes!("./wasm/deferred_call_register_fail.wasm"),
    //     //unused
    //     include_bytes!("./wasm/use_builtins.wasm"),
    // );

    // let events = universe
    //     .module_controller
    //     .get_filtered_sc_output_event(EventFilter {
    //         start: Some(Slot::new(1, 1)),
    //         end: Some(Slot::new(20, 1)),
    //         ..Default::default()
    //     });

    // dbg!(&events);

    // let ev = events[1].clone();
}

#[test]
fn deferred_call_exists() {
    // setup the period duration
    let exec_cfg = ExecutionConfig::default();
    let finalized_waitpoint = WaitPoint::new();
    let mut foreign_controllers = ExecutionForeignControllers::new_with_mocks();
    let target_slot = Slot {
        period: 10,
        thread: 1,
    };

    foreign_controllers
        .ledger_controller
        .set_expectations(|ledger_controller| {
            ledger_controller
                .expect_get_balance()
                .returning(move |_| Some(Amount::from_str("100").unwrap()));

            ledger_controller
                .expect_entry_exists()
                .times(2)
                .returning(move |_| false);

            ledger_controller
                .expect_entry_exists()
                .times(1)
                .returning(move |_| true);
        });

    selector_boilerplate(&mut foreign_controllers.selector_controller);

    let saved_bytecode = expect_finalize_deploy_and_call_blocks(
        Slot::new(1, 1),
        Some(Slot::new(1, 2)),
        finalized_waitpoint.get_trigger_handle(),
        &mut foreign_controllers.final_state,
    );

    let finalized_waitpoint_trigger_handle = finalized_waitpoint.get_trigger_handle();
    foreign_controllers
        .final_state
        .write()
        .expect_finalize()
        .times(1)
        .with(predicate::eq(Slot::new(1, 0)), predicate::always())
        .returning(move |_, changes| {
            assert!(changes.deferred_call_changes.effective_total_gas == SetOrKeep::Keep);
            finalized_waitpoint_trigger_handle.trigger();
        });

    let call = DeferredCall {
        sender_address: Address::from_str("AU1TyzwHarZMQSVJgxku8co7xjrRLnH74nFbNpoqNd98YhJkWgi")
            .unwrap(),
        target_slot,
        target_address: Address::from_str("AS12jc7fTsSKwQ9hSk97C3iMNgNT1XrrD6MjSJRJZ4NE53YgQ4kFV")
            .unwrap(),
        target_function: "toto".to_string(),
        parameters: vec![42, 42, 42, 42],
        coins: Amount::from_raw(100),
        max_gas: 1000000,
        fee: Amount::from_raw(1),
        cancelled: false,
    };

    let call_id =
        DeferredCallId::new(0, target_slot, 0, "trail_hash".to_string().as_bytes()).unwrap();
    let registry = DeferredCallRegistry::new(
        foreign_controllers.db.clone(),
        DeferredCallsConfig::default(),
    );

    let mut defer_reg_slot_changes = DeferredRegistrySlotChanges {
        calls: BTreeMap::new(),
        effective_slot_gas: massa_deferred_calls::DeferredRegistryGasChange::Set(500),
        base_fee: massa_deferred_calls::DeferredRegistryBaseFeeChange::Keep,
    };

    defer_reg_slot_changes.set_call(call_id.clone(), call.clone());

    let mut slot_changes = BTreeMap::default();
    slot_changes.insert(target_slot, defer_reg_slot_changes);

    let mut db_batch = DBBatch::default();

    registry.apply_changes_to_batch(
        DeferredCallRegistryChanges {
            slots_change: slot_changes,
            effective_total_gas: SetOrKeep::Set(2000),
            exec_stats: (0, 0, 0),
        },
        &mut db_batch,
    );

    foreign_controllers
        .db
        .write()
        .write_batch(db_batch, DBBatch::default(), Some(Slot::new(1, 0)));

    final_state_boilerplate(
        &mut foreign_controllers.final_state,
        foreign_controllers.db.clone(),
        &foreign_controllers.selector_controller,
        &mut foreign_controllers.ledger_controller,
        Some(saved_bytecode),
        None,
        None,
        Some(registry),
    );

    let mut universe = ExecutionTestUniverse::new(foreign_controllers, exec_cfg);

    let keypair = KeyPair::from_str(TEST_SK_2).unwrap();
    let block =
        ExecutionTestUniverse::create_block(&keypair, Slot::new(1, 0), vec![], vec![], vec![]);

    universe.send_and_finalize(&keypair, block, None);

    finalized_waitpoint.wait();

    // block 1,1
    universe.deploy_bytecode_block(
        &keypair,
        Slot::new(1, 1),
        include_bytes!("./wasm/deferred_call_exists.wasm"),
        include_bytes!("./wasm/deferred_call_exists.wasm"),
    );
    finalized_waitpoint.wait();
    let address_sc = universe.get_address_sc_deployed(Slot::new(1, 1));

    // block 1,2
    let operation = ExecutionTestUniverse::create_call_sc_operation(
        &KeyPair::from_str(TEST_SK_3).unwrap(),
        10000000,
        Amount::from_str("0.01").unwrap(),
        Amount::from_str("20").unwrap(),
        Address::from_str(&address_sc).unwrap(),
        String::from("exists"),
        call_id.to_string().as_bytes().to_vec(),
    )
    .unwrap();

    universe.call_sc_block(
        &KeyPair::from_str(TEST_SK_3).unwrap(),
        Slot {
            period: 1,
            thread: 2,
        },
        operation,
    );
    finalized_waitpoint.wait();
    let events = universe
        .module_controller
        .get_filtered_sc_output_event(EventFilter {
            emitter_address: Some(Address::from_str(&address_sc).unwrap()),
            ..Default::default()
        });

    assert_eq!(events[1].data, "true");
}

#[test]
fn deferred_call_quote() {
    // setup the period duration
    let exec_cfg = ExecutionConfig::default();
    let finalized_waitpoint = WaitPoint::new();
    let mut foreign_controllers = ExecutionForeignControllers::new_with_mocks();

    selector_boilerplate(&mut foreign_controllers.selector_controller);

    let saved_bytecode = expect_finalize_deploy_and_call_blocks(
        Slot::new(1, 1),
        None,
        finalized_waitpoint.get_trigger_handle(),
        &mut foreign_controllers.final_state,
    );

    let finalized_waitpoint_trigger_handle = finalized_waitpoint.get_trigger_handle();
    foreign_controllers
        .final_state
        .write()
        .expect_finalize()
        .times(1)
        .with(predicate::eq(Slot::new(1, 0)), predicate::always())
        .returning(move |_, changes| {
            assert!(changes.deferred_call_changes.effective_total_gas == SetOrKeep::Keep);
            finalized_waitpoint_trigger_handle.trigger();
        });

    final_state_boilerplate(
        &mut foreign_controllers.final_state,
        foreign_controllers.db.clone(),
        &foreign_controllers.selector_controller,
        &mut foreign_controllers.ledger_controller,
        Some(saved_bytecode),
        None,
        None,
        None,
    );

    let mut universe = ExecutionTestUniverse::new(foreign_controllers, exec_cfg);

    let keypair = KeyPair::from_str(TEST_SK_2).unwrap();
    let block =
        ExecutionTestUniverse::create_block(&keypair, Slot::new(1, 0), vec![], vec![], vec![]);

    universe.send_and_finalize(&keypair, block, None);

    finalized_waitpoint.wait();

    // block 1,1
    universe.deploy_bytecode_block(
        &keypair,
        Slot::new(1, 1),
        include_bytes!("./wasm/deferred_call_quote.wasm"),
        include_bytes!("./wasm/deferred_call_quote.wasm"),
    );
    finalized_waitpoint.wait();
    let events = universe
        .module_controller
        .get_filtered_sc_output_event(EventFilter::default());

    assert_eq!(events[0].data, "136600000");
}

/// Context
///
/// Functional test for local smart-contract execution
///
/// 1. a block is created with 2 ExecuteSC operations
///    it contains 1 local execution and 1 local call
///    both operation datastores have the bytecode of local_function.wasm
/// 2. store and set the block as final
/// 3. wait for execution
/// 4. retrieve events emitted by the initial an sub functions
/// 5. match event and call stack to make sure that executions were local
#[test]
fn local_execution() {
    let exec_cfg = ExecutionConfig::default();
    let finalized_waitpoint = WaitPoint::new();
    let mut foreign_controllers = ExecutionForeignControllers::new_with_mocks();
    selector_boilerplate(&mut foreign_controllers.selector_controller);
    expect_finalize_deploy_and_call_blocks(
        Slot::new(1, 0),
        None,
        finalized_waitpoint.get_trigger_handle(),
        &mut foreign_controllers.final_state,
    );
    expect_finalize_deploy_and_call_blocks(
        Slot::new(1, 1),
        None,
        finalized_waitpoint.get_trigger_handle(),
        &mut foreign_controllers.final_state,
    );

    final_state_boilerplate(
        &mut foreign_controllers.final_state,
        foreign_controllers.db.clone(),
        &foreign_controllers.selector_controller,
        &mut foreign_controllers.ledger_controller,
        None,
        None,
        None,
        None,
    );
    let mut universe = ExecutionTestUniverse::new(foreign_controllers, exec_cfg);
    // load bytecodes
    universe.deploy_bytecode_block(
        &KeyPair::from_str(TEST_SK_1).unwrap(),
        Slot::new(1, 0),
        include_bytes!("./wasm/local_execution.wasm"),
        include_bytes!("./wasm/local_function.wasm"),
    );
    finalized_waitpoint.wait();

    universe.deploy_bytecode_block(
        &KeyPair::from_str(TEST_SK_2).unwrap(),
        Slot::new(1, 1),
        include_bytes!("./wasm/local_call.wasm"),
        include_bytes!("./wasm/local_function.wasm"),
    );
    finalized_waitpoint.wait();

    // retrieve events emitted by smart contracts
    let events = universe
        .module_controller
        .get_filtered_sc_output_event(EventFilter {
            ..Default::default()
        });

    // match the events, check balance and call stack to make sure the executions were local
    assert!(events.len() == 8, "8 events were expected");
    assert_eq!(
        Amount::from_raw(events[1].data.parse().unwrap()),
        Amount::from_str("90").unwrap() // start (100) - fee (10)
    );
    assert_eq!(events[1].context.call_stack.len(), 1);
    assert_eq!(
        events[1].context.call_stack.back().unwrap(),
        &Address::from_public_key(&KeyPair::from_str(TEST_SK_1).unwrap().get_public_key())
    );
    assert_eq!(events[2].data, "one local execution completed");
    let amount = Amount::from_raw(events[5].data.parse().unwrap());
    assert_eq!(Amount::from_str("89.6713").unwrap(), amount);
    assert_eq!(events[5].context.call_stack.len(), 1);
    assert_eq!(
        events[1].context.call_stack.back().unwrap(),
        &Address::from_public_key(&KeyPair::from_str(TEST_SK_1).unwrap().get_public_key())
    );
    assert_eq!(events[6].data, "one local call completed");
}

/// Context
///
/// Functional test for sc deployment utility functions, `functionExists` and `callerHasWriteAccess`
///
/// 1. a block is created with one ExecuteSC operation containing
///    a deployment sc as bytecode to execute and a deployed sc as an op datastore entry
/// 2. store and set the block as final
/// 3. wait for execution
/// 4. retrieve events emitted by the initial an sub functions
/// 5. match events to make sure that `functionExists` and `callerHasWriteAccess` had the expected behavior
#[test]
fn sc_deployment() {
    // setup the period duration
    let exec_cfg = ExecutionConfig::default();
    let finalized_waitpoint = WaitPoint::new();
    let mut foreign_controllers = ExecutionForeignControllers::new_with_mocks();
    selector_boilerplate(&mut foreign_controllers.selector_controller);
    let saved_bytecode = expect_finalize_deploy_and_call_blocks(
        Slot::new(1, 0),
        None,
        finalized_waitpoint.get_trigger_handle(),
        &mut foreign_controllers.final_state,
    );
    final_state_boilerplate(
        &mut foreign_controllers.final_state,
        foreign_controllers.db.clone(),
        &foreign_controllers.selector_controller,
        &mut foreign_controllers.ledger_controller,
        Some(saved_bytecode),
        None,
        None,
        None,
    );
    let mut universe = ExecutionTestUniverse::new(foreign_controllers, exec_cfg);
    // load bytecodes
    universe.deploy_bytecode_block(
        &KeyPair::from_str(TEST_SK_1).unwrap(),
        Slot::new(1, 0),
        include_bytes!("./wasm/deploy_sc.wasm"),
        include_bytes!("./wasm/init_sc.wasm"),
    );
    finalized_waitpoint.wait();
    // retrieve events emitted by smart contracts
    let events = universe
        .module_controller
        .get_filtered_sc_output_event(EventFilter {
            ..Default::default()
        });

    // match the events
    if events.len() != 3 {
        for (i, ev) in events.iter().enumerate() {
            eprintln!("ev {}: {}", i, ev);
        }
        panic!("3 events were expected");
    }
    assert_eq!(events[0].data, "sc created");
    assert_eq!(events[1].data, "constructor exists and will be called");
    assert_eq!(events[2].data, "constructor called by deployer");
}

/// # Context
///
/// Functional test for asynchronous messages sending and handling with a filter
///
/// 1. a block is created containing an `execute_sc` operation
/// 2. this operation deploy a smart contract and call his function `test`
/// 3. `test` generates an event and place a message to be triggered once again if `test2` datastore key of address `AS12DDxjqtBVshdQ4nLqYg6GwRddY5LzEC7bnatVxB5SFtpbCFj8E` is created/modify
/// 4. we set the created block as finalized so the message is actually sent
/// 5. We send a new operation with a smart contract that modify `test` datastore key and so doesn't trigger the message.
/// 6. We send a new operation with a smart contract that create `test2` datastore key and so trigger the message.
/// 7. once the execution period is over we stop the execution controller
/// 8. we retrieve the events emitted by smart contract
/// 9. `test` handler function should have emitted a second event
/// 10. we check if they are events
/// 11. if they are some, we verify that the data has the correct value
#[test]
fn send_and_receive_async_message_with_trigger() {
    // setup the period duration
    let exec_cfg = ExecutionConfig::default();
    let finalized_waitpoint = WaitPoint::new();
    let mut foreign_controllers = ExecutionForeignControllers::new_with_mocks();
    selector_boilerplate(&mut foreign_controllers.selector_controller);
    expect_finalize_deploy_and_call_blocks(
        Slot::new(1, 0),
        None,
        finalized_waitpoint.get_trigger_handle(),
        &mut foreign_controllers.final_state,
    );
    expect_finalize_deploy_and_call_blocks(
        Slot::new(1, 1),
        None,
        finalized_waitpoint.get_trigger_handle(),
        &mut foreign_controllers.final_state,
    );
    expect_finalize_deploy_and_call_blocks(
        Slot::new(1, 2),
        None,
        finalized_waitpoint.get_trigger_handle(),
        &mut foreign_controllers.final_state,
    );
    foreign_controllers
        .ledger_controller
        .set_expectations(|ledger_controller| {
            ledger_controller
                .expect_get_data_entry()
                .returning(move |_, _| None);
        });
    final_state_boilerplate(
        &mut foreign_controllers.final_state,
        foreign_controllers.db.clone(),
        &foreign_controllers.selector_controller,
        &mut foreign_controllers.ledger_controller,
        None,
        None,
        None,
        None,
    );
    let mut universe = ExecutionTestUniverse::new(foreign_controllers, exec_cfg.clone());
    // load bytecode
    // you can check the source code of the following wasm file in massa-unit-tests-src
    // TODO: Fix key opData in massa-unit-test-src to be standard with the others
    let mut datastore = BTreeMap::new();
    let key = unsafe {
        String::from("smart-contract")
            .encode_utf16()
            .collect::<Vec<u16>>()
            .align_to::<u8>()
            .1
            .to_vec()
    };
    datastore.insert(
        key,
        include_bytes!("./wasm/send_message_condition.wasm").to_vec(),
    );

    // create the block containing the smart contract execution operation
    let operation = ExecutionTestUniverse::create_execute_sc_operation(
        &KeyPair::from_str(TEST_SK_1).unwrap(),
        include_bytes!("./wasm/send_message_deploy_condition.wasm"),
        datastore,
    )
    .unwrap();
    universe.storage.store_operations(vec![operation.clone()]);
    let block = ExecutionTestUniverse::create_block(
        &KeyPair::from_str(TEST_SK_1).unwrap(),
        Slot::new(1, 0),
        vec![operation],
        vec![],
        vec![],
    );
    universe.storage.store_block(block.clone());
    universe.send_and_finalize(&KeyPair::from_str(TEST_SK_1).unwrap(), block, None);
    finalized_waitpoint.wait();
    // retrieve events emitted by smart contracts
    let events = universe
        .module_controller
        .get_filtered_sc_output_event(EventFilter {
            ..Default::default()
        });

    // match the events
    assert_eq!(events.len(), 2, "2 events were expected");
    assert_eq!(events[0].data, "Triggered");

    // load bytecode
    // you can check the source code of the following wasm file in massa-unit-tests-src
    universe.deploy_bytecode_block(
        &KeyPair::from_str(TEST_SK_2).unwrap(),
        Slot::new(1, 1),
        include_bytes!("./wasm/send_message_wrong_trigger.wasm"),
        //unused in this case
        include_bytes!("./wasm/send_message_condition.wasm"),
    );
    finalized_waitpoint.wait();

    // retrieve events emitted by smart contracts (no new because we made the wrong trigger)
    let events = universe
        .module_controller
        .get_filtered_sc_output_event(EventFilter {
            ..Default::default()
        });

    // match the events
    assert!(events.len() == 3, "3 events were expected");

    // load bytecode
    // you can check the source code of the following wasm file in massa-unit-tests-src
    // This line execute the smart contract that will modify the data entry and then trigger the SC.
    universe.deploy_bytecode_block(
        &KeyPair::from_str(TEST_SK_3).unwrap(),
        Slot::new(1, 2),
        include_bytes!("./wasm/send_message_trigger.wasm"),
        //unused in this case
        include_bytes!("./wasm/send_message_condition.wasm"),
    );
    finalized_waitpoint.wait();

    // Pass few slots as candidate (no way for now to catch this in a mock)
    std::thread::sleep(Duration::from_millis(
        exec_cfg.t0.as_millis().checked_div(2).unwrap(),
    ));
    // retrieve events emitted by smart contracts
    let events = universe
        .module_controller
        .get_filtered_sc_output_event(EventFilter {
            ..Default::default()
        });

    // match the events
    assert!(events.len() == 4, "4 events were expected");
}

#[test]
fn send_and_receive_transaction() {
    // setup the period duration
    let exec_cfg = ExecutionConfig::default();
    let mut foreign_controllers = ExecutionForeignControllers::new_with_mocks();

    // Set various addresses to test the execution's behavior
    let existing_user_recipient_address =
        Address::from_public_key(&KeyPair::generate(0).unwrap().get_public_key());
    let non_existing_user_recipient_address =
        Address::from_public_key(&KeyPair::generate(0).unwrap().get_public_key());
    let existing_sc_recipient_address =
        Address::from_str("AS1Bc3kZ6LhPLJvXV4vcVJLFRExRFbkPWD7rCg9aAdQ1NGzRwgnu").unwrap();
    let non_existing_sc_recipient_address =
        Address::from_str("AS1aEhosr1ebJJZ7cEMpSVKbY6xp1p4DdXabGb8fdkKKJ6WphGnR").unwrap();
    let non_existing_recipient_addresses = [
        non_existing_user_recipient_address,
        non_existing_sc_recipient_address,
    ];
    let recipient_addresses = vec![
        existing_user_recipient_address,
        existing_sc_recipient_address,
        non_existing_user_recipient_address,
        non_existing_sc_recipient_address,
    ];

    foreign_controllers
        .ledger_controller
        .set_expectations(|ledger_controller| {
            ledger_controller
                .expect_get_balance()
                .returning(move |address| {
                    if non_existing_recipient_addresses.contains(address) {
                        None
                    } else {
                        Some(Amount::from_str("100").unwrap())
                    }
                });
        });
    let finalized_waitpoint = WaitPoint::new();
    let finalized_waitpoint_trigger_handle = finalized_waitpoint.get_trigger_handle();

    selector_boilerplate(&mut foreign_controllers.selector_controller);
    final_state_boilerplate(
        &mut foreign_controllers.final_state,
        foreign_controllers.db.clone(),
        &foreign_controllers.selector_controller,
        &mut foreign_controllers.ledger_controller,
        None,
        None,
        None,
        None,
    );
    foreign_controllers
        .final_state
        .write()
        .expect_finalize()
        .times(1)
        .with(predicate::eq(Slot::new(1, 0)), predicate::always())
        .returning(move |_, changes| {
            // 110 because 100 in the get_balance in the `final_state_boilerplate` and 10 from the transfer.
<<<<<<< HEAD
            assert_eq!(
                changes
                    .ledger_changes
                    .get_balance_or_else(&existing_user_recipient_address, || None),
                Some(Amount::from_str("110").unwrap())
            );
            // 9.999 because -0.001 for address creation and 10 from the transfer.
            assert_eq!(
                changes
                    .ledger_changes
                    .get_balance_or_else(&non_existing_user_recipient_address, || None),
                Some(Amount::from_str("9.999").unwrap())
            );
            // 110 because 100 in the get_balance in the `final_state_boilerplate` and 10 from the transfer.
            assert_eq!(
                changes
                    .ledger_changes
                    .get_balance_or_else(&existing_sc_recipient_address, || None),
                Some(Amount::from_str("110").unwrap())
            );
            // Cannot transfer coins to a non-existing smart contract
            assert_eq!(
                changes
                    .ledger_changes
                    .get_balance_or_else(&non_existing_sc_recipient_address, || None),
                None
            );
=======
            assert_eq!(
                changes
                    .ledger_changes
                    .get_balance_or_else(&existing_user_recipient_address, || None),
                Some(Amount::from_str("110").unwrap())
            );
            // 9.999 because -0.001 for address creation and 10 from the transfer.
            assert_eq!(
                changes
                    .ledger_changes
                    .get_balance_or_else(&non_existing_user_recipient_address, || None),
                Some(Amount::from_str("9.999").unwrap())
            );
            // 110 because 100 in the get_balance in the `final_state_boilerplate` and 10 from the transfer.
            assert_eq!(
                changes
                    .ledger_changes
                    .get_balance_or_else(&existing_sc_recipient_address, || None),
                Some(Amount::from_str("110").unwrap())
            );
            // Cannot transfer coins to a non-existing smart contract
            assert_eq!(
                changes
                    .ledger_changes
                    .get_balance_or_else(&non_existing_sc_recipient_address, || None),
                None
            );
>>>>>>> 5f314f2a
            // block rewards computation
            let total_rewards = exec_cfg
                .block_reward
                .saturating_add(Amount::from_str("20").unwrap()); // add 20 MAS for fees
            let rewards_for_block_creator = total_rewards
                .checked_div_u64(BLOCK_CREDIT_PART_COUNT)
                .expect("critical: total_rewards checked_div factor is 0")
                .saturating_mul_u64(3)
                .saturating_add(
                    total_rewards
                        .checked_rem_u64(BLOCK_CREDIT_PART_COUNT)
                        .expect("critical: total_rewards checked_rem factor is 0"),
                );
            // 100 initial balance, + block rewards - transferred amount (3*10) - fees (4*5)
            let sender_expected_balance = Amount::from_str("100")
                .unwrap()
                .saturating_add(rewards_for_block_creator)
                .saturating_sub(Amount::from_str("30").unwrap())
                .saturating_sub(Amount::from_str("20").unwrap());

            assert_eq!(
                changes.ledger_changes.get_balance_or_else(
                    &Address::from_public_key(
                        &KeyPair::from_str(TEST_SK_1).unwrap().get_public_key()
                    ),
                    || None
                ),
                Some(sender_expected_balance)
            );
            finalized_waitpoint_trigger_handle.trigger();
        });
    let mut universe = ExecutionTestUniverse::new(foreign_controllers, exec_cfg.clone());
    // create the operations
    let mut operation_vec = Vec::new();
    for recipient_address in recipient_addresses {
        let operation = Operation::new_verifiable(
            Operation {
                fee: Amount::from_str("5").unwrap(),
                expire_period: 10,
                op: OperationType::Transaction {
                    recipient_address,
                    amount: Amount::from_str("10").unwrap(),
                },
            },
            OperationSerializer::new(),
            &KeyPair::from_str(TEST_SK_1).unwrap(),
            *CHAINID,
        )
        .unwrap();
        operation_vec.push(operation.clone());
    }

    // create the block containing the transaction operation
    universe.storage.store_operations(operation_vec.clone());
    let block = ExecutionTestUniverse::create_block(
        &KeyPair::from_str(TEST_SK_1).unwrap(),
        Slot::new(1, 0),
        operation_vec,
        vec![],
        vec![],
    );
    // store the block in storage
    universe.send_and_finalize(&KeyPair::from_str(TEST_SK_1).unwrap(), block, None);
    finalized_waitpoint.wait();

    let events = universe
        .module_controller
        .get_filtered_sc_output_event(EventFilter {
            is_error: Some(true),
            ..Default::default()
        });
    // match the events
    println!("{:?}", events);
    assert!(events.len() == 1, "1 event was expected");
    assert!(events[0]
        .data
        .contains("cannot transfer coins to non-existing smart contract address"));
}

#[test]
fn roll_buy() {
    // setup
    let exec_cfg = ExecutionConfig::default();
    let mut foreign_controllers = ExecutionForeignControllers::new_with_mocks();
    let finalized_waitpoint = WaitPoint::new();
    let finalized_waitpoint_trigger_handle = finalized_waitpoint.get_trigger_handle();
    let keypair = KeyPair::from_str(TEST_SK_1).unwrap();
    let address = Address::from_public_key(&keypair.get_public_key());
    selector_boilerplate(&mut foreign_controllers.selector_controller);
    final_state_boilerplate(
        &mut foreign_controllers.final_state,
        foreign_controllers.db.clone(),
        &foreign_controllers.selector_controller,
        &mut foreign_controllers.ledger_controller,
        None,
        None,
        None,
        None,
    );
    foreign_controllers
        .final_state
        .write()
        .expect_finalize()
        .times(1)
        .with(predicate::eq(Slot::new(1, 0)), predicate::always())
        .returning(move |_, changes| {
            assert_eq!(changes.pos_changes.roll_changes.len(), 1);
            // 100 base + 1 bought
            assert_eq!(changes.pos_changes.roll_changes.get(&address), Some(&101));

            // address has 100 coins before buying roll
            // -> (100 (balance) - 100 (roll price)) + 1.02 / 17 * 3 (block reward)
            let total_rewards = exec_cfg.block_reward;
            let rewards_for_block_creator = total_rewards
                .checked_div_u64(BLOCK_CREDIT_PART_COUNT)
                .expect("critical: total_rewards checked_div factor is 0")
                .saturating_mul_u64(3)
                .saturating_add(
                    total_rewards
                        .checked_rem_u64(BLOCK_CREDIT_PART_COUNT)
                        .expect("critical: total_rewards checked_rem factor is 0"),
                );
            assert_eq!(
                changes.ledger_changes.0.get(&address).unwrap(),
                &SetUpdateOrDelete::Update(LedgerEntryUpdate {
                    balance: SetOrKeep::Set(rewards_for_block_creator),
                    bytecode: SetOrKeep::Keep,
                    datastore: BTreeMap::new()
                })
            );

            finalized_waitpoint_trigger_handle.trigger();
        });
    let mut universe = ExecutionTestUniverse::new(foreign_controllers, exec_cfg.clone());
    // create the operation
    let operation = Operation::new_verifiable(
        Operation {
            fee: Amount::zero(),
            expire_period: 10,
            op: OperationType::RollBuy { roll_count: 1 },
        },
        OperationSerializer::new(),
        &KeyPair::from_str(TEST_SK_1).unwrap(),
        *CHAINID,
    )
    .unwrap();
    // create the block containing the roll buy operation
    universe.storage.store_operations(vec![operation.clone()]);
    let block = ExecutionTestUniverse::create_block(
        &KeyPair::from_str(TEST_SK_1).unwrap(),
        Slot::new(1, 0),
        vec![operation],
        vec![],
        vec![],
    );
    // set our block as a final block so the purchase is processed
    universe.send_and_finalize(&KeyPair::from_str(TEST_SK_1).unwrap(), block, None);
    finalized_waitpoint.wait();
}

#[test]
fn roll_sell() {
    // setup
    let exec_cfg = ExecutionConfig {
        thread_count: 2,
        periods_per_cycle: 2,
        last_start_period: 2,
        max_miss_ratio: Ratio::new(1, 1),
        ..Default::default()
    };
    let mut foreign_controllers = ExecutionForeignControllers::new_with_mocks();
    selector_boilerplate(&mut foreign_controllers.selector_controller);
    let finalized_waitpoint = WaitPoint::new();
    let finalized_waitpoint_trigger_handle = finalized_waitpoint.get_trigger_handle();
    let keypair = KeyPair::from_str(TEST_SK_1).unwrap();
    let address = Address::from_public_key(&keypair.get_public_key());
    let (rolls_path, _) = get_initials();
    let mut batch = DBBatch::new();
    let initial_deferred_credits = Amount::from_str("100").unwrap();
    let mut pos_final_state = PoSFinalState::new(
        PoSConfig::default(),
        "",
        &rolls_path.into_temp_path().to_path_buf(),
        foreign_controllers.selector_controller.clone(),
        foreign_controllers.db.clone(),
    )
    .unwrap();
    pos_final_state.create_initial_cycle(&mut batch);
    pos_final_state.put_deferred_credits_entry(
        &Slot::new(1, 0),
        &address,
        &initial_deferred_credits,
        &mut batch,
    );

    foreign_controllers
        .db
        .write()
        .write_batch(batch, Default::default(), None);
    pos_final_state.recompute_pos_state_caches();
    final_state_boilerplate(
        &mut foreign_controllers.final_state,
        foreign_controllers.db.clone(),
        &foreign_controllers.selector_controller,
        &mut foreign_controllers.ledger_controller,
        None,
        None,
        Some(pos_final_state),
        None,
    );
    foreign_controllers
        .final_state
        .write()
        .expect_finalize()
        .times(1)
        .with(predicate::eq(Slot::new(3, 0)), predicate::always())
        .returning(move |_, changes| {
            let amount = changes
                .ledger_changes
                .get_balance_or_else(&address, || None)
                .unwrap();
            // block rewards computation
            let total_rewards = exec_cfg.block_reward;
            let rewards_for_block_creator = total_rewards
                .checked_div_u64(BLOCK_CREDIT_PART_COUNT)
                .expect("critical: total_rewards checked_div factor is 0")
                .saturating_mul_u64(3)
                .saturating_add(
                    total_rewards
                        .checked_rem_u64(BLOCK_CREDIT_PART_COUNT)
                        .expect("critical: total_rewards checked_rem factor is 0"),
                );
            assert_eq!(
                amount,
                // 100 from the boilerplate
                Amount::from_mantissa_scale(100, 0)
                    .unwrap()
                    // + deferred credits set above
                    .saturating_add(initial_deferred_credits)
                    // + block rewards
                    .saturating_add(rewards_for_block_creator)
            );
            let deferred_credits = changes
                .pos_changes
                .deferred_credits
                .get_address_credits_for_slot(&address, &Slot::new(9, 1))
                .unwrap();
            assert_eq!(
                deferred_credits,
                Amount::from_mantissa_scale(1100, 0).unwrap()
            );
            finalized_waitpoint_trigger_handle.trigger();
        });
    let mut universe = ExecutionTestUniverse::new(foreign_controllers, exec_cfg.clone());
    // create the operations
    let roll_sell_1 = 10;
    let roll_sell_2 = 1;

    // create operation 1
    let operation1 = Operation::new_verifiable(
        Operation {
            fee: Amount::zero(),
            expire_period: 10,
            op: OperationType::RollSell {
                roll_count: roll_sell_1,
            },
        },
        OperationSerializer::new(),
        &keypair,
        *CHAINID,
    )
    .unwrap();
    let operation2 = Operation::new_verifiable(
        Operation {
            fee: Amount::zero(),
            expire_period: 10,
            op: OperationType::RollSell {
                roll_count: roll_sell_2,
            },
        },
        OperationSerializer::new(),
        &keypair,
        *CHAINID,
    )
    .unwrap();
    // create the block containing the roll buy operation
    universe
        .storage
        .store_operations(vec![operation1.clone(), operation2.clone()]);
    let block = ExecutionTestUniverse::create_block(
        &keypair,
        Slot::new(3, 0),
        vec![operation1, operation2],
        vec![],
        vec![],
    );
    // set our block as a final block so the purchase is processed
    universe.send_and_finalize(&keypair, block, None);
    finalized_waitpoint.wait();
}

#[test]
fn auto_sell_on_missed_blocks() {
    // setup
    let exec_cfg = ExecutionConfig {
        thread_count: 2,
        periods_per_cycle: 2,
        max_miss_ratio: Ratio::new(0, 1),
        ..Default::default()
    };
    let mut foreign_controllers = ExecutionForeignControllers::new_with_mocks();
    selector_boilerplate(&mut foreign_controllers.selector_controller);
    let finalized_waitpoint = WaitPoint::new();
    let finalized_waitpoint_trigger_handle = finalized_waitpoint.get_trigger_handle();
    let keypair = KeyPair::from_str(TEST_SK_1).unwrap();
    let address = Address::from_public_key(&keypair.get_public_key());
    let (rolls_path, _) = get_initials();
    let mut batch = DBBatch::new();
    let initial_deferred_credits = Amount::from_str("100").unwrap();
    let mut pos_final_state = PoSFinalState::new(
        PoSConfig {
            thread_count: 2,
            periods_per_cycle: 2,
            ..PoSConfig::default()
        },
        "",
        &rolls_path.into_temp_path().to_path_buf(),
        foreign_controllers.selector_controller.clone(),
        foreign_controllers.db.clone(),
    )
    .unwrap();
    pos_final_state.create_initial_cycle(&mut batch);
    pos_final_state.put_deferred_credits_entry(
        &Slot::new(1, 0),
        &address,
        &initial_deferred_credits,
        &mut batch,
    );

    pos_final_state.put_deferred_credits_entry(
        &Slot::new(7, 1),
        &address,
        &initial_deferred_credits,
        &mut batch,
    );

    let mut prod_stats = PreHashMap::default();
    prod_stats.insert(
        address,
        ProductionStats {
            block_success_count: 0,
            block_failure_count: 1,
        },
    );

    let rolls_cycle_0 = pos_final_state.get_all_roll_counts(0);
    let cycle_info_0 = CycleInfo::new(
        0,
        false,
        rolls_cycle_0.clone(),
        Default::default(),
        prod_stats.clone(),
    );
    pos_final_state.put_new_cycle_info(&cycle_info_0, &mut batch);

    foreign_controllers
        .db
        .write()
        .write_batch(batch, Default::default(), None);
    pos_final_state.recompute_pos_state_caches();

    final_state_boilerplate(
        &mut foreign_controllers.final_state,
        foreign_controllers.db.clone(),
        &foreign_controllers.selector_controller,
        &mut foreign_controllers.ledger_controller,
        None,
        None,
        Some(pos_final_state.clone()),
        None,
    );

    foreign_controllers
        .final_state
        .write()
        .expect_finalize()
        .times(1)
        .with(predicate::eq(Slot::new(1, 0)), predicate::always())
        .returning(move |_, _changes| {});

    foreign_controllers
        .final_state
        .write()
        .expect_finalize()
        .with(predicate::eq(Slot::new(1, 1)), predicate::always())
        .returning(move |_, changes| {
            println!("changes: {:?}", changes);
            let deferred_credits = changes
                .pos_changes
                .deferred_credits
                .get_address_credits_for_slot(&address, &Slot::new(7, 1))
                .unwrap();
            assert_eq!(
                deferred_credits,
                Amount::from_mantissa_scale(10100, 0).unwrap()
            );
            finalized_waitpoint_trigger_handle.trigger();
        });

    let mut universe = ExecutionTestUniverse::new(foreign_controllers, exec_cfg.clone());

    let block =
        ExecutionTestUniverse::create_block(&keypair, Slot::new(1, 0), vec![], vec![], vec![]);
    // set our block as a final block so the purchase is processed
    universe.send_and_finalize(&keypair, block, None);
    let block =
        ExecutionTestUniverse::create_block(&keypair, Slot::new(1, 1), vec![], vec![], vec![]);
    universe.send_and_finalize(&keypair, block, None);
    finalized_waitpoint.wait();
}

#[test]
fn roll_slash() {
    // Try to sell 97 rolls (operation 1) then process a Denunciation (with config set to slash
    // 3 rolls)
    // Check for resulting roll & deferred credits & balance

    // setup the period duration
    // turn off roll selling on missed block opportunities
    // otherwise balance will be credited with those sold roll (and we need to check the balance for
    // if the deferred credits are reimbursed
    let exec_cfg = ExecutionConfig {
        periods_per_cycle: 2,
        thread_count: 2,
        last_start_period: 0,
        roll_count_to_slash_on_denunciation: 3, // Set to 3 to check if config is taken into account
        max_miss_ratio: Ratio::new(1, 1),
        ..Default::default()
    };
    let keypair = KeyPair::from_str(TEST_SK_1).unwrap();
    let address = Address::from_public_key(&keypair.get_public_key());
    let waitpoint = WaitPoint::new();
    let waitpoint_trigger_handle = waitpoint.get_trigger_handle();
    let mut foreign_controllers = ExecutionForeignControllers::new_with_mocks();
    foreign_controllers
        .selector_controller
        .set_expectations(|selector_controller| {
            selector_controller
                .expect_get_selection()
                .returning(move |_| {
                    Ok(Selection {
                        endorsements: vec![address; ENDORSEMENT_COUNT as usize],
                        producer: address,
                    })
                });
        });
    selector_boilerplate(&mut foreign_controllers.selector_controller);
    foreign_controllers
        .final_state
        .write()
        .expect_finalize()
        .returning(move |_, changes| {
            let rolls = changes.pos_changes.roll_changes.get(&address).unwrap();
            // 97 sold and 3 slashed
            assert_eq!(rolls, &0);
            let deferred_credits = changes
                .pos_changes
                .deferred_credits
                .get_address_credits_for_slot(&address, &Slot::new(7, 1))
                .unwrap();
            // Only the 97 sold
            assert_eq!(
                deferred_credits,
                Amount::from_mantissa_scale(9700, 0).unwrap()
            );
            let balance = changes
                .ledger_changes
                .get_balance_or_else(&address, || None)
                .unwrap();

            // block rewards computation
            let total_rewards = exec_cfg
                .block_reward
                .saturating_add(Amount::from_str("150").unwrap()); //reward of the 3 slash (50%)
            let rewards_for_block_creator = total_rewards
                .checked_div_u64(BLOCK_CREDIT_PART_COUNT)
                .expect("critical: total_rewards checked_div factor is 0")
                .saturating_mul_u64(3)
                .saturating_add(
                    total_rewards
                        .checked_rem_u64(BLOCK_CREDIT_PART_COUNT)
                        .expect("critical: total_rewards checked_rem factor is 0"),
                );
            assert_eq!(
                balance,
                Amount::from_mantissa_scale(100, 0)
                    .unwrap()
                    .saturating_add(rewards_for_block_creator)
            );
            waitpoint_trigger_handle.trigger()
        });
    final_state_boilerplate(
        &mut foreign_controllers.final_state,
        foreign_controllers.db.clone(),
        &foreign_controllers.selector_controller,
        &mut foreign_controllers.ledger_controller,
        None,
        None,
        None,
        None,
    );

    let mut universe = ExecutionTestUniverse::new(foreign_controllers, exec_cfg.clone());

    // create operation 1
    let operation1 = Operation::new_verifiable(
        Operation {
            fee: Amount::zero(),
            expire_period: 6,
            op: OperationType::RollSell { roll_count: 97 },
        },
        OperationSerializer::new(),
        &keypair,
        *CHAINID,
    )
    .unwrap();

    // create a denunciation
    let (_slot, _keypair, s_endorsement_1, s_endorsement_2, _) =
        gen_endorsements_for_denunciation(Some(Slot::new(1, 0)), Some(keypair.clone()));
    let denunciation = Denunciation::try_from((&s_endorsement_1, &s_endorsement_2)).unwrap();

    // create a denunciation (that will be ignored as it has been created at the last start period)
    let (_slot, _keypair, s_endorsement_1, s_endorsement_2, _) = gen_endorsements_for_denunciation(
        Some(Slot::new(exec_cfg.last_start_period, 4)),
        Some(keypair.clone()),
    );
    let denunciation_2 = Denunciation::try_from((&s_endorsement_1, &s_endorsement_2)).unwrap();

    // create the block containing the roll buy operation
    universe.storage.store_operations(vec![operation1.clone()]);
    let block = ExecutionTestUniverse::create_block(
        &keypair,
        Slot::new(1, 0),
        vec![operation1],
        vec![],
        vec![denunciation, denunciation_2],
    );
    universe.send_and_finalize(&keypair, block, None);
    waitpoint.wait();
}

#[test]
fn roll_slash_2() {
    // Try to sell all rolls (operation 1) then process a Denunciation (with config set to slash
    // 4 rolls)
    // Check for resulting roll & deferred credits & balance

    // setup the period duration
    // turn off roll selling on missed block opportunities
    // otherwise balance will be credited with those sold roll (and we need to check the balance for
    // if the deferred credits are reimbursed
    let exec_cfg = ExecutionConfig {
        periods_per_cycle: 2,
        thread_count: 2,
        last_start_period: 0,
        roll_count_to_slash_on_denunciation: 4, // Set to 4 to check if config is taken into account
        max_miss_ratio: Ratio::new(1, 1),
        ..Default::default()
    };
    let keypair = KeyPair::from_str(TEST_SK_1).unwrap();
    let address = Address::from_public_key(&keypair.get_public_key());
    let waitpoint = WaitPoint::new();
    let waitpoint_trigger_handle = waitpoint.get_trigger_handle();
    let mut foreign_controllers = ExecutionForeignControllers::new_with_mocks();
    foreign_controllers
        .selector_controller
        .set_expectations(|selector_controller| {
            selector_controller
                .expect_get_selection()
                .returning(move |_| {
                    Ok(Selection {
                        endorsements: vec![address; ENDORSEMENT_COUNT as usize],
                        producer: address,
                    })
                });
        });
    selector_boilerplate(&mut foreign_controllers.selector_controller);
    foreign_controllers
        .final_state
        .write()
        .expect_finalize()
        .returning(move |_, changes| {
            let rolls = changes.pos_changes.roll_changes.get(&address).unwrap();
            // 100 sold
            assert_eq!(rolls, &0);
            let deferred_credits = changes
                .pos_changes
                .deferred_credits
                .get_address_credits_for_slot(&address, &Slot::new(7, 1))
                .unwrap();
            // Only amount of 96 sold as 4 are slashed
            assert_eq!(
                deferred_credits,
                Amount::from_mantissa_scale(9600, 0).unwrap()
            );
            let balance = changes
                .ledger_changes
                .get_balance_or_else(&address, || None)
                .unwrap();
            // block rewards computation
            let total_rewards = exec_cfg
                .block_reward
                .saturating_add(Amount::from_str("200").unwrap()); //reward of the 4 slash (50%)
            let rewards_for_block_creator = total_rewards
                .checked_div_u64(BLOCK_CREDIT_PART_COUNT)
                .expect("critical: total_rewards checked_div factor is 0")
                .saturating_mul_u64(3)
                .saturating_add(
                    total_rewards
                        .checked_rem_u64(BLOCK_CREDIT_PART_COUNT)
                        .expect("critical: total_rewards checked_rem factor is 0"),
                );
            assert_eq!(
                balance,
                Amount::from_mantissa_scale(100, 0)
                    .unwrap()
                    .saturating_add(rewards_for_block_creator)
            );
            waitpoint_trigger_handle.trigger()
        });
    final_state_boilerplate(
        &mut foreign_controllers.final_state,
        foreign_controllers.db.clone(),
        &foreign_controllers.selector_controller,
        &mut foreign_controllers.ledger_controller,
        None,
        None,
        None,
        None,
    );

    let mut universe = ExecutionTestUniverse::new(foreign_controllers, exec_cfg.clone());

    // create operation 1
    let operation1 = Operation::new_verifiable(
        Operation {
            fee: Amount::zero(),
            expire_period: 6,
            op: OperationType::RollSell { roll_count: 100 },
        },
        OperationSerializer::new(),
        &keypair,
        *CHAINID,
    )
    .unwrap();

    // create a denunciation
    let (_slot, _keypair, s_endorsement_1, s_endorsement_2, _) =
        gen_endorsements_for_denunciation(Some(Slot::new(1, 0)), Some(keypair.clone()));
    let denunciation = Denunciation::try_from((&s_endorsement_1, &s_endorsement_2)).unwrap();

    // create a denunciation (that will be ignored as it has been created at the last start period)
    let (_slot, _keypair, s_endorsement_1, s_endorsement_2, _) = gen_endorsements_for_denunciation(
        Some(Slot::new(exec_cfg.last_start_period, 4)),
        Some(keypair.clone()),
    );
    let denunciation_2 = Denunciation::try_from((&s_endorsement_1, &s_endorsement_2)).unwrap();

    // create the block containing the roll buy operation
    universe.storage.store_operations(vec![operation1.clone()]);
    let block = ExecutionTestUniverse::create_block(
        &keypair,
        Slot::new(1, 0),
        vec![operation1],
        vec![],
        vec![denunciation, denunciation_2],
    );
    universe.send_and_finalize(&keypair, block, None);
    waitpoint.wait();
}

#[test]
fn sc_execution_error() {
    let exec_cfg = ExecutionConfig::default();
    let finalized_waitpoint = WaitPoint::new();
    let keypair = KeyPair::from_str(TEST_SK_1).unwrap();
    let mut foreign_controllers = ExecutionForeignControllers::new_with_mocks();
    selector_boilerplate(&mut foreign_controllers.selector_controller);
    expect_finalize_deploy_and_call_blocks(
        Slot::new(1, 0),
        None,
        finalized_waitpoint.get_trigger_handle(),
        &mut foreign_controllers.final_state,
    );
    final_state_boilerplate(
        &mut foreign_controllers.final_state,
        foreign_controllers.db.clone(),
        &foreign_controllers.selector_controller,
        &mut foreign_controllers.ledger_controller,
        None,
        None,
        None,
        None,
    );
    let mut universe = ExecutionTestUniverse::new(foreign_controllers, exec_cfg);
    // load bytecode
    // you can check the source code of the following wasm file in massa-unit-tests-src
    let bytecode = include_bytes!("./wasm/execution_error.wasm");
    // create the block containing the erroneous smart contract execution operation
    let operation =
        ExecutionTestUniverse::create_execute_sc_operation(&keypair, bytecode, BTreeMap::default())
            .unwrap();
    universe.storage.store_operations(vec![operation.clone()]);
    let block = ExecutionTestUniverse::create_block(
        &keypair,
        Slot::new(1, 0),
        vec![operation],
        vec![],
        vec![],
    );
    universe.send_and_finalize(&keypair, block, None);
    finalized_waitpoint.wait();
    // retrieve the event emitted by the execution error
    let events = universe
        .module_controller
        .get_filtered_sc_output_event(EventFilter {
            is_error: Some(true),
            ..Default::default()
        });
    // match the events
    assert!(!events.is_empty(), "2 events were expected");
    assert_eq!(events[0].data, "event generated before the sc failure");
    assert!(events[1].data.contains("massa_execution_error"));
    assert!(events[1]
        .data
        .contains("runtime error when executing operation"));
    assert!(events[1].data.contains("address parsing error"));
}

#[test]
fn sc_datastore() {
    // setup the period duration and the maximum gas for asynchronous messages execution
    let exec_cfg = ExecutionConfig::default();
    let finalized_waitpoint = WaitPoint::new();
    let mut foreign_controllers = ExecutionForeignControllers::new_with_mocks();
    let keypair = KeyPair::from_str(TEST_SK_1).unwrap();
    selector_boilerplate(&mut foreign_controllers.selector_controller);
    let saved_bytecode = expect_finalize_deploy_and_call_blocks(
        Slot::new(1, 0),
        None,
        finalized_waitpoint.get_trigger_handle(),
        &mut foreign_controllers.final_state,
    );
    final_state_boilerplate(
        &mut foreign_controllers.final_state,
        foreign_controllers.db.clone(),
        &foreign_controllers.selector_controller,
        &mut foreign_controllers.ledger_controller,
        Some(saved_bytecode),
        None,
        None,
        None,
    );
    let mut universe = ExecutionTestUniverse::new(foreign_controllers, exec_cfg);
    // load bytecode
    // you can check the source code of the following wasm file in massa-unit-tests-src
    let bytecode = include_bytes!("./wasm/datastore.wasm");
    let datastore = BTreeMap::from([(vec![65, 66], vec![255]), (vec![9], vec![10, 11])]);

    // create the block containing the erroneous smart contract execution operation
    let operation =
        ExecutionTestUniverse::create_execute_sc_operation(&keypair, bytecode, datastore).unwrap();
    universe.storage.store_operations(vec![operation.clone()]);
    let block = ExecutionTestUniverse::create_block(
        &keypair,
        Slot::new(1, 0),
        vec![operation],
        vec![],
        vec![],
    );
    universe.send_and_finalize(&keypair, block, None);
    finalized_waitpoint.wait();
    // retrieve the event emitted by the execution error
    let events = universe
        .module_controller
        .get_filtered_sc_output_event(EventFilter::default());

    // match the events
    assert_eq!(events.len(), 3);
    assert_eq!(events[0].data, "keys: 9,65,66");
    assert_eq!(events[1].data, "has_key_1: true - has_key_2: false");
    assert_eq!(events[2].data, "data key 1: 255 - data key 3: 10,11");
}

#[test]
fn set_bytecode_error() {
    // setup the period duration
    let exec_cfg = ExecutionConfig::default();
    let finalized_waitpoint = WaitPoint::new();
    let mut foreign_controllers = ExecutionForeignControllers::new_with_mocks();
    let keypair = KeyPair::from_str(TEST_SK_1).unwrap();
    selector_boilerplate(&mut foreign_controllers.selector_controller);
    let saved_bytecode = expect_finalize_deploy_and_call_blocks(
        Slot::new(1, 0),
        None,
        finalized_waitpoint.get_trigger_handle(),
        &mut foreign_controllers.final_state,
    );
    final_state_boilerplate(
        &mut foreign_controllers.final_state,
        foreign_controllers.db.clone(),
        &foreign_controllers.selector_controller,
        &mut foreign_controllers.ledger_controller,
        Some(saved_bytecode),
        None,
        None,
        None,
    );
    let mut universe = ExecutionTestUniverse::new(foreign_controllers, exec_cfg);
    // load bytecodes
    // you can check the source code of the following wasm file in massa-unit-tests-src
    let bytecode = include_bytes!("./wasm/set_bytecode_fail.wasm");
    let datastore_bytecode = include_bytes!("./wasm/smart-contract.wasm").to_vec();
    let mut datastore = BTreeMap::new();
    datastore.insert(b"smart-contract".to_vec(), datastore_bytecode);

    // create the block containing the erroneous smart contract execution operation
    let operation =
        ExecutionTestUniverse::create_execute_sc_operation(&keypair, bytecode, datastore).unwrap();
    universe.storage.store_operations(vec![operation.clone()]);
    let block = ExecutionTestUniverse::create_block(
        &keypair,
        Slot::new(1, 0),
        vec![operation],
        vec![],
        vec![],
    );
    universe.send_and_finalize(&keypair, block, None);
    finalized_waitpoint.wait();
    // retrieve the event emitted by the execution error
    let events = universe
        .module_controller
        .get_filtered_sc_output_event(EventFilter::default());
    // match the events
    assert!(!events.is_empty(), "One event was expected");
    assert!(events[0].data.contains("massa_execution_error"));
    assert!(events[0]
        .data
        .contains("runtime error when executing operation"));
    assert!(events[0].data.contains("can't set the bytecode of address"));
}

#[test]
fn datastore_manipulations() {
    // setup the period duration
    let exec_cfg = ExecutionConfig::default();
    let finalized_waitpoint = WaitPoint::new();
    let finalized_waitpoint_trigger_handle = finalized_waitpoint.get_trigger_handle();
    let mut foreign_controllers = ExecutionForeignControllers::new_with_mocks();
    let keypair = KeyPair::from_str(TEST_SK_1).unwrap();
    let addr = Address::from_public_key(&keypair.get_public_key());
    let key_a: Vec<u8> = [1, 0, 4, 255].to_vec();
    let key_a_str: String = key_a
        .iter()
        .map(|b| format!("{}", b))
        .collect::<Vec<String>>()
        .join(",");

    let key_b: Vec<u8> = [2, 0, 254, 255].to_vec();
    let key_b_str: String = key_b
        .iter()
        .map(|b| format!("{}", b))
        .collect::<Vec<String>>()
        .join(",");
    selector_boilerplate(&mut foreign_controllers.selector_controller);
    foreign_controllers
        .ledger_controller
        .set_expectations(|ledger_controller| {
            ledger_controller
                .expect_get_data_entry()
                .returning(move |_, _| None);
            ledger_controller
                .expect_get_datastore_keys()
                .returning(move |_, _, _, _, _| None);
            ledger_controller
                .expect_get_bytecode()
                .returning(move |_| None);
        });
    final_state_boilerplate(
        &mut foreign_controllers.final_state,
        foreign_controllers.db.clone(),
        &foreign_controllers.selector_controller,
        &mut foreign_controllers.ledger_controller,
        None,
        None,
        None,
        None,
    );
    foreign_controllers
        .final_state
        .write()
        .expect_get_fingerprint()
        .returning(move || Hash::compute_from(b""));
    foreign_controllers
        .final_state
        .write()
        .expect_finalize()
        .times(1)
        .with(predicate::eq(Slot::new(1, 0)), predicate::always())
        .returning(move |_, changes| {
            let key_len = (key_a.len() + key_b.len()) as u64;
            let value_len = ([21, 0, 49].len() + [5, 12, 241].len()) as u64;
            let amount = changes
                .ledger_changes
                .get_balance_or_else(&addr, || None)
                .unwrap();
            // block rewards computation
            let total_rewards = exec_cfg
                .block_reward
                .saturating_add(Amount::from_str("10").unwrap()); // 10 MAS for fees
            let rewards_for_block_creator = total_rewards
                .checked_div_u64(BLOCK_CREDIT_PART_COUNT)
                .expect("critical: total_rewards checked_div factor is 0")
                .saturating_mul_u64(3)
                .saturating_add(
                    total_rewards
                        .checked_rem_u64(BLOCK_CREDIT_PART_COUNT)
                        .expect("critical: total_rewards checked_rem factor is 0"),
                );
            assert_eq!(
                amount,
                // Base from the boilerplate
                Amount::from_str("100")
                    .unwrap()
                    .saturating_sub(Amount::const_init(10, 0))
                    .saturating_add(rewards_for_block_creator)
                    // Storage cost base
                    .saturating_sub(
                        exec_cfg
                            .storage_costs_constants
                            .ledger_cost_per_byte
                            .saturating_mul_u64(2 * LEDGER_ENTRY_DATASTORE_BASE_SIZE as u64)
                    )
                    // Storage cost key
                    .saturating_sub(
                        exec_cfg
                            .storage_costs_constants
                            .ledger_cost_per_byte
                            .saturating_mul_u64(key_len)
                    )
                    // Storage cost value
                    .saturating_sub(
                        exec_cfg
                            .storage_costs_constants
                            .ledger_cost_per_byte
                            .saturating_mul_u64(value_len)
                    )
            );
            finalized_waitpoint_trigger_handle.trigger();
        });
    foreign_controllers
        .final_state
        .write()
        .expect_get_ops_exec_status()
        .returning(move |_| vec![Some(true)]);
    let mut universe = ExecutionTestUniverse::new(foreign_controllers, exec_cfg.clone());
    // load bytecode
    // you can check the source code of the following wasm file in massa-unit-tests-src
    let bytecode = include_bytes!("./wasm/datastore_manipulations.wasm");
    // create the block containing the erroneous smart contract execution operation
    let operation =
        ExecutionTestUniverse::create_execute_sc_operation(&keypair, bytecode, BTreeMap::default())
            .unwrap();
    universe.storage.store_operations(vec![operation.clone()]);
    let block = ExecutionTestUniverse::create_block(
        &keypair,
        Slot::new(1, 0),
        vec![operation.clone()],
        vec![],
        vec![],
    );
    universe.send_and_finalize(&keypair, block, None);
    finalized_waitpoint.wait();

    let events = universe
        .module_controller
        .get_filtered_sc_output_event(EventFilter::default());
    // match the events
    assert_eq!(events.len(), 4, "Got {} events, expected 4", events.len());

    assert!(
        events[0].data.contains(&format!("keys: {}", key_a_str)),
        "{:?}",
        events[0].data
    );
    assert!(
        events[1].data.contains(&format!("keys2: {}", key_a_str)),
        "{:?}",
        events[1].data
    );
    assert!(
        events[2].data.contains(&format!("keys_f: {}", key_b_str)),
        "{:?}",
        events[2].data
    );
    assert!(
        events[3].data.contains(&format!("keys2_f: {}", key_a_str)),
        "{:?}",
        events[3].data
    );

    let key_a: Vec<u8> = [1, 0, 4, 255].to_vec();

    universe
        .module_controller
        .query_state(ExecutionQueryRequest {
            requests: vec![
                ExecutionQueryRequestItem::AddressExistsCandidate(addr),
                ExecutionQueryRequestItem::AddressExistsFinal(addr),
                ExecutionQueryRequestItem::AddressBalanceCandidate(addr),
                ExecutionQueryRequestItem::AddressBalanceFinal(addr),
                ExecutionQueryRequestItem::AddressBytecodeCandidate(addr),
                ExecutionQueryRequestItem::AddressBytecodeFinal(addr),
                ExecutionQueryRequestItem::AddressDatastoreKeysCandidate {
                    address: addr,
                    prefix: vec![],
                    start_key: std::ops::Bound::Unbounded,
                    end_key: std::ops::Bound::Unbounded,
                    count: None,
                },
                ExecutionQueryRequestItem::AddressDatastoreKeysFinal {
                    address: addr,
                    prefix: vec![],
                    start_key: std::ops::Bound::Unbounded,
                    end_key: std::ops::Bound::Unbounded,
                    count: None,
                },
                ExecutionQueryRequestItem::AddressDatastoreValueCandidate {
                    addr,
                    key: key_a.clone(),
                },
                ExecutionQueryRequestItem::AddressDatastoreValueFinal {
                    addr,
                    key: key_a.clone(),
                },
                ExecutionQueryRequestItem::OpExecutionStatusCandidate(operation.id),
                ExecutionQueryRequestItem::OpExecutionStatusFinal(operation.id),
                ExecutionQueryRequestItem::AddressRollsCandidate(addr),
                ExecutionQueryRequestItem::AddressRollsFinal(addr),
                ExecutionQueryRequestItem::AddressDeferredCreditsCandidate(addr),
                ExecutionQueryRequestItem::AddressDeferredCreditsFinal(addr),
                ExecutionQueryRequestItem::CycleInfos {
                    cycle: 0,
                    restrict_to_addresses: None,
                },
                ExecutionQueryRequestItem::Events(EventFilter::default()),
            ],
        });
    // Just checking that is works no asserts for now
    universe
        .module_controller
        .get_addresses_infos(&[addr], std::ops::Bound::Unbounded);
}

/// This test checks causes a history rewrite in slot sequencing and ensures that emitted events match
#[test]
fn events_from_switching_blockclique() {
    // setup the period duration
    let exec_cfg = ExecutionConfig::default();
    let finalized_waitpoint = WaitPoint::new();
    let finalized_waitpoint2 = WaitPoint::new();
    let mut foreign_controllers = ExecutionForeignControllers::new_with_mocks();
    selector_boilerplate(&mut foreign_controllers.selector_controller);
    expect_finalize_deploy_and_call_blocks(
        Slot::new(1, 0),
        None,
        finalized_waitpoint2.get_trigger_handle(),
        &mut foreign_controllers.final_state,
    );
    expect_finalize_deploy_and_call_blocks(
        Slot::new(1, 1),
        None,
        finalized_waitpoint.get_trigger_handle(),
        &mut foreign_controllers.final_state,
    );
    final_state_boilerplate(
        &mut foreign_controllers.final_state,
        foreign_controllers.db.clone(),
        &foreign_controllers.selector_controller,
        &mut foreign_controllers.ledger_controller,
        None,
        None,
        None,
        None,
    );
    let mut universe = ExecutionTestUniverse::new(foreign_controllers, exec_cfg);

    // create blockclique block at slot (1,1)
    universe.deploy_bytecode_block(
        &KeyPair::from_str(TEST_SK_2).unwrap(),
        Slot::new(1, 1),
        include_bytes!("./wasm/event_test.wasm"),
        //unused in this case
        include_bytes!("./wasm/event_test.wasm"),
    );

    universe.deploy_bytecode_block(
        &KeyPair::from_str(TEST_SK_1).unwrap(),
        Slot::new(1, 0),
        include_bytes!("./wasm/event_test.wasm"),
        //unused in this case
        include_bytes!("./wasm/event_test.wasm"),
    );
    finalized_waitpoint2.wait();
    finalized_waitpoint.wait();
    let events = universe
        .module_controller
        .get_filtered_sc_output_event(EventFilter::default());
    assert_eq!(events.len(), 2, "wrong event count");
    assert_eq!(events[0].context.slot, Slot::new(1, 0), "Wrong event slot");
    assert_eq!(events[1].context.slot, Slot::new(1, 1), "Wrong event slot");
}

#[test]
fn not_enough_instance_gas() {
    // setup the period duration
    let exec_cfg = ExecutionConfig::default();
    let finalized_waitpoint = WaitPoint::new();
    let mut foreign_controllers = ExecutionForeignControllers::new_with_mocks();
    let keypair = KeyPair::from_str(TEST_SK_1).unwrap();
    selector_boilerplate(&mut foreign_controllers.selector_controller);
    expect_finalize_deploy_and_call_blocks(
        Slot::new(1, 0),
        None,
        finalized_waitpoint.get_trigger_handle(),
        &mut foreign_controllers.final_state,
    );
    final_state_boilerplate(
        &mut foreign_controllers.final_state,
        foreign_controllers.db.clone(),
        &foreign_controllers.selector_controller,
        &mut foreign_controllers.ledger_controller,
        None,
        None,
        None,
        None,
    );
    let mut universe = ExecutionTestUniverse::new(foreign_controllers, exec_cfg);

    // load bytecode
    // you can check the source code of the following wasm file in massa-unit-tests-src
    let bytecode = include_bytes!("./wasm/datastore_manipulations.wasm");
    // create the block containing the operation
    let operation = Operation::new_verifiable(
        Operation {
            fee: Amount::const_init(10, 0),
            expire_period: 10,
            op: OperationType::ExecuteSC {
                max_coins: Amount::const_init(0, 0),
                data: bytecode.to_vec(),
                max_gas: 0,
                datastore: BTreeMap::default(),
            },
        },
        OperationSerializer::new(),
        &keypair,
        *CHAINID,
    )
    .unwrap();
    universe.storage.store_operations(vec![operation.clone()]);
    let block = ExecutionTestUniverse::create_block(
        &keypair,
        Slot::new(1, 0),
        vec![operation],
        vec![],
        vec![],
    );
    // store the block in storage
    universe.storage.store_block(block.clone());
    universe.send_and_finalize(&keypair, block, None);
    finalized_waitpoint.wait();
    // assert events
    let events = universe
        .module_controller
        .get_filtered_sc_output_event(EventFilter::default());
    assert!(events[0]
        .data
        .contains("is lower than the base instance creation gas"));
}

#[test]
fn sc_builtins() {
    // setup execution config
    let exec_cfg = ExecutionConfig::default();
    let finalized_waitpoint = WaitPoint::new();
    let mut foreign_controllers = ExecutionForeignControllers::new_with_mocks();
    let keypair = KeyPair::from_str(TEST_SK_1).unwrap();
    selector_boilerplate(&mut foreign_controllers.selector_controller);
    expect_finalize_deploy_and_call_blocks(
        Slot::new(1, 0),
        None,
        finalized_waitpoint.get_trigger_handle(),
        &mut foreign_controllers.final_state,
    );
    final_state_boilerplate(
        &mut foreign_controllers.final_state,
        foreign_controllers.db.clone(),
        &foreign_controllers.selector_controller,
        &mut foreign_controllers.ledger_controller,
        None,
        None,
        None,
        None,
    );
    let mut universe = ExecutionTestUniverse::new(foreign_controllers, exec_cfg);
    universe.deploy_bytecode_block(
        &keypair,
        Slot::new(1, 0),
        include_bytes!("./wasm/use_builtins.wasm"),
        //unused
        include_bytes!("./wasm/use_builtins.wasm"),
    );
    finalized_waitpoint.wait();
    // retrieve the event emitted by the execution error
    let events = universe
        .module_controller
        .get_filtered_sc_output_event(EventFilter::default());
    // match the events
    assert!(!events.is_empty(), "One event was expected");
    assert!(events[0].data.contains("massa_execution_error"));
    assert!(events[0]
        .data
        .contains("runtime error when executing operation"));
    assert!(events[0]
        .data
        .contains("abort with date and rnd at use_builtins.ts:0 col: 0"));
}

#[test]
fn validate_address() {
    // setup the period duration
    let exec_cfg = ExecutionConfig::default();
    let finalized_waitpoint = WaitPoint::new();
    let mut foreign_controllers = ExecutionForeignControllers::new_with_mocks();
    let keypair = KeyPair::from_str(TEST_SK_1).unwrap();
    selector_boilerplate(&mut foreign_controllers.selector_controller);
    expect_finalize_deploy_and_call_blocks(
        Slot::new(1, 0),
        None,
        finalized_waitpoint.get_trigger_handle(),
        &mut foreign_controllers.final_state,
    );
    final_state_boilerplate(
        &mut foreign_controllers.final_state,
        foreign_controllers.db.clone(),
        &foreign_controllers.selector_controller,
        &mut foreign_controllers.ledger_controller,
        None,
        None,
        None,
        None,
    );
    let mut universe = ExecutionTestUniverse::new(foreign_controllers, exec_cfg);
    universe.deploy_bytecode_block(
        &keypair,
        Slot::new(1, 0),
        include_bytes!("./wasm/validate_address.wasm"),
        //unused
        include_bytes!("./wasm/use_builtins.wasm"),
    );
    finalized_waitpoint.wait();
    let events = universe
        .module_controller
        .get_filtered_sc_output_event(EventFilter::default());
    // match the events
    assert_eq!(events.len(), 2);
    assert!(
        events[0].data.ends_with("true"),
        "Expected 'true': {:?}",
        events[0].data
    );
    assert!(
        events[1].data.ends_with("false"),
        "Expected 'false': {:?}",
        events[1].data
    );
}

#[test]
fn test_rewards() {
    // setup the period duration
    let exec_cfg = ExecutionConfig::default();
    let mut foreign_controllers = ExecutionForeignControllers::new_with_mocks();
    let finalized_waitpoint = WaitPoint::new();
    let finalized_waitpoint_trigger_handle = finalized_waitpoint.get_trigger_handle();
    let finalized_waitpoint_trigger_handle_2 = finalized_waitpoint.get_trigger_handle();
    let endorsement_producer = KeyPair::generate(0).unwrap();
    let endorsement_producer_address =
        Address::from_public_key(&endorsement_producer.get_public_key());
    let keypair = KeyPair::from_str(TEST_SK_1).unwrap();
    let keypair_address = Address::from_public_key(&keypair.get_public_key());
    let keypair2 = KeyPair::from_str(TEST_SK_2).unwrap();
    let keypair2_address = Address::from_public_key(&keypair2.get_public_key());
    selector_boilerplate(&mut foreign_controllers.selector_controller);
    final_state_boilerplate(
        &mut foreign_controllers.final_state,
        foreign_controllers.db.clone(),
        &foreign_controllers.selector_controller,
        &mut foreign_controllers.ledger_controller,
        None,
        None,
        None,
        None,
    );
    foreign_controllers
        .final_state
        .write()
        .expect_finalize()
        .times(1)
        .with(predicate::eq(Slot::new(1, 0)), predicate::always())
        .returning(move |_, changes| {
            let block_credits = exec_cfg.block_reward;
            let block_credit_part = block_credits
                .checked_div_u64(BLOCK_CREDIT_PART_COUNT)
                .expect("critical: block_credits checked_div factor is 0");
            let remainder = block_credits
                .checked_rem_u64(BLOCK_CREDIT_PART_COUNT)
                .expect("critical: block_credits checked_rem factor is 0");

            let first_block_reward_for_block_creator = block_credit_part
                .saturating_mul_u64(3)
                .saturating_add(remainder) // base reward
                .saturating_add(block_credit_part.saturating_mul_u64(2)); // 2 endorsements included
            let first_block_reward_for_endorsement_producer_address =
                block_credit_part.saturating_mul_u64(2); // produced 2 endorsements that were included in the block

            assert_eq!(
                changes
                    .ledger_changes
                    .get_balance_or_else(&keypair_address, || None),
                // Reward + 100 base from boilerplate
                Some(
                    first_block_reward_for_block_creator
                        .saturating_add(Amount::from_mantissa_scale(100, 0).unwrap())
                )
            );

            assert_eq!(
                changes
                    .ledger_changes
                    .get_balance_or_else(&endorsement_producer_address, || None),
                // Reward + 100 base from boilerplate
                Some(
                    first_block_reward_for_endorsement_producer_address
                        .saturating_add(Amount::from_mantissa_scale(100, 0).unwrap())
                )
            );
            finalized_waitpoint_trigger_handle.trigger();
        });

    foreign_controllers
        .final_state
        .write()
        .expect_finalize()
        .times(1)
        .with(predicate::eq(Slot::new(1, 1)), predicate::always())
        .returning(move |_, changes| {
            let block_credits = exec_cfg.block_reward;
            let block_credit_part = block_credits
                .checked_div_u64(BLOCK_CREDIT_PART_COUNT)
                .expect("critical: block_credits checked_div factor is 0");
            let remainder = block_credits
                .checked_rem_u64(BLOCK_CREDIT_PART_COUNT)
                .expect("critical: block_credits checked_rem factor is 0");

            let second_block_reward_for_block_creator = block_credit_part
                .saturating_mul_u64(3)
                .saturating_add(remainder) // base reward
                .saturating_add(block_credit_part.saturating_mul_u64(ENDORSEMENT_COUNT as u64)); // ENDORSEMENT_COUNT endorsements included
            let second_block_reward_for_endorsement_producer_address =
                block_credit_part.saturating_mul_u64(ENDORSEMENT_COUNT as u64); // produced ENDORSEMENT_COUNT endorsements that were included in the block

            assert_eq!(
                changes
                    .ledger_changes
                    .get_balance_or_else(&keypair2_address, || None),
                // Reward + 100 base from boilerplate
                Some(
                    second_block_reward_for_block_creator
                        .saturating_add(Amount::from_mantissa_scale(100, 0).unwrap())
                )
            );

            assert_eq!(
                changes
                    .ledger_changes
                    .get_balance_or_else(&endorsement_producer_address, || None),
                // Reward + 100 base from boilerplate
                Some(
                    second_block_reward_for_endorsement_producer_address
                        .saturating_add(Amount::from_mantissa_scale(100, 0).unwrap())
                )
            );

            finalized_waitpoint_trigger_handle_2.trigger();
        });
    let mut universe = ExecutionTestUniverse::new(foreign_controllers, exec_cfg.clone());

    // First block
    let mut endorsements = vec![];
    for i in 0..ENDORSEMENT_COUNT {
        if i == 0 || i == 1 {
            endorsements.push(ExecutionTestUniverse::create_endorsement(
                &endorsement_producer,
                Slot::new(1, 0),
            ));
        }
    }
    let block = ExecutionTestUniverse::create_block(
        &keypair,
        Slot::new(1, 0),
        vec![],
        endorsements,
        vec![],
    );
    universe.send_and_finalize(&keypair, block, Some(GENESIS_KEY.clone()));
    finalized_waitpoint.wait();

    // Second block
    let block = ExecutionTestUniverse::create_block(
        &keypair2,
        Slot::new(1, 1),
        vec![],
        vec![
            ExecutionTestUniverse::create_endorsement(&endorsement_producer, Slot::new(1, 1));
            ENDORSEMENT_COUNT as usize
        ],
        vec![],
    );
    universe.send_and_finalize(&keypair, block, None);
    finalized_waitpoint.wait();
}

#[test]
fn chain_id() {
    // setup the period duration
    let exec_cfg = ExecutionConfig::default();
    let finalized_waitpoint = WaitPoint::new();
    let mut foreign_controllers = ExecutionForeignControllers::new_with_mocks();
    let keypair = KeyPair::from_str(TEST_SK_1).unwrap();
    selector_boilerplate(&mut foreign_controllers.selector_controller);
    expect_finalize_deploy_and_call_blocks(
        Slot::new(1, 0),
        None,
        finalized_waitpoint.get_trigger_handle(),
        &mut foreign_controllers.final_state,
    );
    final_state_boilerplate(
        &mut foreign_controllers.final_state,
        foreign_controllers.db.clone(),
        &foreign_controllers.selector_controller,
        &mut foreign_controllers.ledger_controller,
        None,
        None,
        None,
        None,
    );
    let mut universe = ExecutionTestUniverse::new(foreign_controllers, exec_cfg);
    universe.deploy_bytecode_block(
        &keypair,
        Slot::new(1, 0),
        include_bytes!("./wasm/chain_id.wasm"),
        //unused
        include_bytes!("./wasm/chain_id.wasm"),
    );
    finalized_waitpoint.wait();
    let events = universe
        .module_controller
        .get_filtered_sc_output_event(EventFilter::default());
    // match the events
    assert_eq!(events.len(), 1);
    assert_eq!(events[0].data, format!("Chain id: {}", *CHAINID));
}
#[test]
fn send_and_receive_async_message_with_reset() {
    // Deploy a receive_message SC, send a message to it but reset this deployed SC right after
    // This is a TU for an edge case (not sure if this can happen in a real scenario)

    let exec_cfg = ExecutionConfig::default();
    let finalized_waitpoint = WaitPoint::new();
    let mut foreign_controllers = ExecutionForeignControllers::new_with_mocks();
    selector_boilerplate(&mut foreign_controllers.selector_controller);
    // TODO: add some context for this override
    foreign_controllers
        .selector_controller
        .set_expectations(|selector_controller| {
            selector_controller
                .expect_get_producer()
                .returning(move |_| {
                    Ok(Address::from_public_key(
                        &KeyPair::from_str(TEST_SK_2).unwrap().get_public_key(),
                    ))
                });
        });

    foreign_controllers
        .ledger_controller
        .set_expectations(|ledger_controller| {
            ledger_controller
                .expect_get_balance()
                .returning(|_| Some(Amount::from_str("200").unwrap()));

            ledger_controller
                .expect_entry_exists()
                .times(2)
                .returning(move |_| false);

            ledger_controller
                .expect_entry_exists()
                .returning(move |_| true);
        });
    let saved_bytecode = Arc::new(RwLock::new(None));
    // let saved_bytecode_edit = saved_bytecode.clone();
    let finalized_waitpoint_trigger_handle = finalized_waitpoint.get_trigger_handle();

    let destination = match *CHAINID {
        77 => Address::from_str("AS122j8hJaBQtoJXqaZSRbhRBD2GXEWAqdTgsBFJ47rxWNQPwa1fe").unwrap(),
        77658366 => {
            Address::from_str("AS12DSPbsNvvdP1ScCivmKpbQfcJJ3tCQFkNb8ewkRuNjsgoL2AeQ").unwrap()
        }
        77658377 => {
            Address::from_str("AS12KJXFU1tBJRVm7ADek2RzXgKPCR9vmpy7vK7Ywe1UaqNMtTZeA").unwrap()
        }
        _ => panic!("CHAINID not supported"),
    };

    // Expected message from SC: send_message.ts (see massa unit tests src repo)
    let addr_sender =
        Address::from_str("AU1TyzwHarZMQSVJgxku8co7xjrRLnH74nFbNpoqNd98YhJkWgi").unwrap();
    let message = AsyncMessage {
        emission_slot: Slot {
            period: 1,
            thread: 0,
        },
        emission_index: 0,
        sender: addr_sender,
        // Note: generated address (from send_message.ts createSC call)
        //       this can changes when modification to the final state are done (see create_new_sc_address function)
        destination,
        function: String::from("receive"),
        // value from SC: send_message.ts
        max_gas: 3000000,
        fee: Amount::from_raw(1),
        coins: Amount::from_raw(100),
        validity_start: Slot {
            period: 1,
            thread: 1,
        },
        validity_end: Slot {
            period: 20,
            thread: 20,
        },
        function_params: vec![42, 42, 42, 42],
        trigger: None,
        can_be_executed: true,
    };
    let message_cloned = message.clone();
    foreign_controllers
        .final_state
        .write()
        .expect_finalize()
        .times(1)
        .with(predicate::eq(Slot::new(1, 0)), predicate::always())
        .returning(move |_, changes| {
<<<<<<< HEAD
            assert_eq!(changes.async_pool_changes.0.len(), 1);
            assert_eq!(
                changes.async_pool_changes.0.first_key_value().unwrap().1,
                &massa_models::types::SetUpdateOrDelete::Set(message_cloned.clone())
            );
            assert_eq!(
                changes.async_pool_changes.0.first_key_value().unwrap().0,
                &message_cloned.compute_id()
            );

=======
            assert_eq!(changes.async_pool_changes.0.len(), 0);
>>>>>>> 5f314f2a
            finalized_waitpoint_trigger_handle.trigger();
        });

    let finalized_waitpoint_trigger_handle2 = finalized_waitpoint.get_trigger_handle();
    foreign_controllers
        .final_state
        .write()
        .expect_finalize()
        .times(1)
        .with(predicate::eq(Slot::new(1, 1)), predicate::always())
        .returning(move |_, changes| {
            match changes.async_pool_changes.0.first_key_value().unwrap().1 {
                SetUpdateOrDelete::Delete => {
                    // msg was deleted
                }
                _ => panic!("wrong change type"),
            }

            finalized_waitpoint_trigger_handle2.trigger();
        });

    let mut async_pool = AsyncPool::new(AsyncPoolConfig::default(), foreign_controllers.db.clone());
    let mut changes = BTreeMap::default();
    changes.insert(
        (
            Reverse(Ratio::new(1, 100000)),
            Slot {
                period: 1,
                thread: 0,
            },
            0,
        ),
        massa_models::types::SetUpdateOrDelete::Set(message),
    );
    let mut db_batch = DBBatch::default();
    async_pool.apply_changes_to_batch(&AsyncPoolChanges(changes), &mut db_batch);
    foreign_controllers
        .db
        .write()
        .write_batch(db_batch, DBBatch::default(), Some(Slot::new(1, 0)));
    final_state_boilerplate(
        &mut foreign_controllers.final_state,
        foreign_controllers.db.clone(),
        &foreign_controllers.selector_controller,
        &mut foreign_controllers.ledger_controller,
        Some(saved_bytecode),
        Some(async_pool),
        None,
        None,
    );
    let mut universe = ExecutionTestUniverse::new(foreign_controllers, exec_cfg.clone());

    // load bytecodes
    universe.deploy_bytecode_block(
        &KeyPair::from_str(TEST_SK_1).unwrap(),
        Slot::new(1, 0),
        include_bytes!("./wasm/send_message_then_reset_bytecode.wasm"),
        include_bytes!("./wasm/receive_message.wasm"),
    );
    finalized_waitpoint.wait();

    let keypair = KeyPair::from_str(TEST_SK_2).unwrap();
    let block =
        ExecutionTestUniverse::create_block(&keypair, Slot::new(1, 1), vec![], vec![], vec![]);

    universe.send_and_finalize(&keypair, block, None);
    finalized_waitpoint.wait();
    // retrieve events emitted by smart contracts
    let events = universe
        .module_controller
        .get_filtered_sc_output_event(EventFilter {
            start: Some(Slot::new(1, 1)),
            end: Some(Slot::new(20, 1)),
            ..Default::default()
        });
    // match the events
    assert!(events.len() == 1, "One event was expected");
    // bytecode for SC receive message has been reset so we expect the following message:
    assert!(events[0].data.contains("no target bytecode found"));
}

#[cfg(feature = "execution-trace")]
#[test]
fn execution_trace() {
    // setup the period duration
    let mut exec_cfg = ExecutionConfig::default();
    // Make sure broadcast is enabled as we need it for this test
    exec_cfg.broadcast_enabled = true;

    let finalized_waitpoint = WaitPoint::new();
    let mut foreign_controllers = ExecutionForeignControllers::new_with_mocks();
    let keypair = KeyPair::from_str(TEST_SK_1).unwrap();
    selector_boilerplate(&mut foreign_controllers.selector_controller);
    expect_finalize_deploy_and_call_blocks(
        Slot::new(1, 0),
        None,
        finalized_waitpoint.get_trigger_handle(),
        &mut foreign_controllers.final_state,
    );
    final_state_boilerplate(
        &mut foreign_controllers.final_state,
        foreign_controllers.db.clone(),
        &foreign_controllers.selector_controller,
        &mut foreign_controllers.ledger_controller,
        None,
        None,
        None,
        None,
    );

    let mut universe = ExecutionTestUniverse::new(foreign_controllers, exec_cfg);
    universe.deploy_bytecode_block(
        &keypair,
        Slot::new(1, 0),
        include_bytes!("./wasm/execution_trace.wasm"),
        //unused
        include_bytes!("./wasm/execution_trace.wasm"),
    );
    finalized_waitpoint.wait();

    let mut receiver = universe.broadcast_traces_channel_receiver.take().unwrap();
    let join_handle = thread::spawn(move || loop {
        if let Ok(exec_traces) = receiver.blocking_recv() {
            if exec_traces.1 == true {
                return Ok::<
                    (massa_execution_exports::SlotAbiCallStack, bool),
                    tokio::sync::broadcast::error::RecvError,
                >(exec_traces);
            }
        }
    });
    let broadcast_result_ = join_handle.join().expect("Nothing received from thread");
    let (broadcast_result, _) = broadcast_result_.unwrap();

    let abi_name_1 = "assembly_script_generate_event";
    let traces_1: Vec<(OperationId, Vec<AbiTrace>)> = broadcast_result
        .operation_call_stacks
        .iter()
        .filter_map(|(k, v)| {
            Some((
                k.clone(),
                v.iter()
                    .filter(|t| t.name == abi_name_1)
                    .cloned()
                    .collect::<Vec<AbiTrace>>(),
            ))
        })
        .collect();

    assert_eq!(traces_1.len(), 1); // Only one op
    assert_eq!(traces_1.first().unwrap().1.len(), 2);
    assert_eq!(
        traces_1.first().unwrap().1.first().unwrap().name,
        abi_name_1
    );

    let abi_name_2 = "assembly_script_transfer_coins";
    let traces_2: Vec<(OperationId, Vec<AbiTrace>)> = broadcast_result
        .operation_call_stacks
        .iter()
        .filter_map(|(k, v)| {
            Some((
                k.clone(),
                v.iter()
                    .filter(|t| t.name == abi_name_2)
                    .cloned()
                    .collect::<Vec<AbiTrace>>(),
            ))
        })
        .collect();

    assert_eq!(traces_2.len(), 1); // Only one op
    assert_eq!(traces_2.first().unwrap().1.len(), 1); // Only one transfer_coins
    assert_eq!(
        traces_2.first().unwrap().1.first().unwrap().name,
        abi_name_2
    );
    // println!(
    //     "params: {:?}",
    //     traces_2.first().unwrap().1.first().unwrap().parameters
    // );
    assert_eq!(
        traces_2.first().unwrap().1.first().unwrap().parameters,
        vec![
            SCRuntimeAbiTraceValue {
                name: "from_address".to_string(),
                value: SCRuntimeAbiTraceType::String(
                    "AU1TyzwHarZMQSVJgxku8co7xjrRLnH74nFbNpoqNd98YhJkWgi".to_string()
                ),
            },
            SCRuntimeAbiTraceValue {
                name: "to_address".to_string(),
                value: SCRuntimeAbiTraceType::String(
                    "AU12o4xrpyL6mobLpuoJevPRbHXnJJRUJC5FyDwjQdhuxcPoTwz3h".to_string()
                ),
            },
            SCRuntimeAbiTraceValue {
                name: "raw_amount".to_string(),
                value: SCRuntimeAbiTraceType::U64(2000)
            }
        ]
    );
}

#[cfg(feature = "execution-trace")]
#[test]
fn execution_trace_nested() {
    // setup the period duration
    let mut exec_cfg = ExecutionConfig::default();
    // Make sure broadcast is enabled as we need it for this test
    exec_cfg.broadcast_enabled = true;

    let finalized_waitpoint = WaitPoint::new();
    let mut foreign_controllers = ExecutionForeignControllers::new_with_mocks();
    let keypair = KeyPair::from_str(TEST_SK_1).unwrap();
    selector_boilerplate(&mut foreign_controllers.selector_controller);
    expect_finalize_deploy_and_call_blocks(
        Slot::new(1, 0),
        None,
        finalized_waitpoint.get_trigger_handle(),
        &mut foreign_controllers.final_state,
    );
    final_state_boilerplate(
        &mut foreign_controllers.final_state,
        foreign_controllers.db.clone(),
        &foreign_controllers.selector_controller,
        &mut foreign_controllers.ledger_controller,
        None,
        None,
        None,
        None,
    );

    // let rt = tokio::runtime::Runtime::new().unwrap();

    let mut universe = ExecutionTestUniverse::new(foreign_controllers, exec_cfg);
    universe.deploy_bytecode_block(
        &keypair,
        Slot::new(1, 0),
        include_bytes!("./wasm/et_deploy_sc.wasm"),
        include_bytes!("./wasm/et_init_sc.wasm"),
    );
    finalized_waitpoint.wait();

    let mut receiver = universe.broadcast_traces_channel_receiver.take().unwrap();
    let join_handle = thread::spawn(move || {
        // Execution Output
        loop {
            if let Ok(exec_traces) = receiver.blocking_recv() {
                if exec_traces.1 == true {
                    return Ok::<
                        (massa_execution_exports::SlotAbiCallStack, bool),
                        tokio::sync::broadcast::error::RecvError,
                    >(exec_traces);
                }
            }
        }
    });
    let broadcast_result_ = join_handle.join().expect("Nothing received from thread");

    // println!("b r: {:?}", broadcast_result_);
    let (broadcast_result, _) = broadcast_result_.unwrap();

    let abi_name_1 = "assembly_script_call";
    let traces_1: Vec<(OperationId, Vec<AbiTrace>)> = broadcast_result
        .operation_call_stacks
        .iter()
        .filter_map(|(k, v)| {
            Some((
                k.clone(),
                v.iter()
                    .filter(|t| t.name == abi_name_1)
                    .cloned()
                    .collect::<Vec<AbiTrace>>(),
            ))
        })
        .collect();

    assert_eq!(traces_1.len(), 1); // Only one op
    assert_eq!(traces_1.first().unwrap().1.len(), 1); // Only one transfer_coins
    assert_eq!(
        traces_1.first().unwrap().1.first().unwrap().name,
        abi_name_1
    );

    // filter sub calls
    let abi_name_2 = "assembly_script_transfer_coins";
    let sub_call: Vec<AbiTrace> = traces_1
        .first()
        .unwrap()
        .1
        .first()
        .unwrap()
        .sub_calls
        .as_ref()
        .unwrap()
        .iter()
        .filter(|a| a.name == abi_name_2)
        .cloned()
        .collect();

    println!("params: {:?}", sub_call.first().unwrap().parameters);

    let from_addr = match *CHAINID {
        77 => "AS1aEhosr1ebJJZ7cEMpSVKbY6xp1p4DdXabGb8fdkKKJ6WphGnR".to_string(),
        77658377 => "AS1Bc3kZ6LhPLJvXV4vcVJLFRExRFbkPWD7rCg9aAdQ1NGzRwgnu".to_string(),
        _ => {
            panic!("Invalid chain id for this test");
        }
    };

    assert_eq!(
        sub_call.first().unwrap().parameters,
        vec![
            SCRuntimeAbiTraceValue {
                name: "from_address".to_string(),
                value: SCRuntimeAbiTraceType::String(from_addr)
            },
            SCRuntimeAbiTraceValue {
                name: "to_address".to_string(),
                value: SCRuntimeAbiTraceType::String(
                    "AU12E6N5BFAdC2wyiBV6VJjqkWhpz1kLVp2XpbRdSnL1mKjCWT6oR".to_string()
                )
            },
            SCRuntimeAbiTraceValue {
                name: "raw_amount".to_string(),
                value: SCRuntimeAbiTraceType::U64(1425)
            }
        ]
    );
}

#[cfg(feature = "dump-block")]
#[test]
fn test_dump_block() {
    use crate::storage_backend::StorageBackend;

    // setup the period duration
    let exec_cfg = ExecutionConfig::default();
    let mut foreign_controllers = ExecutionForeignControllers::new_with_mocks();
    let finalized_waitpoint = WaitPoint::new();
    let finalized_waitpoint_trigger_handle = finalized_waitpoint.get_trigger_handle();
    let recipient_address =
        Address::from_public_key(&KeyPair::generate(0).unwrap().get_public_key());
    selector_boilerplate(&mut foreign_controllers.selector_controller);
    final_state_boilerplate(
        &mut foreign_controllers.final_state,
        foreign_controllers.db.clone(),
        &foreign_controllers.selector_controller,
        &mut foreign_controllers.ledger_controller,
        None,
        None,
        None,
        None,
    );
    foreign_controllers
        .final_state
        .write()
        .expect_finalize()
        .times(1)
        .with(predicate::eq(Slot::new(1, 0)), predicate::always())
        .returning(move |_, changes| {
            // 190 because 100 in the get_balance in the `final_state_boilerplate` and 90 from the transfer.
            assert_eq!(
                changes
                    .ledger_changes
                    .get_balance_or_else(&recipient_address, || None),
                Some(Amount::from_str("190").unwrap())
            );
            // 1.02 for the block rewards
            let total_rewards = exec_cfg
                .block_reward
                .saturating_add(Amount::from_str("10").unwrap()); // add 10 MAS for fees
            let rewards_for_block_creator = total_rewards
                .checked_div_u64(BLOCK_CREDIT_PART_COUNT)
                .expect("critical: total_rewards checked_div factor is 0")
                .saturating_mul_u64(3)
                .saturating_add(
                    total_rewards
                        .checked_rem_u64(BLOCK_CREDIT_PART_COUNT)
                        .expect("critical: total_rewards checked_rem factor is 0"),
                );
            assert_eq!(
                changes.ledger_changes.get_balance_or_else(
                    &Address::from_public_key(
                        &KeyPair::from_str(TEST_SK_1).unwrap().get_public_key()
                    ),
                    || None
                ),
                Some(rewards_for_block_creator)
            );
            finalized_waitpoint_trigger_handle.trigger();
        });
    let mut universe = ExecutionTestUniverse::new(foreign_controllers, exec_cfg.clone());
    // create the operation
    let operation = Operation::new_verifiable(
        Operation {
            fee: Amount::from_str("10").unwrap(),
            expire_period: 10,
            op: OperationType::Transaction {
                recipient_address,
                amount: Amount::from_str("90").unwrap(),
            },
        },
        OperationSerializer::new(),
        &KeyPair::from_str(TEST_SK_1).unwrap(),
        *CHAINID,
    )
    .unwrap();
    // create the block containing the transaction operation
    universe.storage.store_operations(vec![operation.clone()]);
    let block_slot = Slot::new(1, 0);
    let block = ExecutionTestUniverse::create_block(
        &KeyPair::from_str(TEST_SK_1).unwrap(),
        block_slot.clone(),
        vec![operation],
        vec![],
        vec![],
    );
    // store the block in storage
    universe.send_and_finalize(&KeyPair::from_str(TEST_SK_1).unwrap(), block, None);
    finalized_waitpoint.wait();

    std::thread::sleep(Duration::from_secs(1));

<<<<<<< HEAD
    // if the the storage backend for the dump-block feature is a rocksdb, this
=======
    // if the storage backend for the dump-block feature is a rocksdb, this
>>>>>>> 5f314f2a
    // is mandatory (the db must be closed before we can reopen it to check the
    // data)
    drop(universe);

    let block_folder = &exec_cfg.block_dump_folder_path;
    #[cfg(all(feature = "file_storage_backend", not(feature = "db_storage_backend")))]
    let storage_backend =
        crate::storage_backend::FileStorageBackend::new(block_folder.to_owned(), 10);

    #[cfg(feature = "db_storage_backend")]
    let storage_backend =
        crate::storage_backend::RocksDBStorageBackend::new(block_folder.to_owned(), 10);

    let block_content = storage_backend.read(&block_slot).unwrap();
    let filled_block = FilledBlock::decode(&mut Cursor::new(block_content)).unwrap();
    let header_content = filled_block.header.unwrap().content.unwrap();
    let header_slot = header_content.slot.unwrap();
    assert_eq!(header_slot.thread, u32::from(block_slot.thread));
    assert_eq!(header_slot.period, block_slot.period);
    assert_eq!(header_content.endorsements.len(), 0);
    assert_eq!(filled_block.operations.len(), 1);
}<|MERGE_RESOLUTION|>--- conflicted
+++ resolved
@@ -1409,11 +1409,7 @@
             assert_eq!(
                 changes.ledger_changes.0.get(&sender_addr).unwrap(),
                 &SetUpdateOrDelete::Update(LedgerEntryUpdate {
-<<<<<<< HEAD
-                    balance: SetOrKeep::Set(Amount::from_str("90.298635211").unwrap()),
-=======
                     balance: SetOrKeep::Set(Amount::from_str("90.262165227").unwrap()),
->>>>>>> 5f314f2a
                     bytecode: massa_models::types::SetOrKeep::Keep,
                     datastore: BTreeMap::new()
                 })
@@ -1803,11 +1799,7 @@
                 SetUpdateOrDelete::Update(change_sc_update) => {
                     assert_eq!(
                         change_sc_update.balance,
-<<<<<<< HEAD
-                        SetOrKeep::Set(Amount::from_str("75.361635312").unwrap())
-=======
                         SetOrKeep::Set(Amount::from_str("75.325165328").unwrap())
->>>>>>> 5f314f2a
                     );
                 }
                 _ => panic!("wrong change type"),
@@ -2743,7 +2735,6 @@
         .with(predicate::eq(Slot::new(1, 0)), predicate::always())
         .returning(move |_, changes| {
             // 110 because 100 in the get_balance in the `final_state_boilerplate` and 10 from the transfer.
-<<<<<<< HEAD
             assert_eq!(
                 changes
                     .ledger_changes
@@ -2771,35 +2762,6 @@
                     .get_balance_or_else(&non_existing_sc_recipient_address, || None),
                 None
             );
-=======
-            assert_eq!(
-                changes
-                    .ledger_changes
-                    .get_balance_or_else(&existing_user_recipient_address, || None),
-                Some(Amount::from_str("110").unwrap())
-            );
-            // 9.999 because -0.001 for address creation and 10 from the transfer.
-            assert_eq!(
-                changes
-                    .ledger_changes
-                    .get_balance_or_else(&non_existing_user_recipient_address, || None),
-                Some(Amount::from_str("9.999").unwrap())
-            );
-            // 110 because 100 in the get_balance in the `final_state_boilerplate` and 10 from the transfer.
-            assert_eq!(
-                changes
-                    .ledger_changes
-                    .get_balance_or_else(&existing_sc_recipient_address, || None),
-                Some(Amount::from_str("110").unwrap())
-            );
-            // Cannot transfer coins to a non-existing smart contract
-            assert_eq!(
-                changes
-                    .ledger_changes
-                    .get_balance_or_else(&non_existing_sc_recipient_address, || None),
-                None
-            );
->>>>>>> 5f314f2a
             // block rewards computation
             let total_rewards = exec_cfg
                 .block_reward
@@ -4375,20 +4337,7 @@
         .times(1)
         .with(predicate::eq(Slot::new(1, 0)), predicate::always())
         .returning(move |_, changes| {
-<<<<<<< HEAD
-            assert_eq!(changes.async_pool_changes.0.len(), 1);
-            assert_eq!(
-                changes.async_pool_changes.0.first_key_value().unwrap().1,
-                &massa_models::types::SetUpdateOrDelete::Set(message_cloned.clone())
-            );
-            assert_eq!(
-                changes.async_pool_changes.0.first_key_value().unwrap().0,
-                &message_cloned.compute_id()
-            );
-
-=======
             assert_eq!(changes.async_pool_changes.0.len(), 0);
->>>>>>> 5f314f2a
             finalized_waitpoint_trigger_handle.trigger();
         });
 
@@ -4814,11 +4763,7 @@
 
     std::thread::sleep(Duration::from_secs(1));
 
-<<<<<<< HEAD
-    // if the the storage backend for the dump-block feature is a rocksdb, this
-=======
     // if the storage backend for the dump-block feature is a rocksdb, this
->>>>>>> 5f314f2a
     // is mandatory (the db must be closed before we can reopen it to check the
     // data)
     drop(universe);
