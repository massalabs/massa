// Copyright (c) 2022 MASSA LABS <info@massa.net>

//! Implementation of the interface between massa-execution-worker and massa-sc-runtime.
//! This allows the VM runtime to access the Massa execution context,
//! for example to interact with the ledger.
//! See the definition of Interface in the massa-sc-runtime crate for functional details.

use crate::context::ExecutionContext;
use anyhow::{anyhow, bail, Result};
use massa_async_pool::{AsyncMessage, AsyncMessageTrigger};
use massa_execution_exports::ExecutionConfig;
use massa_execution_exports::ExecutionStackElement;
use massa_models::bytecode::Bytecode;
use massa_models::config::MAX_DATASTORE_KEY_LENGTH;
use massa_models::{
    address::Address, amount::Amount, slot::Slot, timeslots::get_block_slot_timestamp,
};
use massa_sc_runtime::RuntimeModule;
use massa_sc_runtime::{Interface, InterfaceClone};
use parking_lot::Mutex;
use rand::Rng;
use sha2::{Digest, Sha256};
use std::collections::BTreeSet;
use std::str::FromStr;
use std::sync::Arc;
use tracing::debug;

#[cfg(any(
    feature = "gas_calibration",
    feature = "benchmarking",
    feature = "testing"
))]
use massa_models::datastore::Datastore;

/// helper for locking the context mutex
macro_rules! context_guard {
    ($self:ident) => {
        $self.context.lock()
    };
}

/// an implementation of the Interface trait (see massa-sc-runtime crate)
#[derive(Clone)]
pub struct InterfaceImpl {
    /// execution configuration
    config: ExecutionConfig,
    /// thread-safe shared access to the execution context (see context.rs)
    context: Arc<Mutex<ExecutionContext>>,
}

impl InterfaceImpl {
    /// creates a new `InterfaceImpl`
    ///
    /// # Arguments
    /// * `config`: execution configuration
    /// * `context`: thread-safe shared access to the current execution context (see context.rs)
    pub fn new(config: ExecutionConfig, context: Arc<Mutex<ExecutionContext>>) -> InterfaceImpl {
        InterfaceImpl { config, context }
    }

    #[cfg(any(
        feature = "gas_calibration",
        feature = "benchmarking",
        feature = "testing"
    ))]
    /// Used to create an default interface to run SC in a test environment
    pub fn new_default(
        sender_addr: Address,
        operation_datastore: Option<Datastore>,
    ) -> InterfaceImpl {
        use massa_ledger_exports::{LedgerEntry, SetUpdateOrDelete};
        use massa_module_cache::{config::ModuleCacheConfig, controller::ModuleCache};
        use parking_lot::RwLock;

        let vesting_file = super::tests::get_initials_vesting(false);
        let config = ExecutionConfig::default();
        let (final_state, _tempfile, _tempdir) = super::tests::get_sample_state().unwrap();
<<<<<<< HEAD
        let module_cache = Arc::new(RwLock::new(ModuleCache::new(ModuleCacheConfig {
            hd_cache_path: config.hd_cache_path.clone(),
            gas_costs: config.gas_costs.clone(),
            compilation_gas: config.max_gas_per_block,
            lru_cache_size: config.lru_cache_size,
            hd_cache_size: config.hd_cache_size,
            snip_amount: config.snip_amount,
        })));
        let vesting_registry = Arc::new(
            crate::execution::ExecutionState::init_vesting_registry(&config).unwrap_or_default(),
=======
        let module_cache = Arc::new(RwLock::new(ModuleCache::new(GasCosts::default(), 1000)));
        let vesting_manager = Arc::new(
            crate::vesting_manager::VestingManager::new(
                config.thread_count,
                config.t0,
                config.genesis_timestamp,
                config.periods_per_cycle,
                config.roll_price,
                vesting_file.path().to_path_buf(),
            )
            .unwrap(),
>>>>>>> 6a334da3
        );

        let mut execution_context = ExecutionContext::new(
            config.clone(),
            final_state,
            Default::default(),
            module_cache,
            vesting_manager,
        );
        execution_context.stack = vec![ExecutionStackElement {
            address: sender_addr,
            coins: Amount::zero(),
            owned_addresses: vec![sender_addr],
            operation_datastore,
        }];
        execution_context.speculative_ledger.added_changes.0.insert(
            sender_addr,
            SetUpdateOrDelete::Set(LedgerEntry {
                balance: Amount::from_mantissa_scale(1_000_000_000, 0),
                ..Default::default()
            }),
        );
        let context = Arc::new(Mutex::new(execution_context));
        InterfaceImpl::new(config, context)
    }
}

impl InterfaceClone for InterfaceImpl {
    /// allows cloning a boxed `InterfaceImpl`
    fn clone_box(&self) -> Box<dyn Interface> {
        Box::new(self.clone())
    }
}

/// Implementation of the Interface trait providing functions for massa-sc-runtime to call
/// in order to interact with the execution context during bytecode execution.
/// See the massa-sc-runtime crate for a functional description of the trait and its methods.
/// Note that massa-sc-runtime uses basic types (`str` for addresses, `u64` for amounts...) for genericity.
impl Interface for InterfaceImpl {
    /// prints a message in the node logs at log level 3 (debug)
    fn print(&self, message: &str) -> Result<()> {
        if cfg!(test) {
            println!("SC print: {}", message);
        } else {
            debug!("SC print: {}", message);
        }
        Ok(())
    }

    /// Initialize the call when bytecode calls a function from another bytecode
    /// This function transfers the coins passed as parameter,
    /// prepares the current execution context by pushing a new element on the top of the call stack,
    /// and returns the target bytecode from the ledger.
    ///
    /// # Arguments
    /// * `address`: string representation of the target address on which the bytecode will be called
    /// * `raw_coins`: raw representation (without decimal factor) of the amount of coins to transfer from the caller address to the target address at the beginning of the call
    ///
    /// # Returns
    /// The target bytecode or an error
    fn init_call(&self, address: &str, raw_coins: u64) -> Result<Vec<u8>> {
        // get target address
        let to_address = Address::from_str(address)?;

        // write-lock context
        let mut context = context_guard!(self);

        // get target bytecode
        let bytecode = match context.get_bytecode(&to_address) {
            Some(bytecode) => bytecode,
            None => bail!("bytecode not found for address {}", to_address),
        };

        // get caller address
        let from_address = match context.stack.last() {
            Some(addr) => addr.address,
            _ => bail!("failed to read call stack current address"),
        };

        // transfer coins from caller to target address
        let coins = Amount::from_raw(raw_coins);
        if let Err(err) = context.transfer_coins(Some(from_address), Some(to_address), coins, true)
        {
            bail!(
                "error transferring {} coins from {} to {}: {}",
                coins,
                from_address,
                to_address,
                err
            );
        }

        // push a new call stack element on top of the current call stack
        context.stack.push(ExecutionStackElement {
            address: to_address,
            coins,
            owned_addresses: vec![to_address],
            operation_datastore: None,
        });

        // return the target bytecode
        Ok(bytecode.0)
    }

    /// Called to finish the call process after a bytecode calls a function from another one.
    /// This function just pops away the top element of the call stack.
    fn finish_call(&self) -> Result<()> {
        let mut context = context_guard!(self);

        if context.stack.pop().is_none() {
            bail!("call stack out of bounds")
        }

        Ok(())
    }

    /// Get the module from cache if possible, compile it if not
    ///
    /// # Returns
    /// A `massa-sc-runtime` compiled module
    fn get_module(&self, bytecode: &[u8], limit: u64) -> Result<RuntimeModule> {
        let context = context_guard!(self);
        let module = context.module_cache.write().load_module(bytecode, limit)?;
        Ok(module)
    }

    /// Gets the balance of the current address address (top of the stack).
    ///
    /// # Returns
    /// The raw representation (no decimal factor) of the balance of the address,
    /// or zero if the address is not found in the ledger.
    fn get_balance(&self) -> Result<u64> {
        let context = context_guard!(self);
        let address = context.get_current_address()?;
        Ok(context.get_balance(&address).unwrap_or_default().to_raw())
    }

    /// Gets the balance of arbitrary address passed as argument.
    ///
    /// # Arguments
    /// * address: string representation of the address for which to get the balance
    ///
    /// # Returns
    /// The raw representation (no decimal factor) of the balance of the address,
    /// or zero if the address is not found in the ledger.
    fn get_balance_for(&self, address: &str) -> Result<u64> {
        let address = massa_models::address::Address::from_str(address)?;
        Ok(context_guard!(self)
            .get_balance(&address)
            .unwrap_or_default()
            .to_raw())
    }

    /// Creates a new ledger entry with the initial bytecode given as argument.
    /// A new unique address is generated for that entry and returned.
    ///
    /// # Arguments
    /// * bytecode: the bytecode to set for the newly created address
    ///
    /// # Returns
    /// The string representation of the newly created address
    fn create_module(&self, bytecode: &[u8]) -> Result<String> {
        match context_guard!(self).create_new_sc_address(Bytecode(bytecode.to_vec())) {
            Ok(addr) => Ok(addr.to_string()),
            Err(err) => bail!("couldn't create new SC address: {}", err),
        }
    }

    /// Get the datastore keys (aka entries) for a given address
    ///
    /// # Returns
    /// A list of keys (keys are byte arrays)
    fn get_keys(&self) -> Result<BTreeSet<Vec<u8>>> {
        let context = context_guard!(self);
        let addr = context.get_current_address()?;
        match context.get_keys(&addr) {
            Some(value) => Ok(value),
            _ => bail!("data entry not found"),
        }
    }

    /// Get the datastore keys (aka entries) for a given address
    ///
    /// # Returns
    /// A list of keys (keys are byte arrays)
    fn get_keys_for(&self, address: &str) -> Result<BTreeSet<Vec<u8>>> {
        let addr = &Address::from_str(address)?;
        let context = context_guard!(self);
        match context.get_keys(addr) {
            Some(value) => Ok(value),
            _ => bail!("data entry not found"),
        }
    }

    /// Gets a datastore value by key for a given address.
    ///
    /// # Arguments
    /// * address: string representation of the address
    /// * key: string key of the datastore entry to retrieve
    ///
    /// # Returns
    /// The datastore value matching the provided key, if found, otherwise an error.
    fn raw_get_data_for(&self, address: &str, key: &[u8]) -> Result<Vec<u8>> {
        let addr = &massa_models::address::Address::from_str(address)?;
        let context = context_guard!(self);
        match context.get_data_entry(addr, key) {
            Some(value) => Ok(value),
            _ => bail!("data entry not found"),
        }
    }

    /// Sets a datastore entry for a given address.
    /// Fails if the address does not exist.
    /// Creates the entry if it does not exist.
    ///
    /// # Arguments
    /// * address: string representation of the address
    /// * key: string key of the datastore entry to set
    /// * value: new value to set
    fn raw_set_data_for(&self, address: &str, key: &[u8], value: &[u8]) -> Result<()> {
        let addr = massa_models::address::Address::from_str(address)?;
        let mut context = context_guard!(self);
        context.set_data_entry(&addr, key.to_vec(), value.to_vec())?;
        Ok(())
    }

    /// Appends a value to a datastore entry for a given address.
    /// Fails if the entry or address does not exist.
    ///
    /// # Arguments
    /// * address: string representation of the address
    /// * key: string key of the datastore entry
    /// * value: value to append
    fn raw_append_data_for(&self, address: &str, key: &[u8], value: &[u8]) -> Result<()> {
        let addr = massa_models::address::Address::from_str(address)?;
        context_guard!(self).append_data_entry(&addr, key.to_vec(), value.to_vec())?;
        Ok(())
    }

    /// Deletes a datastore entry by key for a given address.
    /// Fails if the address or entry does not exist.
    ///
    /// # Arguments
    /// * address: string representation of the address
    /// * key: string key of the datastore entry to delete
    fn raw_delete_data_for(&self, address: &str, key: &[u8]) -> Result<()> {
        let addr = &massa_models::address::Address::from_str(address)?;
        context_guard!(self).delete_data_entry(addr, key)?;
        Ok(())
    }

    /// Checks if a datastore entry exists for a given address.
    ///
    /// # Arguments
    /// * address: string representation of the address
    /// * key: string key of the datastore entry to retrieve
    ///
    /// # Returns
    /// true if the address exists and has the entry matching the provided key in its datastore, otherwise false
    fn has_data_for(&self, address: &str, key: &[u8]) -> Result<bool> {
        let addr = massa_models::address::Address::from_str(address)?;
        let context = context_guard!(self);
        Ok(context.has_data_entry(&addr, key))
    }

    /// Gets a datastore value by key for the current address (top of the call stack).
    ///
    /// # Arguments
    /// * key: string key of the datastore entry to retrieve
    ///
    /// # Returns
    /// The datastore value matching the provided key, if found, otherwise an error.
    fn raw_get_data(&self, key: &[u8]) -> Result<Vec<u8>> {
        let context = context_guard!(self);
        let addr = context.get_current_address()?;
        match context.get_data_entry(&addr, key) {
            Some(data) => Ok(data),
            _ => bail!("data entry not found"),
        }
    }

    /// Sets a datastore entry for the current address (top of the call stack).
    /// Fails if the address does not exist.
    /// Creates the entry if does not exist.
    ///
    /// # Arguments
    /// * address: string representation of the address
    /// * key: string key of the datastore entry to set
    /// * value: new value to set
    fn raw_set_data(&self, key: &[u8], value: &[u8]) -> Result<()> {
        let mut context = context_guard!(self);
        let addr = context.get_current_address()?;
        context.set_data_entry(&addr, key.to_vec(), value.to_vec())?;
        Ok(())
    }

    /// Appends data to a datastore entry for the current address (top of the call stack).
    /// Fails if the address or entry does not exist.
    ///
    /// # Arguments
    /// * address: string representation of the address
    /// * key: string key of the datastore entry
    /// * value: value to append
    fn raw_append_data(&self, key: &[u8], value: &[u8]) -> Result<()> {
        let mut context = context_guard!(self);
        let addr = context.get_current_address()?;
        context.append_data_entry(&addr, key.to_vec(), value.to_vec())?;
        Ok(())
    }

    /// Deletes a datastore entry by key for the current address (top of the call stack).
    /// Fails if the address or entry does not exist.
    ///
    /// # Arguments
    /// * key: string key of the datastore entry to delete
    fn raw_delete_data(&self, key: &[u8]) -> Result<()> {
        let mut context = context_guard!(self);
        let addr = context.get_current_address()?;
        context.delete_data_entry(&addr, key)?;
        Ok(())
    }

    /// Checks if a datastore entry exists for the current address (top of the call stack).
    ///
    /// # Arguments
    /// * key: string key of the datastore entry to retrieve
    ///
    /// # Returns
    /// true if the address exists and has the entry matching the provided key in its datastore, otherwise false
    fn has_data(&self, key: &[u8]) -> Result<bool> {
        let context = context_guard!(self);
        let addr = context.get_current_address()?;
        Ok(context.has_data_entry(&addr, key))
    }

    /// Check whether or not the caller has write access in the current context
    ///
    /// # Returns
    /// true if the caller has write access
    fn caller_has_write_access(&self) -> Result<bool> {
        let context = context_guard!(self);
        let mut call_stack_iter = context.stack.iter().rev();
        let caller_owned_addresses = if let Some(last) = call_stack_iter.next() {
            if let Some(prev_to_last) = call_stack_iter.next() {
                prev_to_last.owned_addresses.clone()
            } else {
                last.owned_addresses.clone()
            }
        } else {
            return Err(anyhow!("empty stack"));
        };
        let current_address = context.get_current_address()?;
        Ok(caller_owned_addresses.contains(&current_address))
    }

    /// Returns bytecode of the current address
    fn raw_get_bytecode(&self) -> Result<Vec<u8>> {
        let context = context_guard!(self);
        let address = context.get_current_address()?;
        match context.get_bytecode(&address) {
            Some(bytecode) => Ok(bytecode.0),
            _ => bail!("bytecode not found"),
        }
    }

    /// Returns bytecode of the target address
    fn raw_get_bytecode_for(&self, address: &str) -> Result<Vec<u8>> {
        let context = context_guard!(self);
        let address = Address::from_str(address)?;
        match context.get_bytecode(&address) {
            Some(bytecode) => Ok(bytecode.0),
            _ => bail!("bytecode not found"),
        }
    }

    /// Get the operation datastore keys (aka entries).
    /// Note that the datastore is only accessible to the initial caller level.
    ///
    /// # Returns
    /// A list of keys (keys are byte arrays)
    fn get_op_keys(&self) -> Result<Vec<Vec<u8>>> {
        let context = context_guard!(self);
        let stack = context.stack.last().ok_or_else(|| anyhow!("No stack"))?;
        let datastore = stack
            .operation_datastore
            .as_ref()
            .ok_or_else(|| anyhow!("No datastore in stack"))?;
        let keys: Vec<Vec<u8>> = datastore.keys().cloned().collect();
        Ok(keys)
    }

    /// Checks if an operation datastore entry exists in the operation datastore.
    /// Note that the datastore is only accessible to the initial caller level.
    ///
    /// # Arguments
    /// * key: byte array key of the datastore entry to retrieve
    ///
    /// # Returns
    /// true if the entry is matching the provided key in its operation datastore, otherwise false
    fn has_op_key(&self, key: &[u8]) -> Result<bool> {
        let context = context_guard!(self);
        let stack = context.stack.last().ok_or_else(|| anyhow!("No stack"))?;
        let datastore = stack
            .operation_datastore
            .as_ref()
            .ok_or_else(|| anyhow!("No datastore in stack"))?;
        let has_key = datastore.contains_key(key);
        Ok(has_key)
    }

    /// Gets an operation datastore value by key.
    /// Note that the datastore is only accessible to the initial caller level.
    ///
    /// # Arguments
    /// * key: byte array key of the datastore entry to retrieve
    ///
    /// # Returns
    /// The operation datastore value matching the provided key, if found, otherwise an error.
    fn get_op_data(&self, key: &[u8]) -> Result<Vec<u8>> {
        let context = context_guard!(self);
        let stack = context.stack.last().ok_or_else(|| anyhow!("No stack"))?;
        let datastore = stack
            .operation_datastore
            .as_ref()
            .ok_or_else(|| anyhow!("No datastore in stack"))?;
        let data = datastore
            .get(key)
            .cloned()
            .ok_or_else(|| anyhow!("Unknown key: {:?}", key));
        data
    }

    /// Hashes arbitrary data
    ///
    /// # Arguments
    /// * data: data bytes to hash
    ///
    /// # Returns
    /// The hash in bytes format
    fn hash(&self, data: &[u8]) -> Result<[u8; 32]> {
        Ok(massa_hash::Hash::compute_from(data).into_bytes())
    }

    /// Converts a public key to an address
    ///
    /// # Arguments
    /// * `public_key`: string representation of the public key
    ///
    /// # Returns
    /// The string representation of the resulting address
    fn address_from_public_key(&self, public_key: &str) -> Result<String> {
        let public_key = massa_signature::PublicKey::from_str(public_key)?;
        let addr = massa_models::address::Address::from_public_key(&public_key);
        Ok(addr.to_string())
    }

    /// Verifies a signature
    ///
    /// # Arguments
    /// * data: the data bytes that were signed
    /// * signature: string representation of the signature
    /// * public key: string representation of the public key to check against
    ///
    /// # Returns
    /// true if the signature verification succeeded, false otherwise
    fn signature_verify(&self, data: &[u8], signature: &str, public_key: &str) -> Result<bool> {
        let signature = match massa_signature::Signature::from_bs58_check(signature) {
            Ok(sig) => sig,
            Err(_) => return Ok(false),
        };
        let public_key = match massa_signature::PublicKey::from_str(public_key) {
            Ok(pubk) => pubk,
            Err(_) => return Ok(false),
        };
        let h = massa_hash::Hash::compute_from(data);
        Ok(public_key.verify_signature(&h, &signature).is_ok())
    }

    /// Transfer coins from the current address (top of the call stack) towards a target address.
    ///
    /// # Arguments
    /// * `to_address`: string representation of the address to which the coins are sent
    /// * `raw_amount`: raw representation (no decimal factor) of the amount of coins to transfer
    fn transfer_coins(&self, to_address: &str, raw_amount: u64) -> Result<()> {
        let to_address = Address::from_str(to_address)?;
        let amount = Amount::from_raw(raw_amount);
        let mut context = context_guard!(self);
        let from_address = context.get_current_address()?;
        context.transfer_coins(Some(from_address), Some(to_address), amount, true)?;
        Ok(())
    }

    /// Transfer coins from a given address towards a target address.
    ///
    /// # Arguments
    /// * `from_address`: string representation of the address that is sending the coins
    /// * `to_address`: string representation of the address to which the coins are sent
    /// * `raw_amount`: raw representation (no decimal factor) of the amount of coins to transfer
    fn transfer_coins_for(
        &self,
        from_address: &str,
        to_address: &str,
        raw_amount: u64,
    ) -> Result<()> {
        let from_address = Address::from_str(from_address)?;
        let to_address = Address::from_str(to_address)?;
        let amount = Amount::from_raw(raw_amount);
        let mut context = context_guard!(self);
        context.transfer_coins(Some(from_address), Some(to_address), amount, true)?;
        Ok(())
    }

    /// Returns the list of owned addresses (top of the call stack).
    /// Those addresses are the ones the current execution context has write access to,
    /// typically it includes the current address itself,
    /// but also the ones that were created previously by the current call to allow initializing them.
    ///
    /// # Returns
    /// A vector with the string representation of each owned address.
    /// Note that the ordering of this vector is deterministic and conserved.
    fn get_owned_addresses(&self) -> Result<Vec<String>> {
        Ok(context_guard!(self)
            .get_current_owned_addresses()?
            .into_iter()
            .map(|addr| addr.to_string())
            .collect())
    }

    /// Returns the addresses in the call stack, from the bottom to the top.
    ///
    /// # Returns
    /// A vector with the string representation of each call stack address.
    fn get_call_stack(&self) -> Result<Vec<String>> {
        Ok(context_guard!(self)
            .get_call_stack()
            .into_iter()
            .map(|addr| addr.to_string())
            .collect())
    }

    /// Gets the amount of coins that have been transferred at the beginning of the call.
    /// See the `init_call` method.
    ///
    /// # Returns
    /// The raw representation (no decimal factor) of the amount of coins
    fn get_call_coins(&self) -> Result<u64> {
        Ok(context_guard!(self).get_current_call_coins()?.to_raw())
    }

    /// Emits an execution event to be stored.
    ///
    /// # Arguments:
    /// data: the string data that is the payload of the event
    fn generate_event(&self, data: String) -> Result<()> {
        let mut context = context_guard!(self);
        let event = context.event_create(data, false);
        context.event_emit(event);
        Ok(())
    }

    /// Returns the current time (millisecond UNIX timestamp)
    /// Note that in order to ensure determinism, this is actually the time of the context slot.
    fn get_time(&self) -> Result<u64> {
        let slot = context_guard!(self).slot;
        let ts = get_block_slot_timestamp(
            self.config.thread_count,
            self.config.t0,
            self.config.genesis_timestamp,
            slot,
        )?;
        Ok(ts.to_millis())
    }

    /// Returns a pseudo-random deterministic `i64` number
    ///
    /// # Warning
    /// This random number generator is unsafe:
    /// it can be both predicted and manipulated before the execution
    fn unsafe_random(&self) -> Result<i64> {
        let distr = rand::distributions::Uniform::new_inclusive(i64::MIN, i64::MAX);
        Ok(context_guard!(self).unsafe_rng.sample(distr))
    }

    /// Returns a pseudo-random deterministic `f64` number
    ///
    /// # Warning
    /// This random number generator is unsafe:
    /// it can be both predicted and manipulated before the execution
    fn unsafe_random_f64(&self) -> Result<f64> {
        let distr = rand::distributions::Uniform::new(0f64, 1f64);
        Ok(context_guard!(self).unsafe_rng.sample(distr))
    }

    /// Adds an asynchronous message to the context speculative asynchronous pool
    ///
    /// # Arguments
    /// * `target_address`: Destination address hash in format string
    /// * `target_handler`: Name of the message handling function
    /// * `validity_start`: Tuple containing the period and thread of the validity start slot
    /// * `validity_end`: Tuple containing the period and thread of the validity end slot
    /// * `max_gas`: Maximum gas for the message execution
    /// * `fee`: Fee to pay
    /// * `raw_coins`: Coins given by the sender
    /// * `data`: Message data
    fn send_message(
        &self,
        target_address: &str,
        target_handler: &str,
        validity_start: (u64, u8),
        validity_end: (u64, u8),
        max_gas: u64,
        raw_fee: u64,
        raw_coins: u64,
        data: &[u8],
        filter: Option<(&str, Option<&[u8]>)>,
    ) -> Result<()> {
        if validity_start.1 >= self.config.thread_count {
            bail!("validity start thread exceeds the configuration thread count")
        }
        if validity_end.1 >= self.config.thread_count {
            bail!("validity end thread exceeds the configuration thread count")
        }
        let mut execution_context = context_guard!(self);
        let emission_slot = execution_context.slot;
        let emission_index = execution_context.created_message_index;
        let sender = execution_context.get_current_address()?;
        let coins = Amount::from_raw(raw_coins);
        let fee = Amount::from_raw(raw_fee);
        execution_context.transfer_coins(Some(sender), None, coins, true)?;
        execution_context.transfer_coins(Some(sender), None, fee, true)?;
        execution_context.push_new_message(AsyncMessage::new_with_hash(
            emission_slot,
            emission_index,
            sender,
            Address::from_str(target_address)?,
            target_handler.to_string(),
            max_gas,
            fee,
            coins,
            Slot::new(validity_start.0, validity_start.1),
            Slot::new(validity_end.0, validity_end.1),
            data.to_vec(),
            filter
                .map(|(addr, key)| {
                    let datastore_key = key.map(|k| k.to_vec());
                    if let Some(ref k) = datastore_key {
                        if k.len() > MAX_DATASTORE_KEY_LENGTH as usize {
                            bail!("datastore key is too long")
                        }
                    }
                    Ok::<AsyncMessageTrigger, _>(AsyncMessageTrigger {
                        address: Address::from_str(addr)?,
                        datastore_key,
                    })
                })
                .transpose()?,
        ));
        execution_context.created_message_index += 1;
        Ok(())
    }

    /// Returns the period of the current execution slot
    fn get_current_period(&self) -> Result<u64> {
        let slot = context_guard!(self).slot;
        Ok(slot.period)
    }

    /// Returns the thread of the current execution slot
    fn get_current_thread(&self) -> Result<u8> {
        let slot = context_guard!(self).slot;
        Ok(slot.thread)
    }

    /// Sets the bytecode of the current address
    fn raw_set_bytecode(&self, bytecode: &[u8]) -> Result<()> {
        let mut execution_context = context_guard!(self);
        let address = execution_context.get_current_address()?;
        match execution_context.set_bytecode(&address, Bytecode(bytecode.to_vec())) {
            Ok(()) => Ok(()),
            Err(err) => bail!("couldn't set address {} bytecode: {}", address, err),
        }
    }

    /// Sets the bytecode of an arbitrary address.
    /// Fails if the address does not exist of if the context doesn't have write access rights on it.
    fn raw_set_bytecode_for(&self, address: &str, bytecode: &[u8]) -> Result<()> {
        let address = massa_models::address::Address::from_str(address)?;
        let mut execution_context = context_guard!(self);
        match execution_context.set_bytecode(&address, Bytecode(bytecode.to_vec())) {
            Ok(()) => Ok(()),
            Err(err) => bail!("couldn't set address {} bytecode: {}", address, err),
        }
    }

    /// Hashes givens byte array with sha256
    ///
    /// # Arguments
    /// * bytes: byte array to hash
    ///
    /// # Returns
    /// The vector of bytes representation of the resulting hash
    fn hash_sha256(&self, bytes: &[u8]) -> Result<[u8; 32]> {
        let mut hasher = Sha256::new();
        hasher.update(bytes);
        let hash = hasher.finalize().into();
        Ok(hash)
    }
}<|MERGE_RESOLUTION|>--- conflicted
+++ resolved
@@ -75,7 +75,6 @@
         let vesting_file = super::tests::get_initials_vesting(false);
         let config = ExecutionConfig::default();
         let (final_state, _tempfile, _tempdir) = super::tests::get_sample_state().unwrap();
-<<<<<<< HEAD
         let module_cache = Arc::new(RwLock::new(ModuleCache::new(ModuleCacheConfig {
             hd_cache_path: config.hd_cache_path.clone(),
             gas_costs: config.gas_costs.clone(),
@@ -84,10 +83,6 @@
             hd_cache_size: config.hd_cache_size,
             snip_amount: config.snip_amount,
         })));
-        let vesting_registry = Arc::new(
-            crate::execution::ExecutionState::init_vesting_registry(&config).unwrap_or_default(),
-=======
-        let module_cache = Arc::new(RwLock::new(ModuleCache::new(GasCosts::default(), 1000)));
         let vesting_manager = Arc::new(
             crate::vesting_manager::VestingManager::new(
                 config.thread_count,
@@ -98,7 +93,6 @@
                 vesting_file.path().to_path_buf(),
             )
             .unwrap(),
->>>>>>> 6a334da3
         );
 
         let mut execution_context = ExecutionContext::new(
