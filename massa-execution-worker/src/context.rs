--- conflicted
+++ resolved
@@ -364,21 +364,12 @@
         &mut self,
         max_gas: u64,
         async_msg_cst_gas_cost: u64,
-    ) -> Vec<(AsyncMessageId, AsyncMessage)> {
-        self.speculative_async_pool.take_batch_to_execute(
-            self.slot,
-            max_gas,
-            async_msg_cst_gas_cost,
-        )
-<<<<<<< HEAD
     ) -> Vec<(Option<Bytecode>, AsyncMessage)> {
         self.speculative_async_pool
             .take_batch_to_execute(self.slot, max_gas, async_msg_cst_gas_cost)
             .into_iter()
             .map(|(_id, msg)| (self.get_bytecode(&msg.destination), msg))
             .collect()
-=======
->>>>>>> 93b2b3b7
     }
 
     pub(crate) fn take_async_batch_v1(
