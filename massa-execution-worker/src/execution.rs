// Copyright (c) 2022 MASSA LABS <info@massa.net>

//! This module deals with executing final and active slots, as well as read-only requests.
//! It also keeps a history of executed slots, thus holding the speculative state of the ledger.
//!
//! Execution usually happens in the following way:
//! * an execution context is set up
//! * the VM is called for execution within this context
//! * the output of the execution is extracted from the context

use crate::active_history::{ActiveHistory, HistorySearchResult};
use crate::context::{ExecutionContext, ExecutionContextSnapshot};
use crate::interface_impl::InterfaceImpl;
use crate::stats::ExecutionStatsCounter;
#[cfg(feature = "dump-block")]
use crate::storage_backend::StorageBackend;
use massa_async_pool::AsyncMessage;
use massa_deferred_calls::DeferredCall;
use massa_event_cache::controller::EventCacheController;
use massa_execution_exports::{
    ExecutedBlockInfo, ExecutionBlockMetadata, ExecutionChannels, ExecutionConfig, ExecutionError,
    ExecutionOutput, ExecutionQueryCycleInfos, ExecutionQueryStakerInfo, ExecutionStackElement,
    ReadOnlyExecutionOutput, ReadOnlyExecutionRequest, ReadOnlyExecutionTarget,
    SlotExecutionOutput,
};
use massa_final_state::FinalStateController;
use massa_metrics::MassaMetrics;
use massa_models::address::ExecutionAddressCycleInfo;
use massa_models::bytecode::Bytecode;
use massa_models::datastore::get_prefix_bounds;
use massa_models::deferred_calls::DeferredCallId;
use massa_models::denunciation::{Denunciation, DenunciationIndex};
use massa_models::execution::EventFilter;
use massa_models::output_event::SCOutputEvent;
use massa_models::prehash::PreHashSet;
use massa_models::stats::ExecutionStats;
use massa_models::timeslots::get_block_slot_timestamp;
use massa_models::types::{SetOrDelete, SetUpdateOrDelete};
use massa_models::{
    address::Address,
    block_id::BlockId,
    operation::{OperationId, OperationType, SecureShareOperation},
};
use massa_models::{amount::Amount, slot::Slot};
use massa_module_cache::config::ModuleCacheConfig;
use massa_module_cache::controller::ModuleCache;
use massa_pos_exports::SelectorController;
use massa_sc_runtime::{CondomLimits, Interface, Response, VMError};
use massa_versioning::versioning::MipStore;
use massa_wallet::Wallet;
use parking_lot::{Mutex, RwLock};
use std::collections::{BTreeMap, BTreeSet};
use std::sync::Arc;
use tracing::{debug, info, trace, warn};

use crate::execution_info::{
    AsyncMessageExecutionResult, DeferredCallExecutionResult, DenunciationResult,
};
#[cfg(feature = "execution-info")]
use crate::execution_info::{ExecutionInfo, ExecutionInfoForSlot, OperationInfo};
#[cfg(feature = "execution-trace")]
use crate::trace_history::TraceHistory;
#[cfg(feature = "execution-trace")]
use massa_execution_exports::{AbiTrace, SlotAbiCallStack, Transfer};
#[cfg(feature = "dump-block")]
use massa_models::block::FilledBlock;
#[cfg(feature = "execution-trace")]
use massa_models::config::{BASE_OPERATION_GAS_COST, MAX_GAS_PER_BLOCK, MAX_OPERATIONS_PER_BLOCK};
#[cfg(feature = "dump-block")]
use massa_models::operation::Operation;
#[cfg(feature = "execution-trace")]
use massa_models::prehash::PreHashMap;
#[cfg(feature = "dump-block")]
use massa_models::secure_share::SecureShare;
#[cfg(feature = "dump-block")]
use massa_proto_rs::massa::model::v1 as grpc_model;
#[cfg(feature = "dump-block")]
use prost::Message;

/// Used to acquire a lock on the execution context
macro_rules! context_guard {
    ($self:ident) => {
        $self.execution_context.lock()
    };
}

#[cfg(feature = "execution-trace")]
/// ABI and execution succeed or not
pub type ExecutionResult = (Vec<AbiTrace>, bool);
#[cfg(not(feature = "execution-trace"))]
pub type ExecutionResult = ();

#[cfg(feature = "execution-trace")]
/// ABIs
pub type ExecutionResultInner = Vec<AbiTrace>;
#[cfg(not(feature = "execution-trace"))]
/// ABIs
pub type ExecutionResultInner = ();

/// Structure holding consistent speculative and final execution states,
/// and allowing access to them.
pub(crate) struct ExecutionState {
    // execution config
    config: ExecutionConfig,
    // History of the outputs of recently executed slots. Slots should be consecutive, newest at the back.
    // Whenever an active slot is executed, it is appended at the back of active_history.
    // Whenever an executed active slot becomes final,
    // its output is popped from the front of active_history and applied to the final state.
    // It has atomic R/W access.
    active_history: Arc<RwLock<ActiveHistory>>,
    // a cursor pointing to the highest executed slot
    pub active_cursor: Slot,
    // a cursor pointing to the highest executed final slot
    pub final_cursor: Slot,
    // store containing execution events that became final
    final_events_cache: Box<dyn EventCacheController>,
    // final state with atomic R/W access
    final_state: Arc<RwLock<dyn FinalStateController>>,
    // execution context (see documentation in context.rs)
    execution_context: Arc<Mutex<ExecutionContext>>,
    // execution interface allowing the VM runtime to access the Massa context
    execution_interface: Box<dyn Interface>,
    // execution statistics
    stats_counter: ExecutionStatsCounter,
    // cache of pre compiled sc modules
    module_cache: Arc<RwLock<ModuleCache>>,
    // MipStore (Versioning)
    mip_store: MipStore,
    // wallet used to verify double staking on local addresses
    wallet: Arc<RwLock<Wallet>>,
    // selector controller to get draws
    selector: Box<dyn SelectorController>,
    // channels used by the execution worker
    channels: ExecutionChannels,
    /// prometheus metrics
    massa_metrics: MassaMetrics,
    #[cfg(feature = "execution-trace")]
    pub(crate) trace_history: Arc<RwLock<TraceHistory>>,
    #[cfg(feature = "execution-info")]
    pub(crate) execution_info: Arc<RwLock<ExecutionInfo>>,
    #[cfg(feature = "dump-block")]
    block_storage_backend: Arc<RwLock<dyn StorageBackend>>,
    cur_execution_version: u32,
}

impl ExecutionState {
    /// Create a new execution state. This should be called only once at the start of the execution worker.
    ///
    /// # Arguments
    /// * `config`: execution configuration
    /// * `final_state`: atomic access to the final state
    ///
    /// # returns
    /// A new `ExecutionState`
    #[allow(clippy::too_many_arguments)]
    pub fn new(
        config: ExecutionConfig,
        final_state: Arc<RwLock<dyn FinalStateController>>,
        mip_store: MipStore,
        selector: Box<dyn SelectorController>,
        channels: ExecutionChannels,
        wallet: Arc<RwLock<Wallet>>,
        massa_metrics: MassaMetrics,
        event_cache: Box<dyn EventCacheController>,
        #[cfg(feature = "dump-block")] block_storage_backend: Arc<RwLock<dyn StorageBackend>>,
    ) -> ExecutionState {
        // Get the slot at the output of which the final state is attached.
        // This should be among the latest final slots.
        let last_final_slot;
        let execution_trail_hash;
        {
            let final_state_read = final_state.read();
            last_final_slot = final_state_read.get_slot();
            execution_trail_hash = final_state_read.get_execution_trail_hash();
        }

        // Create default active history
        let active_history: Arc<RwLock<ActiveHistory>> = Default::default();

        // Initialize the SC module cache
        let module_cache = Arc::new(RwLock::new(ModuleCache::new(ModuleCacheConfig {
            hd_cache_path: config.hd_cache_path.clone(),
            gas_costs: config.gas_costs.clone(),
            lru_cache_size: config.lru_cache_size,
            hd_cache_size: config.hd_cache_size,
            snip_amount: config.snip_amount,
            max_module_length: config.max_bytecode_size,
            condom_limits: config.condom_limits.clone(),
        })));

        // Create an empty placeholder execution context, with shared atomic access
        let execution_context = ExecutionContext::new(
            config.clone(),
            final_state.clone(),
            active_history.clone(),
            module_cache.clone(),
            mip_store.clone(),
            execution_trail_hash,
        );
        let cur_execution_version = execution_context.execution_component_version;
        let execution_context = Arc::new(Mutex::new(execution_context));

        // Instantiate the interface providing ABI access to the VM, share the execution context with it
        let execution_interface = Box::new(InterfaceImpl::new(
            config.clone(),
            execution_context.clone(),
        ));

        // build the execution state
        ExecutionState {
            final_state,
            execution_context,
            execution_interface,
            // empty execution output history: it is not recovered through bootstrap
            active_history,
            // empty final event store: it is not recovered through bootstrap
            // final_events: Default::default(),
            final_events_cache: event_cache,
            // no active slots executed yet: set active_cursor to the last final block
            active_cursor: last_final_slot,
            final_cursor: last_final_slot,
            stats_counter: ExecutionStatsCounter::new(config.stats_time_window_duration),
            module_cache,
            mip_store,
            selector,
            channels,
            wallet,
            massa_metrics,
            #[cfg(feature = "execution-trace")]
            trace_history: Arc::new(RwLock::new(TraceHistory::new(
                config.max_execution_traces_slot_limit as u32,
                std::cmp::min(
                    MAX_OPERATIONS_PER_BLOCK,
                    (MAX_GAS_PER_BLOCK / BASE_OPERATION_GAS_COST) as u32,
                ),
            ))),
            #[cfg(feature = "execution-info")]
            execution_info: Arc::new(RwLock::new(ExecutionInfo::new(
                config.max_execution_traces_slot_limit as u32,
            ))),
            config,
            #[cfg(feature = "dump-block")]
            block_storage_backend,
            cur_execution_version,
        }
    }

    /// Get the fingerprint of the final state
    pub fn get_final_state_fingerprint(&self) -> massa_hash::Hash {
        self.final_state.read().get_fingerprint()
    }

    /// Get execution statistics
    pub fn get_stats(&self) -> ExecutionStats {
        self.stats_counter
            .get_stats(self.active_cursor, self.final_cursor)
    }

    /// Applies the output of an execution to the final execution state.
    /// The newly applied final output should be from the slot just after the last executed final slot
    ///
    /// # Arguments
    /// * `exec_out`: execution output to apply
    pub fn apply_final_execution_output(&mut self, mut exec_out: ExecutionOutput) {
        if self.final_cursor >= exec_out.slot {
            panic!("attempting to apply a final execution output at or before the current final_cursor");
        }

        // count stats
        if exec_out.block_info.is_some() {
            self.stats_counter.register_final_blocks(1);
            self.stats_counter.register_final_executed_operations(
                exec_out.state_changes.executed_ops_changes.len(),
            );
            self.stats_counter.register_final_executed_denunciations(
                exec_out.state_changes.executed_denunciations_changes.len(),
            );
        }

        // Update versioning stats
        // This will update the MIP store and must be called before final state write
        // as it will also write the MIP store on disk
        self.update_versioning_stats(&exec_out.block_info, &exec_out.slot);

        let exec_out_2 = exec_out.clone();
        #[cfg(feature = "slot-replayer")]
        {
            println!(">>> Execution changes");
            println!("{:#?}", serde_json::to_string_pretty(&exec_out));
            println!("<<<");
        }
        // apply state changes to the final ledger
        self.final_state
            .write()
            .finalize(exec_out.slot, exec_out.state_changes);

        // update the final ledger's slot
        self.final_cursor = exec_out.slot;

        // update active cursor:
        // if it was at the previous latest final block, set it to point to the new one
        if self.active_cursor < self.final_cursor {
            self.active_cursor = self.final_cursor;
        }

        // append generated events to the final event store
        exec_out.events.finalize();

        let ts = get_block_slot_timestamp(
            self.config.thread_count,
            self.config.t0,
            self.config.genesis_timestamp,
            exec_out.slot,
        )
        .expect("Time overflow");

        let cur_version = self
            .final_state
            .read()
            .get_mip_store()
            .get_network_version_active_at(ts);

        if cur_version == 0 {
            // Truncate the events before saving them to the event store
            // Note: this is only needed during the MIP transition period
            // When it becomes active, we will refuse such events so no need to truncate them
            for event in exec_out.events.0.iter_mut() {
                event.data.truncate(self.config.max_event_size_v1);
            }
        }

        self.final_events_cache.save_events(exec_out.events.0);

        // update the prometheus metrics
        self.massa_metrics
            .set_active_cursor(self.active_cursor.period, self.active_cursor.thread);
        self.massa_metrics
            .set_final_cursor(self.final_cursor.period, self.final_cursor.thread);
        self.massa_metrics.inc_operations_final_counter(
            exec_out_2.state_changes.executed_ops_changes.len() as u64,
        );
        self.massa_metrics
            .set_active_history(self.active_history.read().0.len());

        self.massa_metrics
            .inc_sc_messages_final_by(exec_out_2.state_changes.async_pool_changes.0.len());

        self.massa_metrics.set_async_message_pool_size(
            self.final_state
                .read()
                .get_async_pool()
                .message_info_cache
                .len(),
        );

        self.massa_metrics.inc_executed_final_slot();
        if exec_out.block_info.is_some() {
            self.massa_metrics.inc_executed_final_slot_with_block();
        }

        // Broadcast a final slot execution output to active channel subscribers.
        if self.config.broadcast_enabled {
            let slot_exec_out = SlotExecutionOutput::FinalizedSlot(exec_out_2);
            if let Err(err) = self
                .channels
                .slot_execution_output_sender
                .send(slot_exec_out)
            {
                trace!(
                    "error, failed to broadcast final execution output for slot {} due to: {}",
                    exec_out.slot,
                    err
                );
            }
        }

        #[cfg(feature = "execution-trace")]
        {
            if self.config.broadcast_traces_enabled {
                if let Some((slot_trace, _)) = exec_out.slot_trace.clone() {
                    if let Err(err) = self
                        .channels
                        .slot_execution_traces_sender
                        .send((slot_trace, true))
                    {
                        trace!(
                            "error, failed to broadcast abi trace for slot {} due to: {}",
                            exec_out.slot.clone(),
                            err
                        );
                    }
                }
            }
        }

        #[cfg(feature = "dump-block")]
        {
            let mut block_ser = vec![];
            if let Some(block_info) = exec_out.block_info {
                let block_id = block_info.block_id;
                let storage = exec_out.storage.unwrap();
                let guard = storage.read_blocks();
                let secured_block = guard
                    .get(&block_id)
                    .unwrap_or_else(|| panic!("Unable to get block for block id: {}", block_id));

                let operations: Vec<(OperationId, Option<SecureShare<Operation, OperationId>>)> =
                    secured_block
                        .content
                        .operations
                        .iter()
                        .map(|operation_id| {
                            match storage.read_operations().get(operation_id).cloned() {
                                Some(verifiable_operation) => {
                                    (*operation_id, Some(verifiable_operation))
                                }
                                None => (*operation_id, None),
                            }
                        })
                        .collect();

                let filled_block = FilledBlock {
                    header: secured_block.content.header.clone(),
                    operations,
                };

                let grpc_filled_block = grpc_model::FilledBlock::from(filled_block);
                grpc_filled_block.encode(&mut block_ser).unwrap();
            }

            self.block_storage_backend
                .write()
                .write(&exec_out.slot, &block_ser);
        }
    }

    /// Applies an execution output to the active (non-final) state
    /// The newly active final output should be from the slot just after the last executed active slot
    ///
    /// # Arguments
    /// * `exec_out`: execution output to apply
    pub fn apply_active_execution_output(&mut self, exec_out: ExecutionOutput) {
        if self.active_cursor >= exec_out.slot {
            panic!("attempting to apply an active execution output at or before the current active_cursor");
        }
        if exec_out.slot <= self.final_cursor {
            panic!("attempting to apply an active execution output at or before the current final_cursor");
        }

        // update active cursor to reflect the new latest active slot
        self.active_cursor = exec_out.slot;

        // add the execution output at the end of the output history
        self.active_history.write().0.push_back(exec_out);

        // update the prometheus metrics
        self.massa_metrics
            .set_active_history(self.active_history.read().0.len())
    }

    /// Helper function.
    /// Within a locked execution context (lock is taken at the beginning of the function then released at the end):
    /// - if not yet executed then transfer fee and add the operation to the context then return a context snapshot
    ///
    /// # Arguments
    /// * `operation`: operation to be schedule
    /// * `sender_addr`: sender address for the operation (for fee transfer)
    fn prepare_operation_for_execution(
        &self,
        operation: &SecureShareOperation,
        sender_addr: Address,
    ) -> Result<ExecutionContextSnapshot, ExecutionError> {
        let operation_id = operation.id;

        // lock execution context
        let mut context = context_guard!(self);
        let execution_component_version = context.execution_component_version;

        // ignore the operation if it was already executed
        if context.is_op_executed(&operation_id) {
            return Err(ExecutionError::IncludeOperationError(
                "operation was executed previously".to_string(),
            ));
        }

        // Compute the minimal amount of coins the sender is allowed to have after the execution of this op based on `op.max_spending`.
        // Note that the max spending might exceed the sender's balance.
        let creator_initial_balance = context
            .get_balance(&sender_addr)
            .unwrap_or_else(Amount::zero);
        context.creator_min_balance = Some(
            creator_initial_balance
                .saturating_sub(operation.get_max_spending(self.config.roll_price)),
        );

        // set the context origin operation ID
        // Note: set operation ID early as if context.transfer_coins fails, event_create will use
        // operation ID in the event message
        if execution_component_version >= 1 {
            context.origin_operation_id = Some(operation_id);
        }

        // debit the fee from the operation sender
        if let Err(err) =
            context.transfer_coins(Some(sender_addr), None, operation.content.fee, false)
        {
            let mut error = format!("could not spend fees: {}", err);
            let max_event_size = match execution_component_version {
                0 => self.config.max_event_size_v0,
                _ => self.config.max_event_size_v1,
            };
            if error.len() > max_event_size {
                error.truncate(max_event_size);
            }
            let event = context.event_create(error.clone(), true);
            context.event_emit(event);
            return Err(ExecutionError::IncludeOperationError(error));
        }

        // from here, fees have been transferred.
        // Op will be executed just after in the context of a snapshot.

        // save a snapshot of the context to revert any further changes on error
        let context_snapshot = context.get_snapshot();

        // set the creator address
        context.creator_address = Some(operation.content_creator_address);

        if execution_component_version == 0 {
            context.origin_operation_id = Some(operation_id);
        }

        Ok(context_snapshot)
    }

    /// Execute an operation in the context of a block.
    /// Assumes the execution context was initialized at the beginning of the slot.
    ///
    /// # Arguments
    /// * `operation`: operation to execute
    /// * `block_slot`: slot of the block in which the op is included
    /// * `remaining_block_gas`: mutable reference towards the remaining gas in the block
    /// * `block_credits`: mutable reference towards the total block reward/fee credits
    pub fn execute_operation(
        &self,
        operation: &SecureShareOperation,
        block_slot: Slot,
        remaining_block_gas: &mut u64,
        block_credits: &mut Amount,
    ) -> Result<ExecutionResult, ExecutionError> {
        // check validity period
        if !(operation
            .get_validity_range(self.config.operation_validity_period)
            .contains(&block_slot.period))
        {
            return Err(ExecutionError::InvalidSlotRange);
        }

        // check remaining block gas
        let op_gas = operation.get_gas_usage(
            self.config.base_operation_gas_cost,
            self.config.gas_costs.sp_compilation_cost,
        );
        let new_remaining_block_gas = remaining_block_gas.checked_sub(op_gas).ok_or_else(|| {
            ExecutionError::NotEnoughGas(
                "not enough remaining block gas to execute operation".to_string(),
            )
        })?;

        // get the operation's sender address
        let sender_addr = operation.content_creator_address;

        // get the thread to which the operation belongs
        let op_thread = sender_addr.get_thread(self.config.thread_count);

        // check block/op thread compatibility
        if op_thread != block_slot.thread {
            return Err(ExecutionError::IncludeOperationError(
                "operation vs block thread mismatch".to_string(),
            ));
        }

        // get operation ID
        let operation_id = operation.id;

        // Add fee from operation.
        let new_block_credits = block_credits.saturating_add(operation.content.fee);

        let context_snapshot = self.prepare_operation_for_execution(operation, sender_addr)?;

        // update block gas
        *remaining_block_gas = new_remaining_block_gas;

        // update block credits
        *block_credits = new_block_credits;

        #[cfg(feature = "execution-trace")]
        let res = vec![];
        #[allow(clippy::let_unit_value)]
        #[cfg(not(feature = "execution-trace"))]
        let res = ();
        // Call the execution process specific to the operation type.
        let mut execution_result = match &operation.content.op {
            OperationType::ExecuteSC { .. } => {
                self.execute_executesc_op(&operation.content.op, sender_addr)
            }
            OperationType::CallSC { .. } => {
                self.execute_callsc_op(&operation.content.op, sender_addr)
            }
            OperationType::RollBuy { .. } => self
                .execute_roll_buy_op(&operation.content.op, sender_addr)
                .map(|_| res),
            OperationType::RollSell { .. } => self
                .execute_roll_sell_op(&operation.content.op, sender_addr)
                .map(|_| res),
            OperationType::Transaction { .. } => self
                .execute_transaction_op(&operation.content.op, sender_addr)
                .map(|_| res),
        };

        {
            // lock execution context
            let mut context = context_guard!(self);

            if execution_result.is_ok() {
                // check that the `max_coins` spending limit was respected by the sender
                if let Some(creator_min_balance) = &context.creator_min_balance {
                    let creator_balance = context
                        .get_balance(&sender_addr)
                        .unwrap_or_else(Amount::zero);
                    if &creator_balance < creator_min_balance {
                        execution_result = Err(ExecutionError::RuntimeError(format!(
                            "at the end of the execution of the operation, the sender {} was expected to have at least {} coins according to the operation's max spending, but has only {}.",
                            sender_addr, creator_min_balance, creator_balance
                        )));
                    }
                }
            }

            // check execution results
            match execution_result {
                Ok(_value) => {
                    context.insert_executed_op(
                        operation_id,
                        true,
                        Slot::new(operation.content.expire_period, op_thread),
                    );
                    #[cfg(feature = "execution-trace")]
                    {
                        Ok((_value, true))
                    }
                    #[cfg(not(feature = "execution-trace"))]
                    {
                        Ok(())
                    }
                }
                Err(err) => {
                    // an error occurred: emit error event and reset context to snapshot
                    let err = ExecutionError::RuntimeError(format!(
                        "runtime error when executing operation {}: {}",
                        operation_id, &err
                    ));
                    debug!("{}", &err);
                    context.reset_to_snapshot(context_snapshot, err);

                    // Insert op AFTER the context has been restored (otherwise it would be overwritten)
                    context.insert_executed_op(
                        operation_id,
                        false,
                        Slot::new(operation.content.expire_period, op_thread),
                    );
                    #[cfg(feature = "execution-trace")]
                    {
                        Ok((vec![], false))
                    }
                    #[cfg(not(feature = "execution-trace"))]
                    {
                        Ok(())
                    }
                }
            }
        }
    }

    /// Execute a denunciation in the context of a block.
    ///
    /// # Arguments
    /// * `denunciation`: denunciation to process
    /// * `block_credits`: mutable reference towards the total block reward/fee credits
    fn execute_denunciation(
        &self,
        denunciation: &Denunciation,
        block_slot: &Slot,
        block_credits: &mut Amount,
    ) -> Result<DenunciationResult, ExecutionError> {
        let addr_denounced = Address::from_public_key(denunciation.get_public_key());

        // acquire write access to the context
        let mut context = context_guard!(self);

        let de_slot = denunciation.get_slot();

        if de_slot.period <= self.config.last_start_period {
            // denunciation created before last restart (can be 0 or >= 0 after a network restart) - ignored
            // Note: as we use '<=', also ignore denunciation created for genesis block
            return Err(ExecutionError::IncludeDenunciationError(format!(
                "Denunciation target ({}) is before the last start period: {}",
                de_slot, self.config.last_start_period
            )));
        }

        // ignore denunciation if not valid
        if !denunciation.is_valid() {
            return Err(ExecutionError::IncludeDenunciationError(
                "denunciation is not valid".to_string(),
            ));
        }

        // ignore denunciation if too old or expired

        if Denunciation::is_expired(
            &de_slot.period,
            &block_slot.period,
            &self.config.denunciation_expire_periods,
        ) {
            // too old - cannot be denounced anymore
            return Err(ExecutionError::IncludeDenunciationError(format!(
                "Denunciation target ({}) is too old with respect to the block ({})",
                de_slot, block_slot
            )));
        }

        if de_slot > block_slot {
            // too much in the future - ignored
            // Note: de_slot == block_slot is OK,
            //       for example if the block producer wants to denounce someone who multi-endorsed
            //       for the block's slot
            return Err(ExecutionError::IncludeDenunciationError(format!(
                "Denunciation target ({}) is at a later slot than the block slot ({})",
                de_slot, block_slot
            )));
        }

        // ignore the denunciation if it was already executed
        let de_idx = DenunciationIndex::from(denunciation);
        if context.is_denunciation_executed(&de_idx) {
            return Err(ExecutionError::IncludeDenunciationError(
                "Denunciation was already executed".to_string(),
            ));
        }

        // Check selector
        // Note 1: Has to be done after slot limit and executed check
        // Note 2: that this is done for a node to create a Block with 'fake' denunciation thus
        //       include them in executed denunciation and prevent (by occupying the corresponding entry)
        //       any further 'real' denunciation.

        match &denunciation {
            Denunciation::Endorsement(_de) => {
                // Get selected address from selector and check
                let selection = self
                    .selector
                    .get_selection(*de_slot)
                    .expect("Could not get producer from selector");
                let selected_addr = selection
                    .endorsements
                    .get(*denunciation.get_index().unwrap_or(&0) as usize)
                    .expect("could not get selection for endorsement at index");

                if *selected_addr != addr_denounced {
                    return Err(ExecutionError::IncludeDenunciationError(
                        "Attempt to execute a denunciation but address was not selected"
                            .to_string(),
                    ));
                }
            }
            Denunciation::BlockHeader(_de) => {
                let selected_addr = self
                    .selector
                    .get_producer(*de_slot)
                    .expect("Cannot get producer from selector");

                if selected_addr != addr_denounced {
                    return Err(ExecutionError::IncludeDenunciationError(
                        "Attempt to execute a denunciation but address was not selected"
                            .to_string(),
                    ));
                }
            }
        }

        context.insert_executed_denunciation(&de_idx);

        let slashed = context.try_slash_rolls(
            &addr_denounced,
            self.config.roll_count_to_slash_on_denunciation,
        );

        match slashed.as_ref() {
            Ok(slashed_amount) => {
                // Add slashed amount / 2 to block reward
                let amount = slashed_amount.checked_div_u64(2).ok_or_else(|| {
                    ExecutionError::RuntimeError(format!(
                        "Unable to divide slashed amount: {} by 2",
                        slashed_amount
                    ))
                })?;
                *block_credits = block_credits.saturating_add(amount);
            }
            Err(e) => {
                warn!("Unable to slash rolls or deferred credits: {}", e);
            }
        }

        if self
            .wallet
            .read()
            .get_wallet_address_list()
            .contains(&addr_denounced)
        {
            match &denunciation.is_for_block_header() {
                true => panic!("You are being slashed at slot {} for double-staking using address {}. The node is stopping to prevent any further loss. Block header denunciation of block at slot {:?}. Denunciation's public key: {:?}", block_slot, addr_denounced, denunciation.get_slot(), denunciation.get_public_key()),
                false => panic!("You are being slashed at slot {} for double-staking using address {}. The node is stopping to prevent any further loss. Endorsement denunciation of endorsement at slot {:?} and index {:?}. Denunciation's public key: {:?}", block_slot, addr_denounced, denunciation.get_slot(), denunciation.get_index(), denunciation.get_public_key())
            }
        }

        Ok(DenunciationResult {
            address_denounced: addr_denounced,
            slot: *de_slot,
            slashed: slashed.unwrap_or_default(),
        })
    }

    /// Execute an operation of type `RollSell`
    /// Will panic if called with another operation type
    ///
    /// # Arguments
    /// * `operation`: the `WrappedOperation` to process, must be an `RollSell`
    /// * `sender_addr`: address of the sender
    pub fn execute_roll_sell_op(
        &self,
        operation: &OperationType,
        seller_addr: Address,
    ) -> Result<(), ExecutionError> {
        // process roll sell operations only
        let roll_count = match operation {
            OperationType::RollSell { roll_count } => roll_count,
            _ => panic!("unexpected operation type"),
        };

        // acquire write access to the context
        let mut context = context_guard!(self);

        // Set call stack
        // This needs to be defined before anything can fail, so that the emitted event contains the right stack
        context.stack = vec![ExecutionStackElement {
            address: seller_addr,
            coins: Amount::default(),
            owned_addresses: vec![seller_addr],
            operation_datastore: None,
        }];

        // try to sell the rolls
        if let Err(err) = context.try_sell_rolls(&seller_addr, *roll_count) {
            return Err(ExecutionError::RollSellError(format!(
                "{} failed to sell {} rolls: {}",
                seller_addr, roll_count, err
            )));
        }
        Ok(())
    }

    /// Execute an operation of type `RollBuy`
    /// Will panic if called with another operation type
    ///
    /// # Arguments
    /// * `operation`: the `WrappedOperation` to process, must be an `RollBuy`
    /// * `buyer_addr`: address of the buyer
    pub fn execute_roll_buy_op(
        &self,
        operation: &OperationType,
        buyer_addr: Address,
    ) -> Result<(), ExecutionError> {
        // process roll buy operations only
        let roll_count = match operation {
            OperationType::RollBuy { roll_count } => roll_count,
            _ => panic!("unexpected operation type"),
        };

        // acquire write access to the context
        let mut context = context_guard!(self);

        // Set call stack
        // This needs to be defined before anything can fail, so that the emitted event contains the right stack
        context.stack = vec![ExecutionStackElement {
            address: buyer_addr,
            coins: Default::default(),
            owned_addresses: vec![buyer_addr],
            operation_datastore: None,
        }];

        // compute the amount of coins to spend
        let spend_coins = match self.config.roll_price.checked_mul_u64(*roll_count) {
            Some(v) => v,
            None => {
                return Err(ExecutionError::RollBuyError(format!(
                    "{} failed to buy {} rolls: overflow on the required coin amount",
                    buyer_addr, roll_count
                )));
            }
        };

        // spend `roll_price` * `roll_count` coins from the buyer
        if let Err(err) = context.transfer_coins(Some(buyer_addr), None, spend_coins, false) {
            return Err(ExecutionError::RollBuyError(format!(
                "{} failed to buy {} rolls: {}",
                buyer_addr, roll_count, err
            )));
        }

        // add rolls to the buyer within the context
        context.add_rolls(&buyer_addr, *roll_count);

        Ok(())
    }

    /// Execute an operation of type `Transaction`
    /// Will panic if called with another operation type
    ///
    /// # Arguments
    /// * `operation`: the `WrappedOperation` to process, must be a `Transaction`
    /// * `operation_id`: ID of the operation
    /// * `sender_addr`: address of the sender
    pub fn execute_transaction_op(
        &self,
        operation: &OperationType,
        sender_addr: Address,
    ) -> Result<(), ExecutionError> {
        // process transaction operations only
        let (recipient_address, amount) = match operation {
            OperationType::Transaction {
                recipient_address,
                amount,
            } => (recipient_address, amount),
            _ => panic!("unexpected operation type"),
        };

        // acquire write access to the context
        let mut context = context_guard!(self);

        // Set call stack
        // This needs to be defined before anything can fail, so that the emitted event contains the right stack
        context.stack = vec![ExecutionStackElement {
            address: sender_addr,
            coins: *amount,
            owned_addresses: vec![sender_addr],
            operation_datastore: None,
        }];

        // transfer coins from sender to destination
        if let Err(err) =
            context.transfer_coins(Some(sender_addr), Some(*recipient_address), *amount, true)
        {
            return Err(ExecutionError::TransactionError(format!(
                "transfer of {} coins from {} to {} failed: {}",
                amount, sender_addr, recipient_address, err
            )));
        }

        Ok(())
    }

    /// Execute an operation of type `ExecuteSC`
    /// Will panic if called with another operation type
    ///
    /// # Arguments
    /// * `operation`: the `WrappedOperation` to process, must be an `ExecuteSC`
    /// * `sender_addr`: address of the sender
    pub fn execute_executesc_op(
        &self,
        operation: &OperationType,
        sender_addr: Address,
    ) -> Result<ExecutionResultInner, ExecutionError> {
        // process ExecuteSC operations only
        let (bytecode, max_gas, datastore) = match &operation {
            OperationType::ExecuteSC {
                data,
                max_gas,
                datastore,
                ..
            } => (data, max_gas, datastore),
            _ => panic!("unexpected operation type"),
        };

        let condom_limits;
        {
            // acquire write access to the context
            let mut context = context_guard!(self);

            condom_limits = context.get_condom_limits();
            // Set the call stack to a single element:
            // * the execution will happen in the context of the address of the operation's sender
            // * the context will give the operation's sender write access to its own ledger entry
            // This needs to be defined before anything can fail, so that the emitted event
            // contains the right stack
            context.stack = vec![ExecutionStackElement {
                address: sender_addr,
                coins: Amount::zero(),
                owned_addresses: vec![sender_addr],
                operation_datastore: Some(datastore.clone()),
            }];
        };

        // load the tmp module
        let module =
            self.module_cache
                .read()
                .load_tmp_module(bytecode, *max_gas, condom_limits.clone())?;
        // run the VM
        let _res = massa_sc_runtime::run_main(
            &*self.execution_interface,
            module,
            *max_gas,
            self.config.gas_costs.clone(),
            condom_limits,
        )
        .map_err(|error| ExecutionError::VMError {
            context: "ExecuteSC".to_string(),
            error,
        })?;

        #[cfg(feature = "execution-trace")]
        {
            Ok(_res.trace.into_iter().map(|t| t.into()).collect())
        }
        #[cfg(not(feature = "execution-trace"))]
        {
            Ok(())
        }
    }

    /// Execute an operation of type `CallSC`
    /// Will panic if called with another operation type
    ///
    /// # Arguments
    /// * `operation`: the `WrappedOperation` to process, must be an `CallSC`
    /// * `block_creator_addr`: address of the block creator
    /// * `operation_id`: ID of the operation
    /// * `sender_addr`: address of the sender
    pub fn execute_callsc_op(
        &self,
        operation: &OperationType,
        sender_addr: Address,
    ) -> Result<ExecutionResultInner, ExecutionError> {
        // process CallSC operations only
        let (max_gas, target_addr, target_func, param, coins) = match &operation {
            OperationType::CallSC {
                max_gas,
                target_addr,
                target_func,
                param,
                coins,
                ..
            } => (*max_gas, *target_addr, target_func, param, *coins),
            _ => panic!("unexpected operation type"),
        };

        // prepare the current slot context for executing the operation
        let bytecode;
        let condom_limits;
        {
            // acquire write access to the context
            let mut context = context_guard!(self);

            condom_limits = context.get_condom_limits();

            // Set the call stack
            // This needs to be defined before anything can fail, so that the emitted event contains the right stack
            context.stack = vec![
                ExecutionStackElement {
                    address: sender_addr,
                    coins: Default::default(),
                    owned_addresses: vec![sender_addr],
                    operation_datastore: None,
                },
                ExecutionStackElement {
                    address: target_addr,
                    coins,
                    owned_addresses: vec![target_addr],
                    operation_datastore: None,
                },
            ];

            // Ensure that the target address is an SC address
            // Ensure that the target address exists
            context.check_target_sc_address(target_addr)?;

            // Transfer coins from the sender to the target
            if let Err(err) =
                context.transfer_coins(Some(sender_addr), Some(target_addr), coins, false)
            {
                return Err(ExecutionError::RuntimeError(format!(
                    "failed to transfer {} operation coins from {} to {}: {}",
                    coins, sender_addr, target_addr, err
                )));
            }

            // quit if there is no function to be called
            if target_func.is_empty() {
                return Err(ExecutionError::RuntimeError(
                    "no function to call in the CallSC operation".to_string(),
                ));
            }

            // Load bytecode. Assume empty bytecode if not found.
            bytecode = context.get_bytecode(&target_addr).unwrap_or_default().0;
        }

        // load and execute the compiled module
        // IMPORTANT: do not keep a lock here as `run_function` uses the `get_module` interface

        let module =
            self.module_cache
                .write()
                .load_module(&bytecode, max_gas, condom_limits.clone())?;
        let response = massa_sc_runtime::run_function(
            &*self.execution_interface,
            module,
            target_func,
            param,
            max_gas,
            self.config.gas_costs.clone(),
            condom_limits,
        );
        match response {
            Ok(Response { init_gas_cost, .. })
            | Err(VMError::ExecutionError { init_gas_cost, .. }) => {
                self.module_cache
                    .write()
                    .set_init_cost(&bytecode, init_gas_cost);
            }
            _ => (),
        }
        let _response = response.map_err(|error| ExecutionError::VMError {
            context: "CallSC".to_string(),
            error,
        })?;
        #[cfg(feature = "execution-trace")]
        {
            Ok(_response.trace.into_iter().map(|t| t.into()).collect())
        }
        #[cfg(not(feature = "execution-trace"))]
        {
            Ok(())
        }
    }

    /// Tries to execute an asynchronous message
    /// If the execution failed reimburse the message sender.
    ///
    /// # Arguments
    /// * message: message information
    /// * bytecode: executable target bytecode, or None if unavailable
    pub fn execute_async_message(
        &self,
        message: AsyncMessage,
        bytecode: Option<Bytecode>,
        execution_version: u32,
    ) -> Result<AsyncMessageExecutionResult, ExecutionError> {
        let mut result = AsyncMessageExecutionResult::new();
        #[cfg(feature = "execution-info")]
        {
            // TODO: From impl + no ::new -> no cfg feature
            result.sender = Some(message.sender);
            result.destination = Some(message.destination);
        }

        // prepare execution context
        let context_snapshot;
        let bytecode = {
            let mut context = context_guard!(self);
            context_snapshot = context.get_snapshot();
            context.creator_address = None;
            context.creator_min_balance = None;
            context.stack = vec![
                ExecutionStackElement {
                    address: message.sender,
                    coins: match execution_version {
                        0 => message.coins,
                        _ => Default::default(),
                    },
                    owned_addresses: vec![message.sender],
                    operation_datastore: None,
                },
                ExecutionStackElement {
                    address: message.destination,
                    coins: message.coins,
                    owned_addresses: vec![message.destination],
                    operation_datastore: None,
                },
            ];

            // check the target address
            if let Err(err) = context.check_target_sc_address(message.destination) {
                context.reset_to_snapshot(context_snapshot, err.clone());
                context.cancel_async_message(&message);
                return Err(err);
            }

            // if there is no bytecode: fail
            let bytecode = match bytecode {
                Some(bytecode) => bytecode,
                None => {
                    let err = ExecutionError::RuntimeError("no target bytecode found".into());
                    context.reset_to_snapshot(context_snapshot, err.clone());
                    context.cancel_async_message(&message);
                    return Err(err);
                }
            };

            // credit coins to the target address
            if let Err(err) =
                context.transfer_coins(None, Some(message.destination), message.coins, false)
            {
                // coin crediting failed: reset context to snapshot and reimburse sender
                let err = ExecutionError::RuntimeError(format!(
                    "could not credit coins to target of async execution: {}",
                    err
                ));

                context.reset_to_snapshot(context_snapshot, err.clone());
                context.cancel_async_message(&message);
                return Err(err);
            } else {
                result.coins = Some(message.coins);
            }

            bytecode.0
        };

        // load and execute the compiled module
        // IMPORTANT: do not keep a lock here as `run_function` uses the `get_module` interface
        let module = match context_guard!(self).execution_component_version {
            0 => self.module_cache.write().load_module(
                &bytecode,
                message.max_gas,
                CondomLimits::default(),
            )?,
            _ => {
                match self.module_cache.write().load_module(
                    &bytecode,
                    message.max_gas,
                    self.config.condom_limits.clone(),
                ) {
                    Ok(module) => module,
                    Err(err) => {
                        let err = ExecutionError::RuntimeError(format!(
                            "could not load module for async execution: {}",
                            err
                        ));
                        let mut context = context_guard!(self);
                        context.reset_to_snapshot(context_snapshot, err.clone());
                        context.cancel_async_message(&message);
                        return Err(err);
                    }
                }
            }
        };

        let response = massa_sc_runtime::run_function(
            &*self.execution_interface,
            module,
            &message.function,
            &message.function_params,
            message.max_gas,
            self.config.gas_costs.clone(),
            self.config.condom_limits.clone(),
        );
        match response {
            Ok(res) => {
                self.module_cache
                    .write()
                    .set_init_cost(&bytecode, res.init_gas_cost);
                #[cfg(feature = "execution-trace")]
                {
                    result.traces = Some((res.trace.into_iter().map(|t| t.into()).collect(), true));
                }
                #[cfg(feature = "execution-info")]
                {
                    result.success = true;
                }
                Ok(result)
            }
            Err(error) => {
                if let VMError::ExecutionError { init_gas_cost, .. } = error {
                    self.module_cache
                        .write()
                        .set_init_cost(&bytecode, init_gas_cost);
                }
                // execution failed: reset context to snapshot and reimburse sender
                let err = ExecutionError::VMError {
                    context: "Asynchronous Message".to_string(),
                    error,
                };
                let mut context = context_guard!(self);
                context.reset_to_snapshot(context_snapshot, err.clone());
                context.cancel_async_message(&message);
                Err(err)
            }
        }
    }

    fn execute_deferred_call(
        &self,
        id: &DeferredCallId,
        call: DeferredCall,
    ) -> Result<DeferredCallExecutionResult, ExecutionError> {
        let mut result = DeferredCallExecutionResult::new(&call);

        let snapshot = {
            let mut context = context_guard!(self);

            // refund the sender for the storage costs
            let amount = DeferredCall::get_storage_cost(
                self.config.storage_costs_constants.ledger_cost_per_byte,
                call.parameters.len() as u64,
                self.config.max_function_length,
            );
            context
                .transfer_coins(None, Some(call.sender_address), amount, false)
                .expect("Error refunding storage costs");

            context.get_snapshot()
        };

        if call.cancelled {
            Ok(result)
        } else {
            let deferred_call_execution = || {
                let bytecode = {
                    // acquire write access to the context
                    let mut context = context_guard!(self);

                    // Set the call stack
                    // This needs to be defined before anything can fail, so that the emitted event contains the right stack
                    context.stack = vec![
                        ExecutionStackElement {
                            address: call.sender_address,
                            coins: Default::default(),
                            owned_addresses: vec![call.sender_address],
                            operation_datastore: None,
                        },
                        ExecutionStackElement {
                            address: call.target_address,
                            coins: call.coins,
                            owned_addresses: vec![call.target_address],
                            operation_datastore: None,
                        },
                    ];

                    // Ensure that the target address is an SC address
                    // Ensure that the target address exists
                    context.check_target_sc_address(call.target_address)?;

                    // credit coins to the target address
                    if let Err(err) =
                        context.transfer_coins(None, Some(call.target_address), call.coins, false)
                    {
                        // coin crediting failed: reset context to snapshot and reimburse sender
                        return Err(ExecutionError::DeferredCallsError(format!(
                            "could not credit coins to target of deferred call execution: {}",
                            err
                        )));
                    }

                    // quit if there is no function to be called
                    if call.target_function.is_empty() {
                        return Err(ExecutionError::DeferredCallsError(
                            "no function to call in the deferred call".to_string(),
                        ));
                    }

                    // Load bytecode. Assume empty bytecode if not found.
                    context
                        .get_bytecode(&call.target_address)
                        .ok_or(ExecutionError::DeferredCallsError(
                            "no bytecode found".to_string(),
                        ))?
                        .0
                };

                let module = self.module_cache.write().load_module(
                    &bytecode,
                    call.get_effective_gas(self.config.deferred_calls_config.call_cst_gas_cost),
                    self.config.condom_limits.clone(),
                )?;
                let response = massa_sc_runtime::run_function(
                    &*self.execution_interface,
                    module,
                    &call.target_function,
                    &call.parameters,
                    call.get_effective_gas(self.config.deferred_calls_config.call_cst_gas_cost),
                    self.config.gas_costs.clone(),
                    self.config.condom_limits.clone(),
                );

                match response {
                    Ok(res) => {
                        self.module_cache
                            .write()
                            .set_init_cost(&bytecode, res.init_gas_cost);
                        #[cfg(feature = "execution-trace")]
                        {
                            result.traces =
                                Some((res.trace.into_iter().map(|t| t.into()).collect(), true));
                        }
                        // #[cfg(feature = "execution-info")]
                        // {
                        // result.success = true;
                        // }
                        result.success = true;
                        Ok(result)
                    }
                    Err(error) => {
                        if let VMError::ExecutionError { init_gas_cost, .. } = error {
                            self.module_cache
                                .write()
                                .set_init_cost(&bytecode, init_gas_cost);
                        }
                        // execution failed: reset context to snapshot and reimburse sender
                        Err(ExecutionError::VMError {
                            context: "Deferred Call".to_string(),
                            error,
                        })
                    }
                }
            };

            // execute the deferred call
            let execution_result = deferred_call_execution();

            // if the execution failed, reset the context to the snapshot
            if let Err(err) = &execution_result {
                let mut context = context_guard!(self);
                context.reset_to_snapshot(snapshot, err.clone());
                context.deferred_call_fail_exec(id, &call);
                self.massa_metrics.inc_deferred_calls_failed();
            } else {
                self.massa_metrics.inc_deferred_calls_executed();
            }
            execution_result
        }
    }
    /// Executes a full slot (with or without a block inside) without causing any changes to the state,
    /// just yielding the execution output.
    ///
    /// # Arguments
    /// * `slot`: slot to execute
    /// * `exec_target`: metadata of the block to execute, if not miss
    /// * `selector`: Reference to the selector
    ///
    /// # Returns
    /// An `ExecutionOutput` structure summarizing the output of the executed slot
    pub fn execute_slot(
        &mut self,
        slot: &Slot,
        exec_target: Option<&(BlockId, ExecutionBlockMetadata)>,
        selector: Box<dyn SelectorController>,
    ) -> ExecutionOutput {
        #[cfg(feature = "execution-trace")]
        let mut slot_trace = SlotAbiCallStack {
            slot: *slot,
            operation_call_stacks: PreHashMap::default(),
            asc_call_stacks: vec![],
            deferred_call_stacks: vec![],
        };
        #[cfg(feature = "execution-trace")]
        let mut transfers = vec![];

        #[cfg(feature = "execution-info")]
        let mut exec_info = ExecutionInfoForSlot::new();

        // Create a new execution context for the whole active slot
        let mut execution_context = ExecutionContext::active_slot(
            self.config.clone(),
            *slot,
            exec_target.as_ref().map(|(b_id, _)| *b_id),
            self.final_state.clone(),
            self.active_history.clone(),
            self.module_cache.clone(),
            self.mip_store.clone(),
        );

        let execution_version = execution_context.execution_component_version;
        if self.cur_execution_version != execution_version {
            // Reset the cache because a new execution version has become active
            info!("A new execution version has become active! Resetting the module-cache.");
            self.module_cache.write().reset();
            self.cur_execution_version = execution_version;
        }

        let mut deferred_calls_slot_gas = 0;

        // deferred calls execution

        match execution_version {
            0 => {
                // Get asynchronous messages to execute
                let messages = execution_context.take_async_batch_v0(
                    self.config.max_async_gas,
                    self.config.async_msg_cst_gas_cost,
                );

                // Apply the created execution context for slot execution
                *context_guard!(self) = execution_context;

                // Try executing asynchronous messages.
                // Effects are cancelled on failure and the sender is reimbursed.
                for (opt_bytecode, message) in messages {
                    match self.execute_async_message(message, opt_bytecode, execution_version) {
                        Ok(_message_return) => {
                            cfg_if::cfg_if! {
                                if #[cfg(feature = "execution-trace")] {
                                    // Safe to unwrap
                                    slot_trace.asc_call_stacks.push(_message_return.traces.unwrap().0);
                                } else if #[cfg(feature = "execution-info")] {
                                    slot_trace.asc_call_stacks.push(_message_return.traces.clone().unwrap().0);
                                    exec_info.async_messages.push(Ok(_message_return));
                                }
                            }
                        }
                        Err(err) => {
                            let msg = format!("failed executing async message: {}", err);
                            #[cfg(feature = "execution-info")]
                            exec_info.async_messages.push(Err(msg.clone()));
                            debug!(msg);
                        }
                    }
                }
            }
            _ => {
                // Deferred calls
                let calls = execution_context.deferred_calls_advance_slot(*slot);

                deferred_calls_slot_gas = calls.effective_slot_gas;

                // Apply the created execution context for slot execution
                *context_guard!(self) = execution_context;

                for (id, call) in calls.slot_calls {
                    let cancelled = call.cancelled;
                    match self.execute_deferred_call(&id, call) {
                        Ok(_exec) => {
                            if cancelled {
                                continue;
                            }
                            info!("executed deferred call: {:?}", id);
                            cfg_if::cfg_if! {
                                if #[cfg(feature = "execution-trace")] {
                                    // Safe to unwrap
                                    slot_trace.deferred_call_stacks.push(_exec.traces.unwrap().0);
                                } else if #[cfg(feature = "execution-info")] {
                                    slot_trace.deferred_call_stacks.push(_exec.traces.clone().unwrap().0);
                                    exec_info.deferred_calls_messages.push(Ok(_exec));
                                }
                            }
                        }
                        Err(err) => {
                            let msg = format!("failed executing deferred call: {}", err);
                            #[cfg(feature = "execution-info")]
                            exec_info.deferred_calls_messages.push(Err(msg.clone()));
                            dbg!(msg);
                        }
                    }
                }
            }
        }

        // Block execution

        let mut block_info: Option<ExecutedBlockInfo> = None;
        // Set block gas (max_gas_per_block - gas used by deferred calls)
        let mut remaining_block_gas = self.config.max_gas_per_block;

        // Check if there is a block at this slot
        if let Some((block_id, block_metadata)) = exec_target {
            let block_store = block_metadata
                .storage
                .as_ref()
                .expect("Cannot execute a block for which the storage is missing");

            // Retrieve the block from storage
            let stored_block = block_store
                .read_blocks()
                .get(block_id)
                .expect("Missing block in storage.")
                .clone();

            block_info = Some(ExecutedBlockInfo {
                block_id: *block_id,
                current_version: stored_block.content.header.content.current_version,
                announced_version: stored_block.content.header.content.announced_version,
            });

            // gather all operations
            let operations = {
                let ops = block_store.read_operations();
                stored_block
                    .content
                    .operations
                    .into_iter()
                    .map(|op_id| {
                        ops.get(&op_id)
                            .expect("block operation absent from storage")
                            .clone()
                    })
                    .collect::<Vec<_>>()
            };

            debug!("executing {} operations at slot {}", operations.len(), slot);

            // gather all available endorsement creators and target blocks
            let endorsement_creators: Vec<Address> = stored_block
                .content
                .header
                .content
                .endorsements
                .iter()
                .map(|endo| endo.content_creator_address)
                .collect();
            let endorsement_target_creator = block_metadata
                .same_thread_parent_creator
                .expect("same thread parent creator missing");

            // Block credits count every operation fee, denunciation slash and endorsement reward.
            // We initialize the block credits with the block reward to stimulate block production
            // even in the absence of operations and denunciations.
            let mut block_credits = self.config.block_reward;

            // Try executing the operations of this block in the order in which they appear in the block.
            // Errors are logged but do not interrupt the execution of the slot.
            for operation in operations.into_iter() {
                match self.execute_operation(
                    &operation,
                    stored_block.content.header.content.slot,
                    &mut remaining_block_gas,
                    &mut block_credits,
                ) {
                    Ok(_op_return) => {
                        #[cfg(feature = "execution-trace")]
                        {
                            slot_trace
                                .operation_call_stacks
                                .insert(operation.id, _op_return.0);
                            match &operation.content.op {
                                OperationType::Transaction {
                                    recipient_address,
                                    amount,
                                } => {
                                    let receiver_balance = {
                                        let context = context_guard!(self);
                                        context.get_balance(recipient_address).unwrap_or_default()
                                    };
                                    let mut effective_received_amount = *amount;
                                    if receiver_balance
                                        == amount
                                            .checked_sub(
                                                self.config
                                                    .storage_costs_constants
                                                    .ledger_entry_base_cost,
                                            )
                                            .unwrap_or_default()
                                    {
                                        effective_received_amount = amount
                                            .checked_sub(
                                                self.config
                                                    .storage_costs_constants
                                                    .ledger_entry_base_cost,
                                            )
                                            .unwrap_or_default();
                                    }
                                    transfers.push(Transfer {
                                        from: operation.content_creator_address,
                                        to: *recipient_address,
                                        amount: *amount,
                                        effective_received_amount,
                                        op_id: operation.id,
                                        succeed: _op_return.1,
                                        fee: operation.content.fee,
                                    });
                                }
                                OperationType::CallSC {
                                    target_addr, coins, ..
                                } => {
                                    transfers.push(Transfer {
                                        from: operation.content_creator_address,
                                        to: *target_addr,
                                        amount: *coins,
                                        effective_received_amount: *coins,
                                        op_id: operation.id,
                                        succeed: _op_return.1,
                                        fee: operation.content.fee,
                                    });
                                }
                                _ => {}
                            }
                        }

                        #[cfg(feature = "execution-info")]
                        {
                            match &operation.content.op {
                                OperationType::RollBuy { roll_count } => exec_info
                                    .operations
                                    .push(OperationInfo::RollBuy(*roll_count)),
                                OperationType::RollSell { roll_count } => exec_info
                                    .operations
                                    .push(OperationInfo::RollSell(*roll_count)),
                                _ => {}
                            }
                        }
                    }
                    Err(err) => {
                        debug!(
                            "failed executing operation {} in block {}: {}",
                            operation.id, block_id, err
                        );
                    }
                }
            }

            // Try executing the denunciations of this block
            for denunciation in &stored_block.content.header.content.denunciations {
                match self.execute_denunciation(
                    denunciation,
                    &stored_block.content.header.content.slot,
                    &mut block_credits,
                ) {
                    Ok(_de_res) => {
                        #[cfg(feature = "execution-info")]
                        exec_info.denunciations.push(Ok(_de_res));
                    }
                    Err(e) => {
                        let msg = format!(
                            "Failed processing denunciation: {:?}, in block: {}: {}",
                            denunciation, block_id, e
                        );
                        #[cfg(feature = "execution-info")]
                        exec_info.denunciations.push(Err(msg.clone()));
                        debug!(msg);
                    }
                }
            }

            // Get block creator address
            let block_creator_addr = stored_block.content_creator_address;

            // acquire lock on execution context
            let mut context = context_guard!(self);

            // Update speculative rolls state production stats
            context.update_production_stats(&block_creator_addr, *slot, Some(*block_id));

            match execution_version {
                0 => {
                    // Credit endorsement producers and endorsed block producers
                    let mut remaining_credit = block_credits;
                    let block_credit_part = block_credits
                        .checked_div_u64(3 * (1 + (self.config.endorsement_count)))
                        .expect("critical: block_credits checked_div factor is 0");

                    for endorsement_creator in endorsement_creators {
                        // credit creator of the endorsement with coins
                        match context.transfer_coins(
                            None,
                            Some(endorsement_creator),
                            block_credit_part,
                            false,
                        ) {
                            Ok(_) => {
                                remaining_credit =
                                    remaining_credit.saturating_sub(block_credit_part);

                                #[cfg(feature = "execution-info")]
                                exec_info
                                    .endorsement_creator_rewards
                                    .insert(endorsement_creator, block_credit_part);
                            }
                            Err(err) => {
                                debug!(
                                    "failed to credit {} coins to endorsement creator {} for an endorsed block execution: {}",
                                    block_credit_part, endorsement_creator, err
                                )
                            }
                        }

                        // credit creator of the endorsed block with coins
                        match context.transfer_coins(
                            None,
                            Some(endorsement_target_creator),
                            block_credit_part,
                            false,
                        ) {
                            Ok(_) => {
                                remaining_credit =
                                    remaining_credit.saturating_sub(block_credit_part);
                                #[cfg(feature = "execution-info")]
                                {
                                    exec_info.endorsement_target_reward =
                                        Some((endorsement_target_creator, block_credit_part));
                                }
                            }
                            Err(err) => {
                                debug!(
                                    "failed to credit {} coins to endorsement target creator {} on block execution: {}",
                                    block_credit_part, endorsement_target_creator, err
                                )
                            }
                        }
                    }

                    // Credit block creator with remaining_credit
                    if let Err(err) = context.transfer_coins(
                        None,
                        Some(block_creator_addr),
                        remaining_credit,
                        false,
                    ) {
                        debug!(
                            "failed to credit {} coins to block creator {} on block execution: {}",
                            remaining_credit, block_creator_addr, err
                        )
                    } else {
                        #[cfg(feature = "execution-info")]
                        {
                            exec_info.block_producer_reward =
                                Some((block_creator_addr, remaining_credit));
                        }
                    }
                }
                _ => {
                    // Divide the total block credits into parts + remainder
                    let block_credit_part_count = 3 * (1 + self.config.endorsement_count);
                    let block_credit_part = block_credits
                        .checked_div_u64(block_credit_part_count)
                        .expect("critical: block_credits checked_div factor is 0");
                    let remainder = block_credits
                        .checked_rem_u64(block_credit_part_count)
                        .expect("critical: block_credits checked_rem factor is 0");

                    // Give 3 parts + remainder to the block producer to stimulate block production
                    // even in the absence of endorsements.
                    let mut block_producer_credit = block_credit_part
                        .saturating_mul_u64(3)
                        .saturating_add(remainder);

                    for endorsement_creator in endorsement_creators {
                        // Credit the creator of the block with 1 part to stimulate endorsement inclusion of endorsements,
                        // and dissuade from emitting the block too early (before the endorsements have propageted).
                        block_producer_credit =
                            block_producer_credit.saturating_add(block_credit_part);

                        // Credit creator of the endorsement with 1 part to stimulate the production of endorsements.
                        // This also motivates endorsers to not publish their endorsements too early (will not endorse the right block),
                        // and to not publish too late (will not be included in the block).
                        match context.transfer_coins(
                            None,
                            Some(endorsement_creator),
                            block_credit_part,
                            false,
                        ) {
                            Ok(_) => {
                                #[cfg(feature = "execution-info")]
                                exec_info
                                    .endorsement_creator_rewards
                                    .insert(endorsement_creator, block_credit_part);
                            }
                            Err(err) => {
                                debug!(
                                    "failed to credit {} coins to endorsement creator {} for an endorsed block execution: {}",
                                    block_credit_part, endorsement_creator, err
                                )
                            }
                        }

                        // Credit the creator of the endorsed block with 1 part.
                        // This is done to incentivize block producers to be endorsed,
                        // typically by not publishing their blocks too late.
                        match context.transfer_coins(
                            None,
                            Some(endorsement_target_creator),
                            block_credit_part,
                            false,
                        ) {
                            Ok(_) => {
                                #[cfg(feature = "execution-info")]
                                {
                                    exec_info.endorsement_target_reward =
                                        Some((endorsement_target_creator, block_credit_part));
                                }
                            }
                            Err(err) => {
                                debug!(
                                    "failed to credit {} coins to endorsement target creator {} on block execution: {}",
                                    block_credit_part, endorsement_target_creator, err
                                )
                            }
                        }
                    }

                    // Credit block producer
                    if let Err(err) = context.transfer_coins(
                        None,
                        Some(block_creator_addr),
                        block_producer_credit,
                        false,
                    ) {
                        debug!(
                            "failed to credit {} coins to block creator {} on block execution: {}",
                            block_producer_credit, block_creator_addr, err
                        )
                    } else {
                        #[cfg(feature = "execution-info")]
                        {
                            exec_info.block_producer_reward =
                                Some((block_creator_addr, block_producer_credit));
                        }
                    }
                }
            }
        } else {
            // the slot is a miss, check who was supposed to be the creator and update production stats
            let producer_addr = selector
                .get_producer(*slot)
                .expect("couldn't get the expected block producer for a missed slot");
            context_guard!(self).update_production_stats(&producer_addr, *slot, None);
        }

<<<<<<< HEAD
        // Async msg execution

        if execution_version > 0 {
            // Get asynchronous messages to execute
            // The gas available for async messages is the remaining block gas + async remaining gas (max_async - gas used by deferred calls)
            let async_msg_gas_available = self
                .config
                .max_async_gas
                .saturating_sub(deferred_calls_slot_gas)
                .saturating_add(remaining_block_gas);

            // Get asynchronous messages to execute
            let messages = context_guard!(self)
                .take_async_batch_v1(async_msg_gas_available, self.config.async_msg_cst_gas_cost);

            // Try executing asynchronous messages.
            // Effects are cancelled on failure and the sender is reimbursed.
            for (_message_id, message) in messages {
                let opt_bytecode = context_guard!(self).get_bytecode(&message.destination);

                match self.execute_async_message(message, opt_bytecode, execution_version) {
                    Ok(_message_return) => {
                        cfg_if::cfg_if! {
                            if #[cfg(feature = "execution-trace")] {
                                // Safe to unwrap
                                slot_trace.asc_call_stacks.push(_message_return.traces.unwrap().0);
                            } else if #[cfg(feature = "execution-info")] {
                                slot_trace.asc_call_stacks.push(_message_return.traces.clone().unwrap().0);
                                exec_info.async_messages.push(Ok(_message_return));
                            }
=======
        // Get asynchronous messages to execute
        // The gas available for async messages is the remaining block gas + async remaining gas (max_async - gas used by deferred calls)
        let async_msg_gas_available = self
            .config
            .max_async_gas
            .saturating_sub(calls.effective_slot_gas)
            .saturating_add(remaining_block_gas);
        let messages = context_guard!(self)
            .take_async_batch(async_msg_gas_available, self.config.async_msg_cst_gas_cost);

        // clear operation id (otherwise events will be generated using this operation id)
        self.execution_context.lock().origin_operation_id = None;

        // Try executing asynchronous messages.
        // Effects are cancelled on failure and the sender is reimbursed.
        for (_message_id, message) in messages {
            let opt_bytecode = context_guard!(self).get_bytecode(&message.destination);
            match self.execute_async_message(message, opt_bytecode) {
                Ok(_message_return) => {
                    cfg_if::cfg_if! {
                        if #[cfg(feature = "execution-trace")] {
                            // Safe to unwrap
                            slot_trace.asc_call_stacks.push(_message_return.traces.unwrap().0);
                        } else if #[cfg(feature = "execution-info")] {
                            slot_trace.asc_call_stacks.push(_message_return.traces.clone().unwrap().0);
                            exec_info.async_messages.push(Ok(_message_return));
>>>>>>> 1d220091
                        }
                    }
                    Err(err) => {
                        let msg = format!("failed executing async message: {}", err);
                        #[cfg(feature = "execution-info")]
                        exec_info.async_messages.push(Err(msg.clone()));
                        debug!(msg);
                    }
                }
            }
        }

        #[cfg(feature = "execution-trace")]
        self.trace_history
            .write()
            .save_traces_for_slot(*slot, slot_trace.clone());
        #[cfg(feature = "execution-trace")]
        self.trace_history
            .write()
            .save_transfers_for_slot(*slot, transfers.clone());

        // Finish slot
        #[allow(unused_mut)]
        let mut exec_out = context_guard!(self).settle_slot(block_info);
        #[cfg(feature = "execution-trace")]
        {
            exec_out.slot_trace = Some((slot_trace, transfers));
        };
        #[cfg(feature = "dump-block")]
        {
            exec_out.storage = match exec_target {
                Some((_block_id, block_metadata)) => block_metadata.storage.clone(),
                _ => None,
            }
        }

        #[cfg(feature = "execution-info")]
        {
            exec_info.deferred_credits_execution =
                std::mem::replace(&mut exec_out.deferred_credits_execution, vec![]);
            exec_info.cancel_async_message_execution =
                std::mem::replace(&mut exec_out.cancel_async_message_execution, vec![]);
            exec_info.auto_sell_execution =
                std::mem::replace(&mut exec_out.auto_sell_execution, vec![]);
            self.execution_info.write().save_for_slot(*slot, exec_info);
        }

        // Broadcast a slot execution output to active channel subscribers.
        if self.config.broadcast_enabled {
            let slot_exec_out = SlotExecutionOutput::ExecutedSlot(exec_out.clone());
            if let Err(err) = self
                .channels
                .slot_execution_output_sender
                .send(slot_exec_out)
            {
                trace!(
                    "error, failed to broadcast execution output for slot {} due to: {}",
                    exec_out.slot.clone(),
                    err
                );
            }
        }

        // Return the execution output
        exec_out
    }

    /// Execute a candidate slot
    pub fn execute_candidate_slot(
        &mut self,
        slot: &Slot,
        exec_target: Option<&(BlockId, ExecutionBlockMetadata)>,
        selector: Box<dyn SelectorController>,
    ) {
        let target_id = exec_target.as_ref().map(|(b_id, _)| *b_id);
        debug!(
            "execute_candidate_slot: executing slot={} target={:?}",
            slot, target_id
        );

        if slot <= &self.final_cursor {
            panic!(
                "could not execute candidate slot {} because final_cursor is at {}",
                slot, self.final_cursor
            );
        }

        // if the slot was already executed, truncate active history to cancel the slot and all the ones after
        if &self.active_cursor >= slot {
            debug!(
                "execute_candidate_slot: truncating down from slot {}",
                self.active_cursor
            );
            self.active_history
                .write()
                .truncate_from(slot, self.config.thread_count);
            self.active_cursor = slot
                .get_prev_slot(self.config.thread_count)
                .expect("overflow when iterating on slots");
        }
        let exec_out = self.execute_slot(slot, exec_target, selector);

        #[cfg(feature = "execution-trace")]
        {
            if self.config.broadcast_traces_enabled {
                if let Some((slot_trace, _)) = exec_out.slot_trace.clone() {
                    if let Err(err) = self
                        .channels
                        .slot_execution_traces_sender
                        .send((slot_trace, false))
                    {
                        trace!(
                            "error, failed to broadcast abi trace for slot {} due to: {}",
                            exec_out.slot.clone(),
                            err
                        );
                    }
                }
            }
        }

        // apply execution output to active state
        self.apply_active_execution_output(exec_out);

        debug!("execute_candidate_slot: execution finished & state applied");
    }

    /// Execute an SCE-final slot
    pub fn execute_final_slot(
        &mut self,
        slot: &Slot,
        exec_target: Option<&(BlockId, ExecutionBlockMetadata)>,
        selector: Box<dyn SelectorController>,
    ) {
        let target_id = exec_target.as_ref().map(|(b_id, _)| *b_id);
        debug!(
            "execute_final_slot: executing slot={} target={:?}",
            slot, target_id
        );

        if slot <= &self.final_cursor {
            debug!(
                "execute_final_slot: final slot already executed (final_cursor = {})",
                self.final_cursor
            );
            return;
        }

        // check if the final slot execution result is already cached at the front of the speculative execution history
        let first_exec_output = self.active_history.write().0.pop_front();

        if let Some(exec_out) = first_exec_output {
            if &exec_out.slot == slot
                && exec_out.block_info.as_ref().map(|i| i.block_id) == target_id
            {
                // speculative execution front result matches what we want to compute
                // apply the cached output and return
                self.apply_final_execution_output(exec_out);
                return;
            } else {
                // speculative cache mismatch
                warn!(
                    "speculative execution cache mismatch (final slot={}/block={:?}, front speculative slot={}/block={:?}). Resetting the cache.",
                    slot, target_id, exec_out.slot, exec_out.block_info.map(|i| i.block_id)
                );
            }
        } else {
            // cache entry absent
            info!(
                "speculative execution cache empty, executing final slot={}/block={:?}",
                slot, target_id
            );
        }

        // truncate the whole execution queue
        self.active_history.write().0.clear();
        self.active_cursor = self.final_cursor;

        // execute slot
        let exec_out = self.execute_slot(slot, exec_target, selector);

        // apply execution output to final state
        self.apply_final_execution_output(exec_out);

        debug!(
            "execute_final_slot: execution finished & result applied & versioning stats updated"
        );
    }

    /// Runs a read-only execution request.
    /// The executed bytecode appears to be able to read and write the consensus state,
    /// but all accumulated changes are simply returned as an `ExecutionOutput` object,
    /// and not actually applied to the consensus state.
    ///
    /// # Arguments
    /// * `req`: a read-only execution request
    ///
    /// # Returns
    ///  `ExecutionOutput` describing the output of the execution, or an error
    pub(crate) fn execute_readonly_request(
        &self,
        req: ReadOnlyExecutionRequest,
    ) -> Result<ReadOnlyExecutionOutput, ExecutionError> {
        // TODO ensure that speculative things are reset after every execution ends (incl. on error and readonly)
        // otherwise, on prod stats accumulation etc... from the API we might be counting the remainder of this speculative execution

        // check if read only request max gas is above the threshold
        if req.max_gas > self.config.max_read_only_gas {
            return Err(ExecutionError::TooMuchGas(format!(
                "execution gas for read-only call is {} which is above the maximum allowed {}",
                req.max_gas, self.config.max_read_only_gas
            )));
        }

        // set the execution slot to be the one after the latest executed active slot
        let slot = self
            .active_cursor
            .get_next_slot(self.config.thread_count)
            .expect("slot overflow in readonly execution from active slot");

        // create a readonly execution context
        let execution_context = ExecutionContext::readonly(
            self.config.clone(),
            slot,
            req.call_stack,
            self.final_state.clone(),
            self.active_history.clone(),
            self.module_cache.clone(),
            self.mip_store.clone(),
        );

        // run the interpreter according to the target type
        let exec_response = match req.target {
            ReadOnlyExecutionTarget::BytecodeExecution(bytecode) => {
                let condom_limits = execution_context.get_condom_limits();
                {
                    let mut context = context_guard!(self);
                    *context = execution_context;

                    let call_stack_addr = context.get_call_stack();

                    // transfer fee
                    if let (Some(fee), Some(addr)) = (req.fee, call_stack_addr.first()) {
                        context.transfer_coins(Some(*addr), None, fee, false)?;
                    }
                }

                // load the tmp module
                let module = self.module_cache.read().load_tmp_module(
                    &bytecode,
                    req.max_gas,
                    condom_limits.clone(),
                )?;

                // run the VM
                massa_sc_runtime::run_main(
                    &*self.execution_interface,
                    module,
                    req.max_gas,
                    self.config.gas_costs.clone(),
                    condom_limits,
                )
                .map_err(|error| ExecutionError::VMError {
                    context: "ReadOnlyExecutionTarget::BytecodeExecution".to_string(),
                    error,
                })?
            }

            ReadOnlyExecutionTarget::FunctionCall {
                target_addr,
                target_func,
                parameter,
            } => {
                // get the bytecode, default to an empty vector
                let bytecode = execution_context
                    .get_bytecode(&target_addr)
                    .unwrap_or_default()
                    .0;

                let condom_limits = execution_context.get_condom_limits();
                {
                    let mut context = context_guard!(self);
                    *context = execution_context;

                    // Ensure that the target address is an SC address and exists
                    context.check_target_sc_address(target_addr)?;

                    let call_stack_addr = context.get_call_stack();

                    // transfer fee
                    if let (Some(fee), Some(addr)) = (req.fee, call_stack_addr.first()) {
                        context.transfer_coins(Some(*addr), None, fee, false)?;
                    }

                    // transfer coins
                    if let (Some(coins), Some(from), Some(to)) =
                        (req.coins, call_stack_addr.first(), call_stack_addr.get(1))
                    {
                        context.transfer_coins(Some(*from), Some(*to), coins, false)?;
                    }
                }

                // load and execute the compiled module
                // IMPORTANT: do not keep a lock here as `run_function` uses the `get_module` interface
                let module = self.module_cache.write().load_module(
                    &bytecode,
                    req.max_gas,
                    condom_limits.clone(),
                )?;

                let response = massa_sc_runtime::run_function(
                    &*self.execution_interface,
                    module,
                    &target_func,
                    &parameter,
                    req.max_gas,
                    self.config.gas_costs.clone(),
                    condom_limits,
                );

                match response {
                    Ok(Response { init_gas_cost, .. })
                    | Err(VMError::ExecutionError { init_gas_cost, .. }) => {
                        self.module_cache
                            .write()
                            .set_init_cost(&bytecode, init_gas_cost);
                    }
                    _ => (),
                }

                response.map_err(|error| ExecutionError::VMError {
                    context: "ReadOnlyExecutionTarget::FunctionCall".to_string(),
                    error,
                })?
            }
        };

        // return the execution output
        let execution_output = context_guard!(self).settle_slot(None);
        let exact_exec_cost = req.max_gas.saturating_sub(exec_response.remaining_gas);

        // compute a gas cost, estimating the gas of the last SC call to be max_instance_cost
        let corrected_cost = match (context_guard!(self)).gas_remaining_before_subexecution {
            Some(gas_remaining) => req
                .max_gas
                .saturating_sub(gas_remaining) // yield gas used until last subexecution
                .saturating_add(self.config.gas_costs.max_instance_cost),
            None => self.config.gas_costs.max_instance_cost, // no subexecution, just max_instance_cost
        };

        // keep the max of the two so the last SC call has at least max_instance_cost of gas
        let estimated_cost = u64::max(exact_exec_cost, corrected_cost);
        debug!(
            "execute_readonly_request:
            exec_response.remaining_gas: {}
            exact_exec_cost: {}
            corrected_cost: {}
            estimated_cost: {}",
            exec_response.remaining_gas, exact_exec_cost, corrected_cost, estimated_cost
        );

        Ok(ReadOnlyExecutionOutput {
            out: execution_output,
            gas_cost: estimated_cost,
            call_result: exec_response.ret,
        })
    }

    /// Gets a balance both at the latest final and candidate executed slots
    pub fn get_final_and_candidate_balance(
        &self,
        address: &Address,
    ) -> (Option<Amount>, Option<Amount>) {
        let final_balance = self.final_state.read().get_ledger().get_balance(address);
        let search_result = self.active_history.read().fetch_balance(address);
        (
            final_balance,
            match search_result {
                HistorySearchResult::Present(active_balance) => Some(active_balance),
                HistorySearchResult::NoInfo => final_balance,
                HistorySearchResult::Absent => None,
            },
        )
    }

    /// Gets a balance both at the latest final and candidate executed slots
    pub fn get_final_and_active_bytecode(
        &self,
        address: &Address,
    ) -> (Option<Bytecode>, Option<Bytecode>) {
        let final_bytecode = self.final_state.read().get_ledger().get_bytecode(address);
        let search_result = self.active_history.read().fetch_bytecode(address);
        let speculative_v = match search_result {
            HistorySearchResult::Present(active_bytecode) => Some(active_bytecode),
            HistorySearchResult::NoInfo => final_bytecode.clone(),
            HistorySearchResult::Absent => None,
        };
        (final_bytecode, speculative_v)
    }

    /// Gets roll counts both at the latest final and active executed slots
    pub fn get_final_and_candidate_rolls(&self, address: &Address) -> (u64, u64) {
        let final_rolls = self
            .final_state
            .read()
            .get_pos_state()
            .get_rolls_for(address);
        let active_rolls = self
            .active_history
            .read()
            .fetch_roll_count(address)
            .unwrap_or(final_rolls);
        (final_rolls, active_rolls)
    }

    /// Gets a data entry both at the latest final and active executed slots
    pub fn get_final_and_active_data_entry(
        &self,
        address: &Address,
        key: &[u8],
    ) -> (Option<Vec<u8>>, Option<Vec<u8>>) {
        let final_entry = self
            .final_state
            .read()
            .get_ledger()
            .get_data_entry(address, key);
        let search_result = self
            .active_history
            .read()
            .fetch_active_history_data_entry(address, key);
        (
            final_entry.clone(),
            match search_result {
                HistorySearchResult::Present(active_entry) => Some(active_entry),
                HistorySearchResult::NoInfo => final_entry,
                HistorySearchResult::Absent => None,
            },
        )
    }

    /// Get every final and active datastore key of the given address
    #[allow(clippy::type_complexity)]
    pub fn get_final_and_candidate_datastore_keys(
        &self,
        addr: &Address,
        prefix: &[u8],
    ) -> (Option<BTreeSet<Vec<u8>>>, Option<BTreeSet<Vec<u8>>>) {
        // here, get the final keys from the final ledger, and make a copy of it for the candidate list
        // let final_keys = final_state.read().ledger.get_datastore_keys(addr);
        let final_keys = self
            .final_state
            .read()
            .get_ledger()
            .get_datastore_keys(addr, prefix);

        let mut candidate_keys = final_keys.clone();

        // compute prefix range
        let prefix_range = get_prefix_bounds(prefix);
        let range_ref = (prefix_range.0.as_ref(), prefix_range.1.as_ref());

        // traverse the history from oldest to newest, applying additions and deletions
        for output in &self.active_history.read().0 {
            match output.state_changes.ledger_changes.get(addr) {
                // address absent from the changes
                None => (),

                // address ledger entry being reset to an absolute new list of keys
                Some(SetUpdateOrDelete::Set(new_ledger_entry)) => {
                    candidate_keys = Some(
                        new_ledger_entry
                            .datastore
                            .range::<Vec<u8>, _>(range_ref)
                            .map(|(k, _v)| k.clone())
                            .collect(),
                    );
                }

                // address ledger entry being updated
                Some(SetUpdateOrDelete::Update(entry_updates)) => {
                    let c_k = candidate_keys.get_or_insert_with(Default::default);
                    for (ds_key, ds_update) in
                        entry_updates.datastore.range::<Vec<u8>, _>(range_ref)
                    {
                        match ds_update {
                            SetOrDelete::Set(_) => c_k.insert(ds_key.clone()),
                            SetOrDelete::Delete => c_k.remove(ds_key),
                        };
                    }
                }

                // address ledger entry being deleted
                Some(SetUpdateOrDelete::Delete) => {
                    candidate_keys = None;
                }
            }
        }

        (final_keys, candidate_keys)
    }

    pub fn get_address_cycle_infos(&self, address: &Address) -> Vec<ExecutionAddressCycleInfo> {
        context_guard!(self).get_address_cycle_infos(address, self.config.periods_per_cycle)
    }

    /// Returns for a given cycle the stakers taken into account
    /// by the selector. That correspond to the `roll_counts` in `cycle - 3`.
    ///
    /// By default it returns an empty map.
    pub fn get_cycle_active_rolls(&self, cycle: u64) -> BTreeMap<Address, u64> {
        self.final_state
            .read()
            .get_pos_state()
            .get_all_active_rolls(cycle)
    }

    /// Gets execution events optionally filtered by:
    /// * start slot
    /// * end slot
    /// * emitter address
    /// * original caller address
    /// * operation id
    /// * event state (final, candidate or both)
    pub fn get_filtered_sc_output_event(&self, filter: EventFilter) -> Vec<SCOutputEvent> {
        match filter.is_final {
            Some(true) => self
                .final_events_cache
                .get_filtered_sc_output_events(&filter),
            Some(false) => self
                .active_history
                .read()
                .0
                .iter()
                .flat_map(|item| item.events.get_filtered_sc_output_events(&filter))
                .collect(),
            None => self
                .final_events_cache
                .get_filtered_sc_output_events(&filter)
                .into_iter()
                .chain(
                    self.active_history
                        .read()
                        .0
                        .iter()
                        .flat_map(|item| item.events.get_filtered_sc_output_events(&filter)),
                )
                .collect(),
        }
    }

    /// Check if a denunciation has been executed given a `DenunciationIndex`
    /// Returns a tuple of booleans:
    /// * first boolean is true if the denunciation has been executed speculatively
    /// * second boolean is true if the denunciation has been executed in the final state
    pub fn get_denunciation_execution_status(
        &self,
        denunciation_index: &DenunciationIndex,
    ) -> (bool, bool) {
        // check final state
        let executed_final = self
            .final_state
            .read()
            .get_executed_denunciations()
            .contains(denunciation_index);
        if executed_final {
            return (true, true);
        }

        // check active history
        let executed_candidate = {
            matches!(
                self.active_history
                    .read()
                    .fetch_executed_denunciation(denunciation_index),
                HistorySearchResult::Present(())
            )
        };

        (executed_candidate, false)
    }

    /// Get cycle infos
    pub fn get_cycle_infos(
        &self,
        cycle: u64,
        restrict_to_addresses: Option<&PreHashSet<Address>>,
    ) -> Option<ExecutionQueryCycleInfos> {
        let final_state_lock = self.final_state.read();

        // check if cycle is complete
        let is_final = match final_state_lock.get_pos_state().is_cycle_complete(cycle) {
            Some(v) => v,
            None => return None,
        };

        // active rolls
        let staker_infos: BTreeMap<Address, ExecutionQueryStakerInfo>;
        if let Some(addrs) = restrict_to_addresses {
            staker_infos = addrs
                .iter()
                .map(|addr| {
                    let staker_info = ExecutionQueryStakerInfo {
                        active_rolls: final_state_lock
                            .get_pos_state()
                            .get_address_active_rolls(addr, cycle)
                            .unwrap_or(0),
                        production_stats: final_state_lock
                            .get_pos_state()
                            .get_production_stats_for_address(cycle, addr)
                            .unwrap_or_default(),
                    };
                    (*addr, staker_info)
                })
                .collect()
        } else {
            let active_rolls = final_state_lock.get_pos_state().get_all_roll_counts(cycle);
            let production_stats = final_state_lock
                .get_pos_state()
                .get_all_production_stats(cycle)
                .unwrap_or_default();
            let all_addrs: BTreeSet<Address> = active_rolls
                .keys()
                .chain(production_stats.keys())
                .copied()
                .collect();
            staker_infos = all_addrs
                .into_iter()
                .map(|addr| {
                    let staker_info = ExecutionQueryStakerInfo {
                        active_rolls: active_rolls.get(&addr).copied().unwrap_or(0),
                        production_stats: production_stats.get(&addr).copied().unwrap_or_default(),
                    };
                    (addr, staker_info)
                })
                .collect()
        }

        // build result
        Some(ExecutionQueryCycleInfos {
            cycle,
            is_final,
            staker_infos,
        })
    }

    /// Get future deferred credits of an address
    pub fn get_address_future_deferred_credits(
        &self,
        address: &Address,
        max_slot: std::ops::Bound<Slot>,
    ) -> BTreeMap<Slot, Amount> {
        context_guard!(self).get_address_future_deferred_credits(
            address,
            self.config.thread_count,
            max_slot,
        )
    }

    /// Get future deferred credits of an address
    /// Returns tuple: (speculative, final)
    pub fn get_address_deferred_credits(
        &self,
        address: &Address,
    ) -> (BTreeMap<Slot, Amount>, BTreeMap<Slot, Amount>) {
        // get values from final state
        let res_final: BTreeMap<Slot, Amount> = self
            .final_state
            .read()
            .get_pos_state()
            .get_deferred_credits_range(.., Some(address))
            .credits
            .iter()
            .filter_map(|(slot, addr_amount)| {
                addr_amount.get(address).map(|amount| (*slot, *amount))
            })
            .collect();

        // get values from active history, backwards
        let mut res_speculative: BTreeMap<Slot, Amount> = BTreeMap::default();
        for hist_item in self.active_history.read().0.iter().rev() {
            for (slot, addr_amount) in &hist_item.state_changes.pos_changes.deferred_credits.credits
            {
                if let Some(amount) = addr_amount.get(address) {
                    res_speculative.entry(*slot).or_insert(*amount);
                };
            }
        }

        // fill missing speculative entries with final entries
        for (slot, amount) in &res_final {
            res_speculative.entry(*slot).or_insert(*amount);
        }

        // remove zero entries from speculative
        res_speculative.retain(|_s, a| !a.is_zero());

        (res_speculative, res_final)
    }

    /// Get the execution status of a batch of operations.
    ///
    ///  Return value: vector of
    ///  `(Option<speculative_status>, Option<final_status>)`
    ///  If an Option is None it means that the op execution was not found.
    ///  Note that old op executions are forgotten.
    /// Otherwise, the status is a boolean indicating whether the execution was successful (true) or if there was an error (false.)
    pub fn get_ops_exec_status(&self, batch: &[OperationId]) -> Vec<(Option<bool>, Option<bool>)> {
        let speculative_exec = self.active_history.read().get_ops_exec_status(batch);
        let final_exec = self.final_state.read().get_ops_exec_status(batch);
        speculative_exec
            .into_iter()
            .zip(final_exec)
            .map(|(speculative_v, final_v)| {
                match (speculative_v, final_v) {
                    (None, Some(f)) => (Some(f), Some(f)), // special case: a final execution should also appear as speculative
                    (s, f) => (s, f),
                }
            })
            .collect()
    }

    /// Update MipStore with block header stats
    pub fn update_versioning_stats(&mut self, block_info: &Option<ExecutedBlockInfo>, slot: &Slot) {
        let slot_ts = get_block_slot_timestamp(
            self.config.thread_count,
            self.config.t0,
            self.config.genesis_timestamp,
            *slot,
        )
        .expect("Cannot get timestamp from slot");

        self.mip_store.update_network_version_stats(
            slot_ts,
            block_info
                .as_ref()
                .map(|i| (i.current_version, i.announced_version)),
        );
    }

    pub fn deferred_call_quote(
        &self,
        target_slot: Slot,
        max_request_gas: u64,
        params_size: u64,
    ) -> (Slot, u64, bool, Amount) {
        let gas_request =
            max_request_gas.saturating_add(self.config.deferred_calls_config.call_cst_gas_cost);
        let context = context_guard!(self);

        match context.deferred_calls_compute_call_fee(
            target_slot,
            gas_request,
            context.slot,
            params_size,
        ) {
            Ok(fee) => (target_slot, gas_request, true, fee),
            Err(_) => (target_slot, gas_request, false, Amount::zero()),
        }
    }

    pub fn deferred_call_info(&self, call_id: &DeferredCallId) -> Option<DeferredCall> {
        let context = context_guard!(self);
        context.get_deferred_call(call_id)
    }

    pub fn get_deferred_calls_by_slot(&self, slot: Slot) -> Vec<DeferredCallId> {
        context_guard!(self)
            .get_deferred_calls_by_slot(slot)
            .into_keys()
            .collect()
    }
}<|MERGE_RESOLUTION|>--- conflicted
+++ resolved
@@ -1935,7 +1935,6 @@
             context_guard!(self).update_production_stats(&producer_addr, *slot, None);
         }
 
-<<<<<<< HEAD
         // Async msg execution
 
         if execution_version > 0 {
@@ -1950,6 +1949,9 @@
             // Get asynchronous messages to execute
             let messages = context_guard!(self)
                 .take_async_batch_v1(async_msg_gas_available, self.config.async_msg_cst_gas_cost);
+
+            // clear operation id (otherwise events will be generated using this operation id)
+            self.execution_context.lock().origin_operation_id = None;
 
             // Try executing asynchronous messages.
             // Effects are cancelled on failure and the sender is reimbursed.
@@ -1966,34 +1968,6 @@
                                 slot_trace.asc_call_stacks.push(_message_return.traces.clone().unwrap().0);
                                 exec_info.async_messages.push(Ok(_message_return));
                             }
-=======
-        // Get asynchronous messages to execute
-        // The gas available for async messages is the remaining block gas + async remaining gas (max_async - gas used by deferred calls)
-        let async_msg_gas_available = self
-            .config
-            .max_async_gas
-            .saturating_sub(calls.effective_slot_gas)
-            .saturating_add(remaining_block_gas);
-        let messages = context_guard!(self)
-            .take_async_batch(async_msg_gas_available, self.config.async_msg_cst_gas_cost);
-
-        // clear operation id (otherwise events will be generated using this operation id)
-        self.execution_context.lock().origin_operation_id = None;
-
-        // Try executing asynchronous messages.
-        // Effects are cancelled on failure and the sender is reimbursed.
-        for (_message_id, message) in messages {
-            let opt_bytecode = context_guard!(self).get_bytecode(&message.destination);
-            match self.execute_async_message(message, opt_bytecode) {
-                Ok(_message_return) => {
-                    cfg_if::cfg_if! {
-                        if #[cfg(feature = "execution-trace")] {
-                            // Safe to unwrap
-                            slot_trace.asc_call_stacks.push(_message_return.traces.unwrap().0);
-                        } else if #[cfg(feature = "execution-info")] {
-                            slot_trace.asc_call_stacks.push(_message_return.traces.clone().unwrap().0);
-                            exec_info.async_messages.push(Ok(_message_return));
->>>>>>> 1d220091
                         }
                     }
                     Err(err) => {
