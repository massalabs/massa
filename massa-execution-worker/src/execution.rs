--- conflicted
+++ resolved
@@ -910,14 +910,6 @@
 
             // Try executing the operations of this block in the order in which they appear in the block.
             // Errors are logged but do not interrupt the execution of the slot.
-<<<<<<< HEAD
-            for (op_idx, op_id) in stored_block.content.operations.iter().enumerate() {
-                let operation = self.storage.retrieve_operation(op_id).unwrap();
-                if let Err(err) =
-                    self.execute_operation(&operation, stored_block.content.header.creator_address)
-                {
-                    debug!(
-=======
             for (op_index, operation) in operations.into_iter().enumerate() {
                 match self.execute_operation(
                     &operation,
@@ -928,7 +920,6 @@
                     Err(ExecutionError::NotEnoughGas(_))
                     | Err(ExecutionError::InvalidSlotRange) => debug!("Ignoring operation"),
                     Err(err) => debug!(
->>>>>>> 47d0e236
                         "failed executing operation index {} in block {}: {}",
                         op_index, block_id, err
                     ),
