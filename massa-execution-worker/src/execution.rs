// Copyright (c) 2022 MASSA LABS <info@massa.net>

//! This module deals with executing final and active slots, as well as read-only requests.
//! It also keeps a history of executed slots, thus holding the speculative state of the ledger.
//!
//! Execution usually happens in the following way:
//! * an execution context is set up
//! * the VM is called for execution within this context
//! * the output of the execution is extracted from the context

use crate::active_history::{ActiveHistory, HistorySearchResult};
use crate::context::{truncate_string, ExecutionContext, ExecutionContextSnapshot};
use crate::datastore_scan::scan_datastore;
use crate::interface_impl::InterfaceImpl;
use crate::stats::ExecutionStatsCounter;
#[cfg(feature = "dump-block")]
use crate::storage_backend::StorageBackend;
use massa_deferred_calls::DeferredCall;
use massa_event_cache::controller::EventCacheController;
use massa_execution_exports::{
    ExecutedBlockInfo, ExecutionBlockMetadata, ExecutionChannels, ExecutionConfig, ExecutionError,
    ExecutionOutput, ExecutionQueryCycleInfos, ExecutionQueryStakerInfo, ExecutionStackElement,
    ReadOnlyExecutionOutput, ReadOnlyExecutionRequest, ReadOnlyExecutionTarget,
    SlotExecutionOutput,
};
use massa_final_state::FinalStateController;
use massa_metrics::MassaMetrics;
use massa_models::address::ExecutionAddressCycleInfo;
use massa_models::async_msg::AsyncMessage;
use massa_models::bytecode::Bytecode;
use massa_models::deferred_calls::DeferredCallId;
use massa_models::denunciation::{Denunciation, DenunciationIndex};
use massa_models::execution::EventFilter;
use massa_models::output_event::SCOutputEvent;
use massa_models::prehash::PreHashSet;
use massa_models::stats::ExecutionStats;
use massa_models::timeslots::get_block_slot_timestamp;
use massa_models::{
    address::Address,
    block_id::BlockId,
    operation::{OperationId, OperationType, SecureShareOperation},
};
use massa_models::{amount::Amount, slot::Slot};
use massa_module_cache::config::ModuleCacheConfig;
use massa_module_cache::controller::ModuleCache;
use massa_pos_exports::SelectorController;
use massa_sc_runtime::{Interface, Response, VMError};
use massa_versioning::versioning::MipStore;
use massa_wallet::Wallet;
use parking_lot::{Mutex, RwLock};
use std::collections::{BTreeMap, BTreeSet};
use std::ops::Bound;
use std::sync::Arc;
use std::time::Instant;
use tracing::{debug, info, trace, warn};

#[cfg(feature = "execution-info")]
use crate::execution_info::{ExecutionInfo, ExecutionInfoForSlot, OperationInfo};
#[cfg(feature = "execution-trace")]
use crate::trace_history::TraceHistory;
#[cfg(feature = "execution-trace")]
use massa_execution_exports::{AbiTrace, SlotAbiCallStack, Transfer};
#[cfg(feature = "dump-block")]
use massa_models::block::FilledBlock;
#[cfg(feature = "execution-trace")]
use massa_models::config::{BASE_OPERATION_GAS_COST, MAX_GAS_PER_BLOCK, MAX_OPERATIONS_PER_BLOCK};
#[cfg(feature = "dump-block")]
use massa_models::operation::Operation;
#[cfg(feature = "execution-trace")]
use massa_models::prehash::PreHashMap;
#[cfg(feature = "dump-block")]
use massa_models::secure_share::SecureShare;
#[cfg(feature = "dump-block")]
use massa_proto_rs::massa::model::v1 as grpc_model;
#[cfg(feature = "dump-block")]
use prost::Message;
#[cfg(feature = "execution-trace")]
use std::collections::HashMap;

use massa_execution_exports::execution_info::{
    AsyncMessageExecutionResult, DeferredCallExecutionResult, DenunciationResult,
    OriginTransferContext, TransferContext,
};
#[cfg(feature = "execution-info")]
use massa_execution_exports::execution_info::{ExecutionInfoForSlot, RollOperationInfo};

/// Used to acquire a lock on the execution context
macro_rules! context_guard {
    ($self:ident) => {
        $self.execution_context.lock()
    };
}

#[cfg(feature = "execution-trace")]
/// ABI and execution succeed or not
pub type ExecutionResult = (Vec<AbiTrace>, bool);
#[cfg(not(feature = "execution-trace"))]
pub type ExecutionResult = ();

#[cfg(feature = "execution-trace")]
/// ABIs
pub type ExecutionResultInner = Vec<AbiTrace>;
#[cfg(not(feature = "execution-trace"))]
/// ABIs
pub type ExecutionResultInner = ();

/// Structure holding consistent speculative and final execution states,
/// and allowing access to them.
pub(crate) struct ExecutionState {
    // execution config
    config: ExecutionConfig,
    // History of the outputs of recently executed slots. Slots should be consecutive, newest at the back.
    // Whenever an active slot is executed, it is appended at the back of active_history.
    // Whenever an executed active slot becomes final,
    // its output is popped from the front of active_history and applied to the final state.
    // It has atomic R/W access.
    pub active_history: Arc<RwLock<ActiveHistory>>,
    // a cursor pointing to the highest executed slot
    pub active_cursor: Slot,
    // a cursor pointing to the highest executed final slot
    pub final_cursor: Slot,
    // store containing execution events that became final
    final_events_cache: Box<dyn EventCacheController>,
    // final state with atomic R/W access
    final_state: Arc<RwLock<dyn FinalStateController>>,
    // execution context (see documentation in context.rs)
    execution_context: Arc<Mutex<ExecutionContext>>,
    // execution interface allowing the VM runtime to access the Massa context
    execution_interface: Box<dyn Interface>,
    // execution statistics
    stats_counter: ExecutionStatsCounter,
    // cache of pre compiled sc modules
    pub module_cache: Arc<RwLock<ModuleCache>>,
    // MipStore (Versioning)
    mip_store: MipStore,
    // wallet used to verify double staking on local addresses
    wallet: Arc<RwLock<Wallet>>,
    // selector controller to get draws
    selector: Box<dyn SelectorController>,
    // channels used by the execution worker
    channels: ExecutionChannels,
    /// prometheus metrics
    massa_metrics: MassaMetrics,
    #[cfg(feature = "execution-trace")]
    pub(crate) trace_history: Arc<RwLock<TraceHistory>>,
    // #[cfg(feature = "execution-info")]
    // pub(crate) execution_info: Arc<RwLock<ExecutionInfo>>,
    #[cfg(feature = "dump-block")]
    block_storage_backend: Arc<RwLock<dyn StorageBackend>>,
}

impl ExecutionState {
    /// Create a new execution state. This should be called only once at the start of the execution worker.
    ///
    /// # Arguments
    /// * `config`: execution configuration
    /// * `final_state`: atomic access to the final state
    ///
    /// # returns
    /// A new `ExecutionState`
    #[allow(clippy::too_many_arguments)]
    pub fn new(
        config: ExecutionConfig,
        final_state: Arc<RwLock<dyn FinalStateController>>,
        mip_store: MipStore,
        selector: Box<dyn SelectorController>,
        channels: ExecutionChannels,
        wallet: Arc<RwLock<Wallet>>,
        massa_metrics: MassaMetrics,
        event_cache: Box<dyn EventCacheController>,
        #[cfg(feature = "dump-block")] block_storage_backend: Arc<RwLock<dyn StorageBackend>>,
    ) -> ExecutionState {
        // Get the slot at the output of which the final state is attached.
        // This should be among the latest final slots.
        let last_final_slot;
        let execution_trail_hash;
        {
            let final_state_read = final_state.read();
            last_final_slot = final_state_read.get_slot();
            execution_trail_hash = final_state_read.get_execution_trail_hash();
        }

        // Create default active history
        let active_history: Arc<RwLock<ActiveHistory>> = Default::default();

        // Initialize the SC module cache
        let module_cache = Arc::new(RwLock::new(ModuleCache::new(ModuleCacheConfig {
            hd_cache_path: config.hd_cache_path.clone(),
            gas_costs: config.gas_costs.clone(),
            lru_cache_size: config.lru_cache_size,
            hd_cache_size: config.hd_cache_size,
            snip_amount: config.snip_amount,
            max_module_length: config.max_bytecode_size,
            condom_limits: config.condom_limits.clone(),
        })));

        // Create an empty placeholder execution context, with shared atomic access
        let execution_context = ExecutionContext::new(
            config.clone(),
            final_state.clone(),
            active_history.clone(),
            module_cache.clone(),
            mip_store.clone(),
            execution_trail_hash,
        );
        let execution_context = Arc::new(Mutex::new(execution_context));

        // Instantiate the interface providing ABI access to the VM, share the execution context with it
        let execution_interface = Box::new(InterfaceImpl::new(
            config.clone(),
            execution_context.clone(),
        ));

        // build the execution state
        ExecutionState {
            final_state,
            execution_context,
            execution_interface,
            // empty execution output history: it is not recovered through bootstrap
            active_history,
            // empty final event store: it is not recovered through bootstrap
            // final_events: Default::default(),
            final_events_cache: event_cache,
            // no active slots executed yet: set active_cursor to the last final block
            active_cursor: last_final_slot,
            final_cursor: last_final_slot,
            stats_counter: ExecutionStatsCounter::new(config.stats_time_window_duration),
            module_cache,
            mip_store,
            selector,
            channels,
            wallet,
            massa_metrics,
            #[cfg(feature = "execution-trace")]
            trace_history: Arc::new(RwLock::new(TraceHistory::new(
                config.max_execution_traces_slot_limit as u32,
                std::cmp::min(
                    MAX_OPERATIONS_PER_BLOCK,
                    (MAX_GAS_PER_BLOCK / BASE_OPERATION_GAS_COST) as u32,
                ),
            ))),
            // #[cfg(feature = "execution-info")]
            // execution_info: Arc::new(RwLock::new(ExecutionInfo::new(
            //     config.max_execution_traces_slot_limit as u32,
            // ))),
            config,
            #[cfg(feature = "dump-block")]
            block_storage_backend,
        }
    }

    /// Get the fingerprint of the final state
    pub fn get_final_state_fingerprint(&self) -> massa_hash::Hash {
        self.final_state.read().get_fingerprint()
    }

    /// Get execution statistics
    pub fn get_stats(&self) -> ExecutionStats {
        self.stats_counter
            .get_stats(self.active_cursor, self.final_cursor)
    }

    /// Applies the output of an execution to the final execution state.
    /// The newly applied final output should be from the slot just after the last executed final slot
    ///
    /// # Arguments
    /// * `exec_out`: execution output to apply
    pub fn apply_final_execution_output(&mut self, mut exec_out: ExecutionOutput) {
        if self.final_cursor >= exec_out.slot {
            panic!("attempting to apply a final execution output at or before the current final_cursor");
        }

        // count stats
        if exec_out.block_info.is_some() {
            self.stats_counter.register_final_blocks(1);
            self.stats_counter.register_final_executed_operations(
                exec_out.state_changes.executed_ops_changes.len(),
            );
            self.stats_counter.register_final_executed_denunciations(
                exec_out.state_changes.executed_denunciations_changes.len(),
            );
        }

        // Update versioning stats
        // This will update the MIP store and must be called before final state write
        // as it will also write the MIP store on disk
        self.update_versioning_stats(&exec_out.block_info, &exec_out.slot);

        let exec_out_2 = exec_out.clone();
        #[cfg(feature = "slot-replayer")]
        {
            println!(">>> Execution changes");
            println!("{:#?}", serde_json::to_string_pretty(&exec_out));
            println!("<<<");
        }
        // apply state changes to the final ledger
        self.final_state
            .write()
            .finalize(exec_out.slot, exec_out.state_changes);

        // update the final ledger's slot
        self.final_cursor = exec_out.slot;

        // update active cursor:
        // if it was at the previous latest final block, set it to point to the new one
        if self.active_cursor < self.final_cursor {
            self.active_cursor = self.final_cursor;
        }

        // append generated events to the final event store
        exec_out.events.finalize();

        self.final_events_cache.save_events(exec_out.events.0);

        // update the prometheus metrics
        self.massa_metrics
            .set_active_cursor(self.active_cursor.period, self.active_cursor.thread);
        self.massa_metrics
            .set_final_cursor(self.final_cursor.period, self.final_cursor.thread);
        self.massa_metrics.inc_operations_final_counter(
            exec_out_2.state_changes.executed_ops_changes.len() as u64,
        );
        self.massa_metrics
            .set_active_history(self.active_history.read().0.len());

        self.massa_metrics
            .inc_sc_messages_final_by(exec_out_2.state_changes.async_pool_changes.0.len());

        self.massa_metrics.set_async_message_pool_size(
            self.final_state
                .read()
                .get_async_pool()
                .message_info_cache
                .len(),
        );

        self.massa_metrics.inc_executed_final_slot();
        if exec_out.block_info.is_some() {
            self.massa_metrics.inc_executed_final_slot_with_block();
        }

        // Broadcast a final slot execution output to active channel subscribers.
        if self.config.broadcast_enabled {
            let slot_exec_out = SlotExecutionOutput::FinalizedSlot(exec_out_2);
            if let Err(err) = self
                .channels
                .slot_execution_output_sender
                .send(slot_exec_out)
            {
                trace!(
                    "error, failed to broadcast final execution output for slot {} due to: {}",
                    exec_out.slot,
                    err
                );
            }
        }

        #[cfg(feature = "execution-trace")]
        {
            if self.config.broadcast_traces_enabled {
                if let Some((slot_trace, _)) = exec_out.slot_trace.clone() {
                    if let Err(err) = self
                        .channels
                        .slot_execution_traces_sender
                        .send((slot_trace, true))
                    {
                        trace!(
                            "error, failed to broadcast abi trace for slot {} due to: {}",
                            exec_out.slot.clone(),
                            err
                        );
                    }
                }
            }
        }

        #[cfg(feature = "execution-info")]
        {
            if self.config.broadcast_enabled {
                // let guard = self.execution_info.read();
                // let execution_info_for_slot = guard.info_per_slot.peek(&exec_out.slot);
                let guard = self.execution_context.lock();
                let mut exec_info_for_slot = guard.execution_info.clone();

                exec_info_for_slot.transfers = exec_out.transfers_history;
                exec_info_for_slot.build_transfer_list();

                if let Err(err) = self
                    .channels
                    .slot_execution_info_sender
                    .send(exec_info_for_slot)
                {
                    trace!(
                        "error, failed to broadcast execution info for slot {} due to: {}",
                        exec_out.slot.clone(),
                        err
                    );
                }
            }
        }

        #[cfg(feature = "dump-block")]
        {
            let mut block_ser = vec![];
            if let Some(block_info) = exec_out.block_info {
                let block_id = block_info.block_id;
                let storage = exec_out.storage.unwrap();
                let guard = storage.read_blocks();
                let secured_block = guard
                    .get(&block_id)
                    .unwrap_or_else(|| panic!("Unable to get block for block id: {}", block_id));

                let operations: Vec<(OperationId, Option<SecureShare<Operation, OperationId>>)> =
                    secured_block
                        .content
                        .operations
                        .iter()
                        .map(|operation_id| {
                            match storage.read_operations().get(operation_id).cloned() {
                                Some(verifiable_operation) => {
                                    (*operation_id, Some(verifiable_operation))
                                }
                                None => (*operation_id, None),
                            }
                        })
                        .collect();

                let filled_block = FilledBlock {
                    header: secured_block.content.header.clone(),
                    operations,
                };

                let grpc_filled_block = grpc_model::FilledBlock::from(filled_block);
                grpc_filled_block.encode(&mut block_ser).unwrap();
            }

            self.block_storage_backend
                .write()
                .write(&exec_out.slot, &block_ser);
        }
    }

    /// Applies an execution output to the active (non-final) state
    /// The newly active final output should be from the slot just after the last executed active slot
    ///
    /// # Arguments
    /// * `exec_out`: execution output to apply
    pub fn apply_active_execution_output(&mut self, exec_out: ExecutionOutput) {
        if self.active_cursor >= exec_out.slot {
            panic!("attempting to apply an active execution output at or before the current active_cursor");
        }
        if exec_out.slot <= self.final_cursor {
            panic!("attempting to apply an active execution output at or before the current final_cursor");
        }

        // update active cursor to reflect the new latest active slot
        self.active_cursor = exec_out.slot;

        // add the execution output at the end of the output history
        self.active_history.write().0.push_back(exec_out);

        // update the prometheus metrics
        self.massa_metrics
            .set_active_history(self.active_history.read().0.len())
    }

    /// Helper function.
    /// Within a locked execution context (lock is taken at the beginning of the function then released at the end):
    /// - if not yet executed then transfer fee and add the operation to the context then return a context snapshot
    ///
    /// # Arguments
    /// * `operation`: operation to be schedule
    /// * `sender_addr`: sender address for the operation (for fee transfer)
    fn prepare_operation_for_execution(
        &self,
        operation: &SecureShareOperation,
        sender_addr: Address,
    ) -> Result<ExecutionContextSnapshot, ExecutionError> {
        let operation_id = operation.id;

        // lock execution context
        let mut context = context_guard!(self);

        // ignore the operation if it was already executed
        if context.is_op_executed(&operation_id) {
            return Err(ExecutionError::IncludeOperationError(
                "operation was executed previously".to_string(),
            ));
        }

        // Compute the minimal amount of coins the sender is allowed to have after the execution of this op based on `op.max_spending`.
        // Note that the max spending might exceed the sender's balance.
        let creator_initial_balance = context
            .get_balance(&sender_addr)
            .unwrap_or_else(Amount::zero);
        context.creator_min_balance = Some(
            creator_initial_balance
                .saturating_sub(operation.get_max_spending(self.config.roll_price)),
        );

        // set the context origin operation ID
        // Note: set operation ID early as if context.transfer_coins fails, event_create will use
        // operation ID in the event message
        context.origin_operation_id = Some(operation_id);

        // debit the fee from the operation sender
        if let Err(err) = context.transfer_coins(
            Some(sender_addr),
            None,
            operation.content.fee,
            false,
            TransferContext::OperationFee(OriginTransferContext {
                operation_id: Some(operation_id),
                ..Default::default()
            }),
        ) {
            let mut error = format!("could not spend fees: {}", err);
            let max_event_size = self.config.max_event_size;
            if error.len() > max_event_size {
                error = truncate_string(error, max_event_size);
            }
            let event = context.event_create(error.clone(), true);
            context.event_emit(event);
            return Err(ExecutionError::IncludeOperationError(error));
        }

        // from here, fees have been transferred.
        // Op will be executed just after in the context of a snapshot.

        // save a snapshot of the context to revert any further changes on error
        let context_snapshot = context.get_snapshot();

        // set the creator address
        context.creator_address = Some(operation.content_creator_address);
        context.gas_remaining_before_subexecution = None;
        context.recursion_counter = 0;
        context.user_event_count_in_current_exec = 0;

        Ok(context_snapshot)
    }

    /// Execute an operation in the context of a block.
    /// Assumes the execution context was initialized at the beginning of the slot.
    ///
    /// # Arguments
    /// * `operation`: operation to execute
    /// * `block_slot`: slot of the block in which the op is included
    /// * `remaining_block_gas`: mutable reference towards the remaining gas in the block
    /// * `block_credits`: mutable reference towards the total block reward/fee credits
    pub fn execute_operation(
        &self,
        operation: &SecureShareOperation,
        block_slot: Slot,
        remaining_block_gas: &mut u64,
        block_credits: &mut Amount,
    ) -> Result<ExecutionResult, ExecutionError> {
        // check validity period
        if !(operation
            .get_validity_range(self.config.operation_validity_period)
            .contains(&block_slot.period))
        {
            return Err(ExecutionError::InvalidSlotRange);
        }

        // check remaining block gas
        let op_gas = operation.get_gas_usage(
            self.config.base_operation_gas_cost,
            self.config.gas_costs.sp_compilation_cost,
        );
        let new_remaining_block_gas = remaining_block_gas.checked_sub(op_gas).ok_or_else(|| {
            ExecutionError::NotEnoughGas(
                "not enough remaining block gas to execute operation".to_string(),
            )
        })?;

        // get the operation's sender address
        let sender_addr = operation.content_creator_address;

        // get the thread to which the operation belongs
        let op_thread = sender_addr.get_thread(self.config.thread_count);

        // check block/op thread compatibility
        if op_thread != block_slot.thread {
            return Err(ExecutionError::IncludeOperationError(
                "operation vs block thread mismatch".to_string(),
            ));
        }

        // get operation ID
        let operation_id = operation.id;

        // Add fee from operation.
        let new_block_credits = block_credits.saturating_add(operation.content.fee);

        let context_snapshot = self.prepare_operation_for_execution(operation, sender_addr)?;

        // update block gas
        *remaining_block_gas = new_remaining_block_gas;

        // update block credits
        *block_credits = new_block_credits;

        #[cfg(feature = "execution-trace")]
        let res = vec![];
        #[allow(clippy::let_unit_value)]
        #[cfg(not(feature = "execution-trace"))]
        let res = ();
        // Call the execution process specific to the operation type.
        let mut execution_result = match &operation.content.op {
            OperationType::ExecuteSC { .. } => {
                self.execute_executesc_op(&operation.content.op, sender_addr)
            }
            OperationType::CallSC { .. } => {
                self.execute_callsc_op(&operation.content.op, sender_addr, operation_id)
            }
            OperationType::RollBuy { .. } => self
                .execute_roll_buy_op(&operation.content.op, sender_addr, operation_id)
                .map(|_| res),
            OperationType::RollSell { .. } => self
                .execute_roll_sell_op(&operation.content.op, sender_addr, operation_id)
                .map(|_| res),
            OperationType::Transaction { .. } => self
                .execute_transaction_op(&operation.content.op, sender_addr, operation_id)
                .map(|_| res),
        };

        {
            // lock execution context
            let mut context = context_guard!(self);

            if execution_result.is_ok() {
                // check that the `max_coins` spending limit was respected by the sender
                if let Some(creator_min_balance) = &context.creator_min_balance {
                    let creator_balance = context
                        .get_balance(&sender_addr)
                        .unwrap_or_else(Amount::zero);
                    if &creator_balance < creator_min_balance {
                        execution_result = Err(ExecutionError::RuntimeError(format!(
                            "at the end of the execution of the operation, the sender {} was expected to have at least {} coins according to the operation's max spending, but has only {}.",
                            sender_addr, creator_min_balance, creator_balance
                        )));
                    }
                }
            }

            // check execution results
            match execution_result {
                Ok(_value) => {
                    context.insert_executed_op(
                        operation_id,
                        true,
                        Slot::new(operation.content.expire_period, op_thread),
                    );
                    #[cfg(feature = "execution-trace")]
                    {
                        Ok((_value, true))
                    }
                    #[cfg(not(feature = "execution-trace"))]
                    {
                        Ok(())
                    }
                }
                Err(err) => {
                    // an error occurred: emit error event and reset context to snapshot
                    let err = ExecutionError::RuntimeError(format!(
                        "runtime error when executing operation {}: {}",
                        operation_id, &err
                    ));
                    debug!("{}", &err);
                    context.reset_to_snapshot(context_snapshot, err);

                    // Insert op AFTER the context has been restored (otherwise it would be overwritten)
                    context.insert_executed_op(
                        operation_id,
                        false,
                        Slot::new(operation.content.expire_period, op_thread),
                    );
                    #[cfg(feature = "execution-trace")]
                    {
                        Ok((vec![], false))
                    }
                    #[cfg(not(feature = "execution-trace"))]
                    {
                        Ok(())
                    }
                }
            }
        }
    }

    /// Execute a denunciation in the context of a block.
    ///
    /// # Arguments
    /// * `denunciation`: denunciation to process
    /// * `block_credits`: mutable reference towards the total block reward/fee credits
    fn execute_denunciation(
        &self,
        denunciation: &Denunciation,
        block_slot: &Slot,
        block_credits: &mut Amount,
    ) -> Result<DenunciationResult, ExecutionError> {
        let addr_denounced = Address::from_public_key(denunciation.get_public_key());

        // acquire write access to the context
        let mut context = context_guard!(self);

        let de_slot = denunciation.get_slot();

        if de_slot.period <= self.config.last_start_period {
            // denunciation created before last restart (can be 0 or >= 0 after a network restart) - ignored
            // Note: as we use '<=', also ignore denunciation created for genesis block
            return Err(ExecutionError::IncludeDenunciationError(format!(
                "Denunciation target ({}) is before the last start period: {}",
                de_slot, self.config.last_start_period
            )));
        }

        // ignore denunciation if not valid
        if !denunciation.is_valid() {
            return Err(ExecutionError::IncludeDenunciationError(
                "denunciation is not valid".to_string(),
            ));
        }

        // ignore denunciation if too old or expired

        if Denunciation::is_expired(
            &de_slot.period,
            &block_slot.period,
            &self.config.denunciation_expire_periods,
        ) {
            // too old - cannot be denounced anymore
            return Err(ExecutionError::IncludeDenunciationError(format!(
                "Denunciation target ({}) is too old with respect to the block ({})",
                de_slot, block_slot
            )));
        }

        if de_slot > block_slot {
            // too much in the future - ignored
            // Note: de_slot == block_slot is OK,
            //       for example if the block producer wants to denounce someone who multi-endorsed
            //       for the block's slot
            return Err(ExecutionError::IncludeDenunciationError(format!(
                "Denunciation target ({}) is at a later slot than the block slot ({})",
                de_slot, block_slot
            )));
        }

        // ignore the denunciation if it was already executed
        let de_idx = DenunciationIndex::from(denunciation);
        if context.is_denunciation_executed(&de_idx) {
            return Err(ExecutionError::IncludeDenunciationError(
                "Denunciation was already executed".to_string(),
            ));
        }

        // Check selector
        // Note 1: Has to be done after slot limit and executed check
        // Note 2: that this is done for a node to create a Block with 'fake' denunciation thus
        //       include them in executed denunciation and prevent (by occupying the corresponding entry)
        //       any further 'real' denunciation.

        match &denunciation {
            Denunciation::Endorsement(_de) => {
                // Get selected address from selector and check
                let selection = self
                    .selector
                    .get_selection(*de_slot)
                    .expect("Could not get producer from selector");
                let selected_addr = selection
                    .endorsements
                    .get(*denunciation.get_index().unwrap_or(&0) as usize)
                    .expect("could not get selection for endorsement at index");

                if *selected_addr != addr_denounced {
                    return Err(ExecutionError::IncludeDenunciationError(
                        "Attempt to execute a denunciation but address was not selected"
                            .to_string(),
                    ));
                }
            }
            Denunciation::BlockHeader(_de) => {
                let selected_addr = self
                    .selector
                    .get_producer(*de_slot)
                    .expect("Cannot get producer from selector");

                if selected_addr != addr_denounced {
                    return Err(ExecutionError::IncludeDenunciationError(
                        "Attempt to execute a denunciation but address was not selected"
                            .to_string(),
                    ));
                }
            }
        }

        context.insert_executed_denunciation(&de_idx);

        let slashed = context.try_slash_rolls(
            &addr_denounced,
            self.config.roll_count_to_slash_on_denunciation,
            &de_idx,
        );

        match slashed.as_ref() {
            Ok(slashed_amount) => {
                // Add slashed amount / 2 to block reward
                let amount = slashed_amount.checked_div_u64(2).ok_or_else(|| {
                    ExecutionError::RuntimeError(format!(
                        "Unable to divide slashed amount: {} by 2",
                        slashed_amount
                    ))
                })?;
                *block_credits = block_credits.saturating_add(amount);
            }
            Err(e) => {
                warn!("Unable to slash rolls or deferred credits: {}", e);
            }
        }

        if self
            .wallet
            .read()
            .get_wallet_address_list()
            .contains(&addr_denounced)
        {
            match &denunciation.is_for_block_header() {
                true => panic!("You are being slashed at slot {} for double-staking using address {}. The node is stopping to prevent any further loss. Block header denunciation of block at slot {:?}. Denunciation's public key: {:?}", block_slot, addr_denounced, denunciation.get_slot(), denunciation.get_public_key()),
                false => panic!("You are being slashed at slot {} for double-staking using address {}. The node is stopping to prevent any further loss. Endorsement denunciation of endorsement at slot {:?} and index {:?}. Denunciation's public key: {:?}", block_slot, addr_denounced, denunciation.get_slot(), denunciation.get_index(), denunciation.get_public_key())
            }
        }

        Ok(DenunciationResult {
            address_denounced: addr_denounced,
            slot: *de_slot,
            slashed: slashed.unwrap_or_default(),
        })
    }

    /// Execute an operation of type `RollSell`
    /// Will panic if called with another operation type
    ///
    /// # Arguments
    /// * `operation`: the `WrappedOperation` to process, must be an `RollSell`
    /// * `sender_addr`: address of the sender
    pub fn execute_roll_sell_op(
        &self,
        operation: &OperationType,
        seller_addr: Address,
        operation_id: OperationId,
    ) -> Result<(), ExecutionError> {
        // process roll sell operations only
        let roll_count = match operation {
            OperationType::RollSell { roll_count } => roll_count,
            _ => panic!("unexpected operation type"),
        };

        // acquire write access to the context
        let mut context = context_guard!(self);

        // Set call stack
        // This needs to be defined before anything can fail, so that the emitted event contains the right stack
        context.stack = vec![ExecutionStackElement {
            address: seller_addr,
            coins: Amount::default(),
            owned_addresses: vec![seller_addr],
            operation_datastore: None,
        }];

        // try to sell the rolls
        if let Err(err) = context.try_sell_rolls(&seller_addr, *roll_count, operation_id) {
            return Err(ExecutionError::RollSellError(format!(
                "{} failed to sell {} rolls: {}",
                seller_addr, roll_count, err
            )));
        }
        Ok(())
    }

    /// Execute an operation of type `RollBuy`
    /// Will panic if called with another operation type
    ///
    /// # Arguments
    /// * `operation`: the `WrappedOperation` to process, must be an `RollBuy`
    /// * `buyer_addr`: address of the buyer
    pub fn execute_roll_buy_op(
        &self,
        operation: &OperationType,
        buyer_addr: Address,
        operation_id: OperationId,
    ) -> Result<(), ExecutionError> {
        // process roll buy operations only
        let roll_count = match operation {
            OperationType::RollBuy { roll_count } => roll_count,
            _ => panic!("unexpected operation type"),
        };

        // acquire write access to the context
        let mut context = context_guard!(self);

        // Set call stack
        // This needs to be defined before anything can fail, so that the emitted event contains the right stack
        context.stack = vec![ExecutionStackElement {
            address: buyer_addr,
            coins: Default::default(),
            owned_addresses: vec![buyer_addr],
            operation_datastore: None,
        }];

        // compute the amount of coins to spend
        let spend_coins = match self.config.roll_price.checked_mul_u64(*roll_count) {
            Some(v) => v,
            None => {
                return Err(ExecutionError::RollBuyError(format!(
                    "{} failed to buy {} rolls: overflow on the required coin amount",
                    buyer_addr, roll_count
                )));
            }
        };

        // spend `roll_price` * `roll_count` coins from the buyer
        if let Err(err) = context.transfer_coins(
            Some(buyer_addr),
            None,
            spend_coins,
            false,
            TransferContext::RollBuy(OriginTransferContext {
                operation_id: Some(operation_id),
                ..Default::default()
            }),
        ) {
            return Err(ExecutionError::RollBuyError(format!(
                "{} failed to buy {} rolls: {}",
                buyer_addr, roll_count, err
            )));
        }

        // add rolls to the buyer within the context
        context.add_rolls(&buyer_addr, *roll_count, operation_id);

        Ok(())
    }

    /// Execute an operation of type `Transaction`
    /// Will panic if called with another operation type
    ///
    /// # Arguments
    /// * `operation`: the `WrappedOperation` to process, must be a `Transaction`
    /// * `operation_id`: ID of the operation
    /// * `sender_addr`: address of the sender
    pub fn execute_transaction_op(
        &self,
        operation: &OperationType,
        sender_addr: Address,
        operation_id: OperationId,
    ) -> Result<(), ExecutionError> {
        // process transaction operations only
        let (recipient_address, amount) = match operation {
            OperationType::Transaction {
                recipient_address,
                amount,
            } => (recipient_address, amount),
            _ => panic!("unexpected operation type"),
        };

        // acquire write access to the context
        let mut context = context_guard!(self);

        // Set call stack
        // This needs to be defined before anything can fail, so that the emitted event contains the right stack
        context.stack = vec![ExecutionStackElement {
            address: sender_addr,
            coins: *amount,
            owned_addresses: vec![sender_addr],
            operation_datastore: None,
        }];

        // transfer coins from sender to destination
        if let Err(err) = context.transfer_coins(
            Some(sender_addr),
            Some(*recipient_address),
            *amount,
            true,
            TransferContext::TransactionCoins(OriginTransferContext {
                operation_id: Some(operation_id),
                ..Default::default()
            }),
        ) {
            return Err(ExecutionError::TransactionError(format!(
                "transfer of {} coins from {} to {} failed: {}",
                amount, sender_addr, recipient_address, err
            )));
        }

        Ok(())
    }

    /// Execute an operation of type `ExecuteSC`
    /// Will panic if called with another operation type
    ///
    /// # Arguments
    /// * `operation`: the `WrappedOperation` to process, must be an `ExecuteSC`
    /// * `sender_addr`: address of the sender
    pub fn execute_executesc_op(
        &self,
        operation: &OperationType,
        sender_addr: Address,
    ) -> Result<ExecutionResultInner, ExecutionError> {
        // process ExecuteSC operations only
        let (bytecode, max_gas, datastore) = match &operation {
            OperationType::ExecuteSC {
                data,
                max_gas,
                datastore,
                ..
            } => (data, max_gas, datastore),
            _ => panic!("unexpected operation type"),
        };

        let condom_limits;
        {
            // acquire write access to the context
            let mut context = context_guard!(self);

            condom_limits = context.get_condom_limits();
            // Set the call stack to a single element:
            // * the execution will happen in the context of the address of the operation's sender
            // * the context will give the operation's sender write access to its own ledger entry
            // This needs to be defined before anything can fail, so that the emitted event
            // contains the right stack
            context.stack = vec![ExecutionStackElement {
                address: sender_addr,
                coins: Amount::zero(),
                owned_addresses: vec![sender_addr],
                operation_datastore: Some(datastore.clone()),
            }];
        };

        // load the tmp module
        let module =
            self.module_cache
                .read()
                .load_tmp_module(bytecode, *max_gas, condom_limits.clone())?;
        // run the VM
        let _res = massa_sc_runtime::run_main(
            &*self.execution_interface,
            module,
            *max_gas,
            self.config.gas_costs.clone(),
            condom_limits,
        )
        .map_err(|error| ExecutionError::VMError {
            context: "ExecuteSC".to_string(),
            error,
        })?;

        #[cfg(feature = "execution-trace")]
        {
            Ok(_res.trace.into_iter().map(|t| t.into()).collect())
        }
        #[cfg(not(feature = "execution-trace"))]
        {
            Ok(())
        }
    }

    /// Execute an operation of type `CallSC`
    /// Will panic if called with another operation type
    ///
    /// # Arguments
    /// * `operation`: the `WrappedOperation` to process, must be an `CallSC`
    /// * `block_creator_addr`: address of the block creator
    /// * `operation_id`: ID of the operation
    /// * `sender_addr`: address of the sender
    pub fn execute_callsc_op(
        &self,
        operation: &OperationType,
        sender_addr: Address,
        operation_id: OperationId,
    ) -> Result<ExecutionResultInner, ExecutionError> {
        // process CallSC operations only
        let (max_gas, target_addr, target_func, param, coins) = match &operation {
            OperationType::CallSC {
                max_gas,
                target_addr,
                target_func,
                param,
                coins,
                ..
            } => (*max_gas, *target_addr, target_func, param, *coins),
            _ => panic!("unexpected operation type"),
        };

        // prepare the current slot context for executing the operation
        let bytecode;
        let condom_limits;
        {
            // acquire write access to the context
            let mut context = context_guard!(self);

            condom_limits = context.get_condom_limits();

            // Set the call stack
            // This needs to be defined before anything can fail, so that the emitted event contains the right stack
            context.stack = vec![
                ExecutionStackElement {
                    address: sender_addr,
                    coins: Default::default(),
                    owned_addresses: vec![sender_addr],
                    operation_datastore: None,
                },
                ExecutionStackElement {
                    address: target_addr,
                    coins,
                    owned_addresses: vec![target_addr],
                    operation_datastore: None,
                },
            ];

            // Ensure that the target address is an SC address
            // Ensure that the target address exists
            context.check_target_sc_address(target_addr)?;

            // Transfer coins from the sender to the target
            if let Err(err) = context.transfer_coins(
                Some(sender_addr),
                Some(target_addr),
                coins,
                false,
                TransferContext::CallSCCoins(OriginTransferContext {
                    operation_id: Some(operation_id),
                    ..Default::default()
                }),
            ) {
                return Err(ExecutionError::RuntimeError(format!(
                    "failed to transfer {} operation coins from {} to {}: {}",
                    coins, sender_addr, target_addr, err
                )));
            }

            // quit if there is no function to be called
            if target_func.is_empty() {
                return Err(ExecutionError::RuntimeError(
                    "no function to call in the CallSC operation".to_string(),
                ));
            }

            // Load bytecode. Assume empty bytecode if not found.
            bytecode = context.get_bytecode(&target_addr).unwrap_or_default().0;
        }

        // load and execute the compiled module
        // IMPORTANT: do not keep a lock here as `run_function` uses the `get_module` interface

        let module =
            self.module_cache
                .write()
                .load_module(&bytecode, max_gas, condom_limits.clone())?;
        let response = massa_sc_runtime::run_function(
            &*self.execution_interface,
            module,
            target_func,
            param,
            max_gas,
            self.config.gas_costs.clone(),
            condom_limits,
        );
        match response {
            Ok(Response { init_gas_cost, .. })
            | Err(VMError::ExecutionError { init_gas_cost, .. }) => {
                self.module_cache
                    .write()
                    .set_init_cost(&bytecode, init_gas_cost);
            }
            _ => (),
        }
        let _response = response.map_err(|error| ExecutionError::VMError {
            context: "CallSC".to_string(),
            error,
        })?;
        #[cfg(feature = "execution-trace")]
        {
            Ok(_response.trace.into_iter().map(|t| t.into()).collect())
        }
        #[cfg(not(feature = "execution-trace"))]
        {
            Ok(())
        }
    }

    /// Tries to execute an asynchronous message
    /// If the execution failed reimburse the message sender.
    ///
    /// # Arguments
    /// * message: message information
    /// * bytecode: executable target bytecode, or None if unavailable
    pub fn execute_async_message(
        &self,
        message: AsyncMessage,
        bytecode: Option<Bytecode>,
    ) -> Result<AsyncMessageExecutionResult, ExecutionError> {
        let mut result = AsyncMessageExecutionResult::new();
        #[cfg(feature = "execution-info")]
        {
            // TODO: From impl + no ::new -> no cfg feature
            result.sender = Some(message.sender);
            result.destination = Some(message.destination);
        }

        // prepare execution context
        let context_snapshot;
        let bytecode = {
            let mut context = context_guard!(self);
            context_snapshot = context.get_snapshot();
            context.creator_address = None;
            context.creator_min_balance = None;
            context.stack = vec![
                ExecutionStackElement {
                    address: message.sender,
                    coins: Default::default(),
                    owned_addresses: vec![message.sender],
                    operation_datastore: None,
                },
                ExecutionStackElement {
                    address: message.destination,
                    coins: message.coins,
                    owned_addresses: vec![message.destination],
                    operation_datastore: None,
                },
            ];
            context.origin_operation_id = None;
            context.gas_remaining_before_subexecution = None;
            context.recursion_counter = 0;
            context.user_event_count_in_current_exec = 0;
            context.async_msg_id = Some(message.compute_id());

            // check the target address
            if let Err(err) = context.check_target_sc_address(message.destination) {
                context.reset_to_snapshot(context_snapshot, err.clone());
                context.cancel_async_message(&message);
                return Err(err);
            }

            // if there is no bytecode: fail
            let bytecode = match bytecode {
                Some(bytecode) => bytecode,
                None => {
                    let err = ExecutionError::RuntimeError("no target bytecode found".into());
                    context.reset_to_snapshot(context_snapshot, err.clone());
                    context.cancel_async_message(&message);
                    return Err(err);
                }
            };

            // credit coins to the target address
            if let Err(err) = context.transfer_coins(
                None,
                Some(message.destination),
                message.coins,
                false,
                TransferContext::AsyncMsgCoins(OriginTransferContext {
                    async_message_id: Some(message.compute_id()),
                    ..Default::default()
                }),
            ) {
                // coin crediting failed: reset context to snapshot and reimburse sender
                let err = ExecutionError::RuntimeError(format!(
                    "could not credit coins to target of async execution: {}",
                    err
                ));

                context.reset_to_snapshot(context_snapshot, err.clone());
                context.cancel_async_message(&message);
                return Err(err);
            } else {
                result.coins = Some(message.coins);
            }

            bytecode.0
        };

        // load and execute the compiled module
        // IMPORTANT: do not keep a lock here as `run_function` uses the `get_module` interface
        let module = match self.module_cache.write().load_module(
            &bytecode,
            message.max_gas,
            self.config.condom_limits.clone(),
        ) {
            Ok(module) => module,
            Err(err) => {
                let err = ExecutionError::RuntimeError(format!(
                    "could not load module for async execution: {}",
                    err
                ));
                let mut context = context_guard!(self);
                context.reset_to_snapshot(context_snapshot, err.clone());
                context.cancel_async_message(&message);
                return Err(err);
            }
        };

        let response = massa_sc_runtime::run_function(
            &*self.execution_interface,
            module,
            &message.function,
            &message.function_params,
            message.max_gas,
            self.config.gas_costs.clone(),
            self.config.condom_limits.clone(),
        );
        match response {
            Ok(res) => {
                self.module_cache
                    .write()
                    .set_init_cost(&bytecode, res.init_gas_cost);
                #[cfg(feature = "execution-trace")]
                {
                    result.traces = Some((res.trace.into_iter().map(|t| t.into()).collect(), true));
                }
                #[cfg(feature = "execution-info")]
                {
                    result.success = true;
                }
                Ok(result)
            }
            Err(error) => {
                if let VMError::ExecutionError { init_gas_cost, .. } = error {
                    self.module_cache
                        .write()
                        .set_init_cost(&bytecode, init_gas_cost);
                }
                // execution failed: reset context to snapshot and reimburse sender
                let err = ExecutionError::VMError {
                    context: "Asynchronous Message".to_string(),
                    error,
                };
                let mut context = context_guard!(self);
                context.reset_to_snapshot(context_snapshot, err.clone());
                context.cancel_async_message(&message);
                Err(err)
            }
        }
    }

    fn execute_deferred_call(
        &self,
        id: &DeferredCallId,
        call: DeferredCall,
    ) -> Result<DeferredCallExecutionResult, ExecutionError> {
        let mut result = DeferredCallExecutionResult::new(&call);

        let snapshot = {
            let mut context = context_guard!(self);

            // refund the sender for the storage costs
            let amount = DeferredCall::get_storage_cost(
                self.config.storage_costs_constants.ledger_cost_per_byte,
                call.parameters.len() as u64,
                self.config.max_function_length,
            );
            if let Err(e) = context.transfer_coins(
                None,
                Some(call.sender_address),
                amount,
                false,
                TransferContext::DeferredCallStorageRefund(OriginTransferContext {
                    deferred_call_id: Some(id.clone()),
                    ..Default::default()
                }),
            ) {
                warn!(
                    "could not refund storage costs to sender: {} - amount: {} - e:{}",
                    call.sender_address,
                    amount,
                    e.to_string()
                );
            }

            context.get_snapshot()
        };

        if call.cancelled {
            Ok(result)
        } else {
            let deferred_call_execution = || {
                let bytecode = {
                    // acquire write access to the context
                    let mut context = context_guard!(self);

                    // Set the call stack
                    // This needs to be defined before anything can fail, so that the emitted event contains the right stack
                    context.stack = vec![
                        ExecutionStackElement {
                            address: call.sender_address,
                            coins: Default::default(),
                            owned_addresses: vec![call.sender_address],
                            operation_datastore: None,
                        },
                        ExecutionStackElement {
                            address: call.target_address,
                            coins: call.coins,
                            owned_addresses: vec![call.target_address],
                            operation_datastore: None,
                        },
                    ];
                    context.origin_operation_id = None;
                    context.gas_remaining_before_subexecution = None;
                    context.recursion_counter = 0;
                    context.user_event_count_in_current_exec = 0;
                    context.deferred_call_id = Some(id.clone());

                    // Ensure that the target address is an SC address
                    // Ensure that the target address exists
                    context.check_target_sc_address(call.target_address)?;

                    // credit coins to the target address
                    if let Err(err) = context.transfer_coins(
                        None,
                        Some(call.target_address),
                        call.coins,
                        false,
                        TransferContext::DeferredCallCoins(OriginTransferContext {
                            deferred_call_id: Some(id.clone()),
                            ..Default::default()
                        }),
                    ) {
                        // coin crediting failed: reset context to snapshot and reimburse sender
                        return Err(ExecutionError::DeferredCallsError(format!(
                            "could not credit coins to target of deferred call execution: {}",
                            err
                        )));
                    }

                    // quit if there is no function to be called
                    if call.target_function.is_empty() {
                        return Err(ExecutionError::DeferredCallsError(
                            "no function to call in the deferred call".to_string(),
                        ));
                    }

                    // Load bytecode. Assume empty bytecode if not found.
                    context
                        .get_bytecode(&call.target_address)
                        .ok_or(ExecutionError::DeferredCallsError(
                            "no bytecode found".to_string(),
                        ))?
                        .0
                };

                let module = self.module_cache.write().load_module(
                    &bytecode,
                    call.get_effective_gas(self.config.deferred_calls_config.call_cst_gas_cost),
                    self.config.condom_limits.clone(),
                )?;
                let response = massa_sc_runtime::run_function(
                    &*self.execution_interface,
                    module,
                    &call.target_function,
                    &call.parameters,
                    call.get_effective_gas(self.config.deferred_calls_config.call_cst_gas_cost),
                    self.config.gas_costs.clone(),
                    self.config.condom_limits.clone(),
                );

                match response {
                    Ok(res) => {
                        self.module_cache
                            .write()
                            .set_init_cost(&bytecode, res.init_gas_cost);
                        #[cfg(feature = "execution-trace")]
                        {
                            result.traces =
                                Some((res.trace.into_iter().map(|t| t.into()).collect(), true));
                        }
                        // #[cfg(feature = "execution-info")]
                        // {
                        // result.success = true;
                        // }
                        result.success = true;
                        Ok(result)
                    }
                    Err(error) => {
                        if let VMError::ExecutionError { init_gas_cost, .. } = error {
                            self.module_cache
                                .write()
                                .set_init_cost(&bytecode, init_gas_cost);
                        }
                        // execution failed: reset context to snapshot and reimburse sender
                        Err(ExecutionError::VMError {
                            context: "Deferred Call".to_string(),
                            error,
                        })
                    }
                }
            };

            // execute the deferred call
            let execution_result = deferred_call_execution();

            // if the execution failed, reset the context to the snapshot
            if let Err(err) = &execution_result {
                let mut context = context_guard!(self);
                context.reset_to_snapshot(snapshot, err.clone());
                context.deferred_call_fail_exec(id, &call);
            }
            execution_result
        }
    }
    /// Executes a full slot (with or without a block inside) without causing any changes to the state,
    /// just yielding the execution output.
    ///
    /// # Arguments
    /// * `slot`: slot to execute
    /// * `exec_target`: metadata of the block to execute, if not miss
    /// * `selector`: Reference to the selector
    ///
    /// # Returns
    /// An `ExecutionOutput` structure summarizing the output of the executed slot
    pub fn execute_slot(
        &mut self,
        slot: &Slot,
        exec_target: Option<&(BlockId, ExecutionBlockMetadata)>,
        selector: Box<dyn SelectorController>,
    ) -> ExecutionOutput {
        // Start slot execution timer
        let slot_start_time = Instant::now();
        #[cfg(feature = "execution-trace")]
        let mut slot_trace = SlotAbiCallStack {
            slot: *slot,
            operation_call_stacks: PreHashMap::default(),
            asc_call_stacks: vec![],
            deferred_call_stacks: HashMap::default(),
        };
        #[cfg(feature = "execution-trace")]
        let mut transfers = vec![];

        // Create a new execution context for the whole active slot
        let mut execution_context = ExecutionContext::active_slot(
            self.config.clone(),
            *slot,
            exec_target.as_ref().map(|(b_id, _)| *b_id),
            self.final_state.clone(),
            self.active_history.clone(),
            self.module_cache.clone(),
            self.mip_store.clone(),
        );

        #[cfg(feature = "execution-info")]
        let mut exec_info = ExecutionInfoForSlot::new(
            slot.clone(),
            execution_context.execution_trail_hash.clone(),
            exec_target.as_ref().map(|(b_id, _)| *b_id),
        );

        // (success, fail, cancel)
        let mut deferred_calls_stats = (0, 0, 0);

        // Deferred calls execution
        let calls = execution_context.deferred_calls_advance_slot(*slot);

        let deferred_calls_slot_gas = calls.effective_slot_gas;

        // Apply the created execution context for slot execution
        *context_guard!(self) = execution_context;

        for (id, call) in calls.slot_calls {
            let cancelled = call.cancelled;
            match self.execute_deferred_call(&id, call) {
                Ok(_exec) => {
                    if cancelled {
                        deferred_calls_stats.2 += 1;
                        continue;
                    }
                    deferred_calls_stats.0 += 1;
                    info!("executed deferred call: {:?}", id);
                    cfg_if::cfg_if! {
                        if #[cfg(feature = "execution-trace")] {
                            // Safe to unwrap
                            slot_trace.deferred_call_stacks.insert(id, _exec.traces.unwrap().0);
                        } else if #[cfg(feature = "execution-info")] {
                            slot_trace.deferred_call_stacks.insert(id, _exec.traces.unwrap().0);
                            exec_info.deferred_calls_messages.push(Ok(_exec));
                        }
                    }
                }
                Err(err) => {
                    deferred_calls_stats.1 += 1;
                    let msg = format!("failed executing deferred call: {}", err);
                    #[cfg(feature = "execution-info")]
                    exec_info.deferred_calls_messages.push(Err(msg.clone()));
                    debug!(msg);
                }
            }
        }

        // Block execution

        let mut block_info: Option<ExecutedBlockInfo> = None;
        // Set block gas (max_gas_per_block - gas used by deferred calls)
        let mut remaining_block_gas = self.config.max_gas_per_block;

        // Check if there is a block at this slot
        if let Some((block_id, block_metadata)) = exec_target {
            let block_store = block_metadata
                .storage
                .as_ref()
                .expect("Cannot execute a block for which the storage is missing");

            // Retrieve the block from storage
            let stored_block = block_store
                .read_blocks()
                .get(block_id)
                .expect("Missing block in storage.")
                .clone();

            block_info = Some(ExecutedBlockInfo {
                block_id: *block_id,
                current_version: stored_block.content.header.content.current_version,
                announced_version: stored_block.content.header.content.announced_version,
            });

            // gather all operations
            let operations = {
                let ops = block_store.read_operations();
                stored_block
                    .content
                    .operations
                    .into_iter()
                    .map(|op_id| {
                        ops.get(&op_id)
                            .expect("block operation absent from storage")
                            .clone()
                    })
                    .collect::<Vec<_>>()
            };

            debug!("executing {} operations at slot {}", operations.len(), slot);

            // gather all available endorsement creators and target blocks
            let endorsement_creators: Vec<Address> = stored_block
                .content
                .header
                .content
                .endorsements
                .iter()
                .map(|endo| endo.content_creator_address)
                .collect();
            let endorsement_target_creator = block_metadata
                .same_thread_parent_creator
                .expect("same thread parent creator missing");

            // Block credits count every operation fee, denunciation slash and endorsement reward.
            // We initialize the block credits with the block reward to stimulate block production
            // even in the absence of operations and denunciations.
            let mut block_credits = self.config.block_reward;

            // Try executing the operations of this block in the order in which they appear in the block.
            // Errors are logged but do not interrupt the execution of the slot.
            for operation in operations.into_iter() {
                match self.execute_operation(
                    &operation,
                    stored_block.content.header.content.slot,
                    &mut remaining_block_gas,
                    &mut block_credits,
                ) {
                    Ok(_op_return) => {
                        #[cfg(feature = "execution-trace")]
                        {
                            slot_trace
                                .operation_call_stacks
                                .insert(operation.id, _op_return.0);
                            match &operation.content.op {
                                OperationType::Transaction {
                                    recipient_address,
                                    amount,
                                } => {
                                    let receiver_balance = {
                                        let context = context_guard!(self);
                                        context.get_balance(recipient_address).unwrap_or_default()
                                    };
                                    let mut effective_received_amount = *amount;
                                    if receiver_balance
                                        == amount
                                            .checked_sub(
                                                self.config
                                                    .storage_costs_constants
                                                    .ledger_entry_base_cost,
                                            )
                                            .unwrap_or_default()
                                    {
                                        effective_received_amount = amount
                                            .checked_sub(
                                                self.config
                                                    .storage_costs_constants
                                                    .ledger_entry_base_cost,
                                            )
                                            .unwrap_or_default();
                                    }
                                    transfers.push(Transfer {
                                        from: operation.content_creator_address,
                                        to: *recipient_address,
                                        amount: *amount,
                                        effective_received_amount,
                                        op_id: operation.id,
                                        succeed: _op_return.1,
                                        fee: operation.content.fee,
                                    });
                                }
                                OperationType::CallSC {
                                    target_addr, coins, ..
                                } => {
                                    transfers.push(Transfer {
                                        from: operation.content_creator_address,
                                        to: *target_addr,
                                        amount: *coins,
                                        effective_received_amount: *coins,
                                        op_id: operation.id,
                                        succeed: _op_return.1,
                                        fee: operation.content.fee,
                                    });
                                }
                                _ => {}
                            }
                        }

                        #[cfg(feature = "execution-info")]
                        {
                            match &operation.content.op {
                                OperationType::RollBuy { roll_count } => {
                                    exec_info.roll_operations.push(RollOperationInfo::RollBuy(
                                        operation.content_creator_address,
                                        *roll_count,
                                    ))
                                }
                                OperationType::RollSell { roll_count } => {
                                    exec_info.roll_operations.push(RollOperationInfo::RollSell(
                                        operation.content_creator_address,
                                        *roll_count,
                                    ))
                                }
                                _ => {}
                            }
                        }
                    }
                    Err(err) => {
                        debug!(
                            "failed executing operation {} in block {}: {}",
                            operation.id, block_id, err
                        );
                    }
                }
            }

            // Try executing the denunciations of this block
            for denunciation in &stored_block.content.header.content.denunciations {
                match self.execute_denunciation(
                    denunciation,
                    &stored_block.content.header.content.slot,
                    &mut block_credits,
                ) {
                    Ok(_de_res) => {
                        #[cfg(feature = "execution-info")]
                        exec_info.denunciations.push(Ok(_de_res));
                    }
                    Err(e) => {
                        let msg = format!(
                            "Failed processing denunciation: {:?}, in block: {}: {}",
                            denunciation, block_id, e
                        );
                        #[cfg(feature = "execution-info")]
                        exec_info.denunciations.push(Err(msg.clone()));
                        debug!(msg);
                    }
                }
            }

            // Get block creator address
            let block_creator_addr = stored_block.content_creator_address;

            // acquire lock on execution context
            let mut context = context_guard!(self);

            // Update speculative rolls state production stats
            context.update_production_stats(&block_creator_addr, *slot, Some(*block_id));

            // Divide the total block credits into parts + remainder
            let block_credit_part_count = 3 * (1 + self.config.endorsement_count);
            let block_credit_part = block_credits
                .checked_div_u64(block_credit_part_count)
                .expect("critical: block_credits checked_div factor is 0");
            let remainder = block_credits
                .checked_rem_u64(block_credit_part_count)
                .expect("critical: block_credits checked_rem factor is 0");

            // Give 3 parts + remainder to the block producer to stimulate block production
            // even in the absence of endorsements.
            let mut block_producer_credit = block_credit_part
                .saturating_mul_u64(3)
                .saturating_add(remainder);

            for endorsement_creator in endorsement_creators {
                // Credit the creator of the block with 1 part to stimulate endorsement inclusion of endorsements,
                // and dissuade from emitting the block too early (before the endorsements have propageted).
                block_producer_credit = block_producer_credit.saturating_add(block_credit_part);

                // Credit creator of the endorsement with 1 part to stimulate the production of endorsements.
                // This also motivates endorsers to not publish their endorsements too early (will not endorse the right block),
                // and to not publish too late (will not be included in the block).
                match context.transfer_coins(
                    None,
                    Some(endorsement_creator),
                    block_credit_part,
                    false,
                    TransferContext::EndorsementCreatorReward,
                ) {
                    Ok(_) => {
                        #[cfg(feature = "execution-info")]
                        exec_info
                            .endorsement_creator_rewards
                            .insert(endorsement_creator, block_credit_part);
                    }
                    Err(err) => {
                        debug!(
                            "failed to credit {} coins to endorsement creator {} for an endorsed block execution: {}",
                            block_credit_part, endorsement_creator, err
                        )
                    }
                }

                // Credit the creator of the endorsed block with 1 part.
                // This is done to incentivize block producers to be endorsed,
                // typically by not publishing their blocks too late.
                match context.transfer_coins(
                    None,
                    Some(endorsement_target_creator),
                    block_credit_part,
                    false,
                    TransferContext::EndorsementTargetReward,
                ) {
                    Ok(_) => {
                        #[cfg(feature = "execution-info")]
                        {
                            exec_info.endorsement_target_reward =
                                Some((endorsement_target_creator, block_credit_part));
                        }
                    }
                    Err(err) => {
                        debug!(
                            "failed to credit {} coins to endorsement target creator {} on block execution: {}",
                            block_credit_part, endorsement_target_creator, err
                        )
                    }
                }
            }

            // Credit block producer
            if let Err(err) = context.transfer_coins(
                None,
                Some(block_creator_addr),
                block_producer_credit,
                false,
                TransferContext::BlockCreatorReward,
            ) {
                debug!(
                    "failed to credit {} coins to block creator {} on block execution: {}",
                    block_producer_credit, block_creator_addr, err
                )
            } else {
                #[cfg(feature = "execution-info")]
                {
                    exec_info.block_producer_reward =
                        Some((block_creator_addr, block_producer_credit));
                }
            }
        } else {
            // the slot is a miss, check who was supposed to be the creator and update production stats
            let producer_addr = selector
                .get_producer(*slot)
                .expect("couldn't get the expected block producer for a missed slot");
            context_guard!(self).update_production_stats(&producer_addr, *slot, None);
        }

        // Async msg execution

        // Get asynchronous messages to execute
        // The gas available for async messages is the remaining block gas + async remaining gas (max_async - gas used by deferred calls)
        let async_msg_gas_available = self
            .config
            .max_async_gas
            .saturating_sub(deferred_calls_slot_gas)
            .saturating_add(remaining_block_gas);

        // Get asynchronous messages to execute
        let messages = context_guard!(self)
            .take_async_batch(async_msg_gas_available, self.config.async_msg_cst_gas_cost);

        // clear operation id (otherwise events will be generated using this operation id)
        self.execution_context.lock().origin_operation_id = None;

        // Try executing asynchronous messages.
        // Effects are cancelled on failure and the sender is reimbursed.
        for (_message_id, message) in messages {
            let opt_bytecode = context_guard!(self).get_bytecode(&message.destination);

            match self.execute_async_message(message, opt_bytecode) {
                Ok(_message_return) => {
                    cfg_if::cfg_if! {
                        if #[cfg(feature = "execution-trace")] {
                            // Safe to unwrap
                            slot_trace.asc_call_stacks.push(_message_return.traces.unwrap().0);
                        } else if #[cfg(feature = "execution-info")] {
                            slot_trace.asc_call_stacks.push(_message_return.traces.clone().unwrap().0);
                            exec_info.async_messages.push(Ok(_message_return));
                        }
                    }
                }
                Err(err) => {
                    let msg = format!("failed executing async message: {}", err);
                    #[cfg(feature = "execution-info")]
                    exec_info.async_messages.push(Err(msg.clone()));
                    debug!(msg);
                }
            }
        }

        #[cfg(feature = "execution-trace")]
        self.trace_history
            .write()
            .save_traces_for_slot(*slot, slot_trace.clone());
        #[cfg(feature = "execution-trace")]
        self.trace_history
            .write()
            .save_transfers_for_slot(*slot, transfers.clone());

        // Finish slot
        #[allow(unused_mut)]
        let mut exec_out = context_guard!(self).settle_slot(block_info);
        #[cfg(feature = "execution-trace")]
        {
            exec_out.slot_trace = Some((slot_trace, transfers));
        };
        #[cfg(feature = "dump-block")]
        {
            exec_out.storage = match exec_target {
                Some((_block_id, block_metadata)) => block_metadata.storage.clone(),
                _ => None,
            }
        }

        #[cfg(feature = "execution-info")]
        {
            exec_info.deferred_credits_execution =
                std::mem::replace(&mut exec_out.deferred_credits_execution, vec![]);
            exec_info.cancel_async_message_execution =
                std::mem::replace(&mut exec_out.cancel_async_message_execution, vec![]);
            exec_info.auto_sell_execution =
                std::mem::replace(&mut exec_out.auto_sell_execution, vec![]);
            // self.execution_info.write().save_for_slot(*slot, exec_info);
            context_guard!(self).execution_info = exec_info;
        }

        // Broadcast a slot execution output to active channel subscribers.
        if self.config.broadcast_enabled {
            let slot_exec_out = SlotExecutionOutput::ExecutedSlot(exec_out.clone());
            if let Err(err) = self
                .channels
                .slot_execution_output_sender
                .send(slot_exec_out)
            {
                trace!(
                    "error, failed to broadcast execution output for slot {} due to: {}",
                    exec_out.slot.clone(),
                    err
                );
            }
        }

        exec_out.state_changes.deferred_call_changes.exec_stats = deferred_calls_stats;

<<<<<<< HEAD
=======
        // Warn if the slot execution took more than the maximum slot duration
        let max_slot_duration = self
            .config
            .t0
            .checked_div_u64(self.config.thread_count as u64)
            .expect("could not deduce slot duration")
            .to_duration();
        let total_slot_duration = slot_start_time.elapsed();
        if total_slot_duration > max_slot_duration {
            warn!(
                "slot {} execution took {:?} (above the {:?} maximum slot duration)",
                slot, total_slot_duration, max_slot_duration
            );
        }

>>>>>>> 5f314f2a
        // Return the execution output
        exec_out
    }

    /// Execute a candidate slot
    pub fn execute_candidate_slot(
        &mut self,
        slot: &Slot,
        exec_target: Option<&(BlockId, ExecutionBlockMetadata)>,
        selector: Box<dyn SelectorController>,
    ) {
        let target_id = exec_target.as_ref().map(|(b_id, _)| *b_id);
        debug!(
            "execute_candidate_slot: executing slot={} target={:?}",
            slot, target_id
        );

        if slot <= &self.final_cursor {
            panic!(
                "could not execute candidate slot {} because final_cursor is at {}",
                slot, self.final_cursor
            );
        }

        // if the slot was already executed, truncate active history to cancel the slot and all the ones after
        if &self.active_cursor >= slot {
            debug!(
                "execute_candidate_slot: truncating down from slot {}",
                self.active_cursor
            );
            self.active_history
                .write()
                .truncate_from(slot, self.config.thread_count);
            self.active_cursor = slot
                .get_prev_slot(self.config.thread_count)
                .expect("overflow when iterating on slots");
        }
        let exec_out = self.execute_slot(slot, exec_target, selector);

        #[cfg(feature = "execution-trace")]
        {
            if self.config.broadcast_traces_enabled {
                if let Some((slot_trace, _)) = exec_out.slot_trace.clone() {
                    if let Err(err) = self
                        .channels
                        .slot_execution_traces_sender
                        .send((slot_trace, false))
                    {
                        trace!(
                            "error, failed to broadcast abi trace for slot {} due to: {}",
                            exec_out.slot.clone(),
                            err
                        );
                    }
                }
            }
        }

        // apply execution output to active state
        self.apply_active_execution_output(exec_out);

        debug!("execute_candidate_slot: execution finished & state applied");
    }

    /// Execute an SCE-final slot
    pub fn execute_final_slot(
        &mut self,
        slot: &Slot,
        exec_target: Option<&(BlockId, ExecutionBlockMetadata)>,
        selector: Box<dyn SelectorController>,
    ) {
        let target_id = exec_target.as_ref().map(|(b_id, _)| *b_id);
        debug!(
            "execute_final_slot: executing slot={} target={:?}",
            slot, target_id
        );

        if slot <= &self.final_cursor {
            debug!(
                "execute_final_slot: final slot already executed (final_cursor = {})",
                self.final_cursor
            );
            return;
        }

        // check if the final slot execution result is already cached at the front of the speculative execution history
        let first_exec_output = self.active_history.write().0.pop_front();

        if let Some(exec_out) = first_exec_output {
            if &exec_out.slot == slot
                && exec_out.block_info.as_ref().map(|i| i.block_id) == target_id
            {
                // speculative execution front result matches what we want to compute
                // apply the cached output and return
                self.apply_final_execution_output(exec_out);
                return;
            } else {
                // speculative cache mismatch
                warn!(
                    "speculative execution cache mismatch (final slot={}/block={:?}, front speculative slot={}/block={:?}). Resetting the cache.",
                    slot, target_id, exec_out.slot, exec_out.block_info.map(|i| i.block_id)
                );
            }
        } else {
            // cache entry absent
            info!(
                "speculative execution cache empty, executing final slot={}/block={:?}",
                slot, target_id
            );
        }

        // truncate the whole execution queue
        self.active_history.write().0.clear();
        self.active_cursor = self.final_cursor;

        // execute slot
        let exec_out = self.execute_slot(slot, exec_target, selector);

        // apply execution output to final state
        self.apply_final_execution_output(exec_out);

        debug!(
            "execute_final_slot: execution finished & result applied & versioning stats updated"
        );
    }

    /// Runs a read-only execution request.
    /// The executed bytecode appears to be able to read and write the consensus state,
    /// but all accumulated changes are simply returned as an `ExecutionOutput` object,
    /// and not actually applied to the consensus state.
    ///
    /// # Arguments
    /// * `req`: a read-only execution request
    ///
    /// # Returns
    ///  `ExecutionOutput` describing the output of the execution, or an error
    pub(crate) fn execute_readonly_request(
        &self,
        req: ReadOnlyExecutionRequest,
    ) -> Result<ReadOnlyExecutionOutput, ExecutionError> {
        // TODO ensure that speculative things are reset after every execution ends (incl. on error and readonly)
        // otherwise, on prod stats accumulation etc... from the API we might be counting the remainder of this speculative execution

        // check if read only request max gas is above the threshold
        if req.max_gas > self.config.max_read_only_gas {
            return Err(ExecutionError::TooMuchGas(format!(
                "execution gas for read-only call is {} which is above the maximum allowed {}",
                req.max_gas, self.config.max_read_only_gas
            )));
        }

        // set the execution slot to be the one after the latest executed active slot
        let slot = self
            .active_cursor
            .get_next_slot(self.config.thread_count)
            .expect("slot overflow in readonly execution from active slot");

        // create a readonly execution context
        let execution_context = ExecutionContext::readonly(
            self.config.clone(),
            slot,
            req.call_stack,
            self.final_state.clone(),
            self.active_history.clone(),
            self.module_cache.clone(),
            self.mip_store.clone(),
        );

        // run the interpreter according to the target type
        let exec_response = match req.target {
            ReadOnlyExecutionTarget::BytecodeExecution(bytecode) => {
                let condom_limits = execution_context.get_condom_limits();
                {
                    let mut context = context_guard!(self);
                    *context = execution_context;

                    let call_stack_addr = context.get_call_stack();

                    // transfer fee
                    if let (Some(fee), Some(addr)) = (req.fee, call_stack_addr.first()) {
                        context.transfer_coins(
                            Some(*addr),
                            None,
                            fee,
                            false,
                            TransferContext::ReadOnlyBytecodeExecutionFee,
                        )?;
                    }
                }

                // load the tmp module
                let module = self.module_cache.read().load_tmp_module(
                    &bytecode,
                    req.max_gas,
                    condom_limits.clone(),
                )?;

                // run the VM
                massa_sc_runtime::run_main(
                    &*self.execution_interface,
                    module,
                    req.max_gas,
                    self.config.gas_costs.clone(),
                    condom_limits,
                )
                .map_err(|error| ExecutionError::VMError {
                    context: "ReadOnlyExecutionTarget::BytecodeExecution".to_string(),
                    error,
                })?
            }

            ReadOnlyExecutionTarget::FunctionCall {
                target_addr,
                target_func,
                parameter,
            } => {
                // get the bytecode, default to an empty vector
                let bytecode = execution_context
                    .get_bytecode(&target_addr)
                    .unwrap_or_default()
                    .0;

                let condom_limits = execution_context.get_condom_limits();
                {
                    let mut context = context_guard!(self);
                    *context = execution_context;

                    // Ensure that the target address is an SC address and exists
                    context.check_target_sc_address(target_addr)?;

                    let call_stack_addr = context.get_call_stack();

                    // transfer fee
                    if let (Some(fee), Some(addr)) = (req.fee, call_stack_addr.first()) {
                        context.transfer_coins(
                            Some(*addr),
                            None,
                            fee,
                            false,
                            TransferContext::ReadOnlyFunctionCallFee,
                        )?;
                    }

                    // transfer coins
                    if let (Some(coins), Some(from), Some(to)) =
                        (req.coins, call_stack_addr.first(), call_stack_addr.get(1))
                    {
                        context.transfer_coins(
                            Some(*from),
                            Some(*to),
                            coins,
                            false,
                            TransferContext::ReadOnlyFunctionCallCoins,
                        )?;
                    }
                }

                // load and execute the compiled module
                // IMPORTANT: do not keep a lock here as `run_function` uses the `get_module` interface
                let module = self.module_cache.write().load_module(
                    &bytecode,
                    req.max_gas,
                    condom_limits.clone(),
                )?;

                let response = massa_sc_runtime::run_function(
                    &*self.execution_interface,
                    module,
                    &target_func,
                    &parameter,
                    req.max_gas,
                    self.config.gas_costs.clone(),
                    condom_limits,
                );

                match response {
                    Ok(Response { init_gas_cost, .. })
                    | Err(VMError::ExecutionError { init_gas_cost, .. }) => {
                        self.module_cache
                            .write()
                            .set_init_cost(&bytecode, init_gas_cost);
                    }
                    _ => (),
                }

                response.map_err(|error| ExecutionError::VMError {
                    context: "ReadOnlyExecutionTarget::FunctionCall".to_string(),
                    error,
                })?
            }
        };

        // return the execution output
        let execution_output = context_guard!(self).settle_slot(None);
        let exact_exec_cost = req.max_gas.saturating_sub(exec_response.remaining_gas);

        // compute a gas cost, estimating the gas of the last SC call to be max_instance_cost
        let corrected_cost = match (context_guard!(self)).gas_remaining_before_subexecution {
            Some(gas_remaining) => req
                .max_gas
                .saturating_sub(gas_remaining) // yield gas used until last subexecution
                .saturating_add(self.config.gas_costs.max_instance_cost),
            None => self.config.gas_costs.max_instance_cost, // no subexecution, just max_instance_cost
        };

        // keep the max of the two so the last SC call has at least max_instance_cost of gas
        let estimated_cost = u64::max(exact_exec_cost, corrected_cost);
        debug!(
            "execute_readonly_request:
            exec_response.remaining_gas: {}
            exact_exec_cost: {}
            corrected_cost: {}
            estimated_cost: {}",
            exec_response.remaining_gas, exact_exec_cost, corrected_cost, estimated_cost
        );

        Ok(ReadOnlyExecutionOutput {
            out: execution_output,
            gas_cost: estimated_cost,
            call_result: exec_response.ret,
        })
    }

    /// Gets a balance both at the latest final and candidate executed slots
    pub fn get_final_and_candidate_balance(
        &self,
        address: &Address,
    ) -> (Option<Amount>, Option<Amount>) {
        let final_balance = self.final_state.read().get_ledger().get_balance(address);
        let search_result = self.active_history.read().fetch_balance(address);
        (
            final_balance,
            match search_result {
                HistorySearchResult::Present(active_balance) => Some(active_balance),
                HistorySearchResult::NoInfo => final_balance,
                HistorySearchResult::Absent => None,
            },
        )
    }

    /// Gets a balance both at the latest final and candidate executed slots
    pub fn get_final_and_active_bytecode(
        &self,
        address: &Address,
    ) -> (Option<Bytecode>, Option<Bytecode>) {
        let final_bytecode = self.final_state.read().get_ledger().get_bytecode(address);
        let search_result = self.active_history.read().fetch_bytecode(address);
        let speculative_v = match search_result {
            HistorySearchResult::Present(active_bytecode) => Some(active_bytecode),
            HistorySearchResult::NoInfo => final_bytecode.clone(),
            HistorySearchResult::Absent => None,
        };
        (final_bytecode, speculative_v)
    }

    /// Gets roll counts both at the latest final and active executed slots
    pub fn get_final_and_candidate_rolls(&self, address: &Address) -> (u64, u64) {
        let final_rolls = self
            .final_state
            .read()
            .get_pos_state()
            .get_rolls_for(address);
        let active_rolls = self
            .active_history
            .read()
            .fetch_roll_count(address)
            .unwrap_or(final_rolls);
        (final_rolls, active_rolls)
    }

    /// Gets a data entry both at the latest final and active executed slots
    pub fn get_final_and_active_data_entry(
        &self,
        address: &Address,
        key: &[u8],
    ) -> (Option<Vec<u8>>, Option<Vec<u8>>) {
        let final_entry = self
            .final_state
            .read()
            .get_ledger()
            .get_data_entry(address, key);
        let search_result = self
            .active_history
            .read()
            .fetch_active_history_data_entry(address, key);
        (
            final_entry.clone(),
            match search_result {
                HistorySearchResult::Present(active_entry) => Some(active_entry),
                HistorySearchResult::NoInfo => final_entry,
                HistorySearchResult::Absent => None,
            },
        )
    }

    pub fn get_final_datastore_keys(
        &self,
        addr: &Address,
        prefix: &[u8],
        start_key: Bound<Vec<u8>>,
        end_key: Bound<Vec<u8>>,
        count: Option<u32>,
    ) -> Option<BTreeSet<Vec<u8>>> {
        self.final_state
            .read()
            .get_ledger()
            .get_datastore_keys(addr, prefix, start_key, end_key, count)
    }

    /// Get every final and active datastore key of the given address
    #[allow(clippy::type_complexity)]
    pub fn get_final_and_candidate_datastore_keys(
        &self,
        addr: &Address,
        prefix: &[u8],
        start_key: Bound<Vec<u8>>,
        end_key: Bound<Vec<u8>>,
        count: Option<u32>,
    ) -> (Option<BTreeSet<Vec<u8>>>, Option<BTreeSet<Vec<u8>>>) {
        scan_datastore(
            addr,
            prefix,
            start_key,
            end_key,
            count,
            self.final_state.clone(),
            self.active_history.clone(),
            None,
        )
    }

    pub fn get_address_cycle_infos(&self, address: &Address) -> Vec<ExecutionAddressCycleInfo> {
        context_guard!(self).get_address_cycle_infos(address, self.config.periods_per_cycle)
    }

    /// Returns for a given cycle the stakers taken into account
    /// by the selector. That correspond to the `roll_counts` in `cycle - 3`.
    ///
    /// By default it returns an empty map.
    pub fn get_cycle_active_rolls(&self, cycle: u64) -> BTreeMap<Address, u64> {
        self.final_state
            .read()
            .get_pos_state()
            .get_all_active_rolls(cycle)
    }

    /// Gets execution events optionally filtered by:
    /// * start slot
    /// * end slot
    /// * emitter address
    /// * original caller address
    /// * operation id
    /// * event state (final, candidate or both)
    pub fn get_filtered_sc_output_event(&self, filter: EventFilter) -> Vec<SCOutputEvent> {
        match filter.is_final {
            Some(true) => self
                .final_events_cache
                .get_filtered_sc_output_events(&filter),
            Some(false) => self
                .active_history
                .read()
                .0
                .iter()
                .flat_map(|item| item.events.get_filtered_sc_output_events(&filter))
                .collect(),
            None => self
                .final_events_cache
                .get_filtered_sc_output_events(&filter)
                .into_iter()
                .chain(
                    self.active_history
                        .read()
                        .0
                        .iter()
                        .flat_map(|item| item.events.get_filtered_sc_output_events(&filter)),
                )
                .collect(),
        }
    }

    /// Check if a denunciation has been executed given a `DenunciationIndex`
    /// Returns a tuple of booleans:
    /// * first boolean is true if the denunciation has been executed speculatively
    /// * second boolean is true if the denunciation has been executed in the final state
    pub fn get_denunciation_execution_status(
        &self,
        denunciation_index: &DenunciationIndex,
    ) -> (bool, bool) {
        // check final state
        let executed_final = self
            .final_state
            .read()
            .get_executed_denunciations()
            .contains(denunciation_index);
        if executed_final {
            return (true, true);
        }

        // check active history
        let executed_candidate = {
            matches!(
                self.active_history
                    .read()
                    .fetch_executed_denunciation(denunciation_index),
                HistorySearchResult::Present(())
            )
        };

        (executed_candidate, false)
    }

    /// Get cycle infos
    pub fn get_cycle_infos(
        &self,
        cycle: u64,
        restrict_to_addresses: Option<&PreHashSet<Address>>,
    ) -> Option<ExecutionQueryCycleInfos> {
        let final_state_lock = self.final_state.read();

        // check if cycle is complete
        let is_final = match final_state_lock.get_pos_state().is_cycle_complete(cycle) {
            Some(v) => v,
            None => return None,
        };

        // active rolls
        let staker_infos: BTreeMap<Address, ExecutionQueryStakerInfo>;
        if let Some(addrs) = restrict_to_addresses {
            staker_infos = addrs
                .iter()
                .map(|addr| {
                    let staker_info = ExecutionQueryStakerInfo {
                        active_rolls: final_state_lock
                            .get_pos_state()
                            .get_address_active_rolls(addr, cycle)
                            .unwrap_or(0),
                        production_stats: final_state_lock
                            .get_pos_state()
                            .get_production_stats_for_address(cycle, addr)
                            .unwrap_or_default(),
                    };
                    (*addr, staker_info)
                })
                .collect()
        } else {
            let active_rolls = final_state_lock.get_pos_state().get_all_roll_counts(cycle);
            let production_stats = final_state_lock
                .get_pos_state()
                .get_all_production_stats(cycle)
                .unwrap_or_default();
            let all_addrs: BTreeSet<Address> = active_rolls
                .keys()
                .chain(production_stats.keys())
                .copied()
                .collect();
            staker_infos = all_addrs
                .into_iter()
                .map(|addr| {
                    let staker_info = ExecutionQueryStakerInfo {
                        active_rolls: active_rolls.get(&addr).copied().unwrap_or(0),
                        production_stats: production_stats.get(&addr).copied().unwrap_or_default(),
                    };
                    (addr, staker_info)
                })
                .collect()
        }

        // build result
        Some(ExecutionQueryCycleInfos {
            cycle,
            is_final,
            staker_infos,
        })
    }

    /// Get future deferred credits of an address
    pub fn get_address_future_deferred_credits(
        &self,
        address: &Address,
        max_slot: std::ops::Bound<Slot>,
    ) -> BTreeMap<Slot, Amount> {
        context_guard!(self).get_address_future_deferred_credits(
            address,
            self.config.thread_count,
            max_slot,
        )
    }

    /// Get future deferred credits of an address
    /// Returns tuple: (speculative, final)
    pub fn get_address_deferred_credits(
        &self,
        address: &Address,
    ) -> (BTreeMap<Slot, Amount>, BTreeMap<Slot, Amount>) {
        // get values from final state
        let res_final: BTreeMap<Slot, Amount> = self
            .final_state
            .read()
            .get_pos_state()
            .get_deferred_credits_range(.., Some(address))
            .credits
            .iter()
            .filter_map(|(slot, addr_amount)| {
                addr_amount.get(address).map(|amount| (*slot, *amount))
            })
            .collect();

        // get values from active history, backwards
        let mut res_speculative: BTreeMap<Slot, Amount> = BTreeMap::default();
        for hist_item in self.active_history.read().0.iter().rev() {
            for (slot, addr_amount) in &hist_item.state_changes.pos_changes.deferred_credits.credits
            {
                if let Some(amount) = addr_amount.get(address) {
                    res_speculative.entry(*slot).or_insert(*amount);
                };
            }
        }

        // fill missing speculative entries with final entries
        for (slot, amount) in &res_final {
            res_speculative.entry(*slot).or_insert(*amount);
        }

        // remove zero entries from speculative
        res_speculative.retain(|_s, a| !a.is_zero());

        (res_speculative, res_final)
    }

    /// Get the execution status of a batch of operations.
    ///
    ///  Return value: vector of
    ///  `(Option<speculative_status>, Option<final_status>)`
    ///  If an Option is None it means that the op execution was not found.
    ///  Note that old op executions are forgotten.
    /// Otherwise, the status is a boolean indicating whether the execution was successful (true) or if there was an error (false.)
    pub fn get_ops_exec_status(&self, batch: &[OperationId]) -> Vec<(Option<bool>, Option<bool>)> {
        let speculative_exec = self.active_history.read().get_ops_exec_status(batch);
        let final_exec = self.final_state.read().get_ops_exec_status(batch);
        speculative_exec
            .into_iter()
            .zip(final_exec)
            .map(|(speculative_v, final_v)| {
                match (speculative_v, final_v) {
                    (None, Some(f)) => (Some(f), Some(f)), // special case: a final execution should also appear as speculative
                    (s, f) => (s, f),
                }
            })
            .collect()
    }

    /// Update MipStore with block header stats
    pub fn update_versioning_stats(&mut self, block_info: &Option<ExecutedBlockInfo>, slot: &Slot) {
        let slot_ts = get_block_slot_timestamp(
            self.config.thread_count,
            self.config.t0,
            self.config.genesis_timestamp,
            *slot,
        )
        .expect("Cannot get timestamp from slot");

        self.mip_store.update_network_version_stats(
            slot_ts,
            block_info
                .as_ref()
                .map(|i| (i.current_version, i.announced_version)),
        );
    }

    pub fn deferred_call_quote(
        &self,
        target_slot: Slot,
        max_request_gas: u64,
        params_size: u64,
    ) -> (Slot, u64, bool, Amount) {
        let gas_request =
            max_request_gas.saturating_add(self.config.deferred_calls_config.call_cst_gas_cost);
        let context = context_guard!(self);

        match context.deferred_calls_compute_call_fee(
            target_slot,
            gas_request,
            context.slot,
            params_size,
        ) {
            Ok(fee) => (target_slot, gas_request, true, fee),
            Err(_) => (target_slot, gas_request, false, Amount::zero()),
        }
    }

    pub fn deferred_call_info(&self, call_id: &DeferredCallId) -> Option<DeferredCall> {
        let context = context_guard!(self);
        context.get_deferred_call(call_id)
    }

    pub fn get_deferred_calls_by_slot(&self, slot: Slot) -> Vec<DeferredCallId> {
        context_guard!(self)
            .get_deferred_calls_by_slot(slot)
            .into_keys()
            .collect()
    }
}<|MERGE_RESOLUTION|>--- conflicted
+++ resolved
@@ -1978,8 +1978,6 @@
 
         exec_out.state_changes.deferred_call_changes.exec_stats = deferred_calls_stats;
 
-<<<<<<< HEAD
-=======
         // Warn if the slot execution took more than the maximum slot duration
         let max_slot_duration = self
             .config
@@ -1995,7 +1993,6 @@
             );
         }
 
->>>>>>> 5f314f2a
         // Return the execution output
         exec_out
     }
