// Copyright (c) 2022 MASSA LABS <info@massa.net>

//! This module deals with executing final and active slots, as well as read-only requests.
//! It also keeps a history of executed slots, thus holding the speculative state of the ledger.
//!
//! Execution usually happens in the following way:
//! * an execution context is set up
//! * the VM is called for execution within this context
//! * the output of the execution is extracted from the context

use crate::active_history::{ActiveHistory, HistorySearchResult};
use crate::context::{ExecutionContext, ExecutionContextSnapshot};
use crate::datastore_scan::scan_datastore;
use crate::interface_impl::InterfaceImpl;
use crate::stats::ExecutionStatsCounter;
#[cfg(feature = "dump-block")]
use crate::storage_backend::StorageBackend;
use massa_deferred_calls::DeferredCall;
use massa_event_cache::controller::EventCacheController;
use massa_execution_exports::{
    ExecutedBlockInfo, ExecutionBlockMetadata, ExecutionChannels, ExecutionConfig, ExecutionError,
    ExecutionOutput, ExecutionQueryCycleInfos, ExecutionQueryStakerInfo, ExecutionStackElement,
    ReadOnlyExecutionOutput, ReadOnlyExecutionRequest, ReadOnlyExecutionTarget,
    SlotExecutionOutput,
};
use massa_final_state::FinalStateController;
use massa_metrics::MassaMetrics;
use massa_models::address::ExecutionAddressCycleInfo;
use massa_models::async_msg::AsyncMessage;
use massa_models::bytecode::Bytecode;
<<<<<<< HEAD
=======
use massa_models::datastore::get_prefix_bounds;
>>>>>>> b18c665a
use massa_models::deferred_calls::DeferredCallId;
use massa_models::denunciation::{Denunciation, DenunciationIndex};
use massa_models::execution::EventFilter;
use massa_models::output_event::SCOutputEvent;
use massa_models::prehash::PreHashSet;
use massa_models::stats::ExecutionStats;
use massa_models::timeslots::get_block_slot_timestamp;
use massa_models::types::{SetOrDelete, SetUpdateOrDelete};
use massa_models::{
    address::Address,
    block_id::BlockId,
    operation::{OperationId, OperationType, SecureShareOperation},
};
use massa_models::{amount::Amount, slot::Slot};
use massa_module_cache::config::ModuleCacheConfig;
use massa_module_cache::controller::ModuleCache;
use massa_pos_exports::SelectorController;
use massa_sc_runtime::{CondomLimits, Interface, Response, VMError};
use massa_versioning::versioning::MipStore;
use massa_wallet::Wallet;
use parking_lot::{Mutex, RwLock};
use std::collections::{BTreeMap, BTreeSet};
use std::ops::Bound;
use std::sync::Arc;
use tracing::{debug, info, trace, warn};

<<<<<<< HEAD
=======
use crate::execution_info::{
    AsyncMessageExecutionResult, DeferredCallExecutionResult, DenunciationResult,
};
#[cfg(feature = "execution-info")]
use crate::execution_info::{ExecutionInfo, ExecutionInfoForSlot, OperationInfo};
>>>>>>> b18c665a
#[cfg(feature = "execution-trace")]
use crate::trace_history::TraceHistory;
#[cfg(feature = "execution-trace")]
use massa_execution_exports::{AbiTrace, SlotAbiCallStack, Transfer};
#[cfg(feature = "dump-block")]
use massa_models::block::FilledBlock;
#[cfg(feature = "execution-trace")]
use massa_models::config::{BASE_OPERATION_GAS_COST, MAX_GAS_PER_BLOCK, MAX_OPERATIONS_PER_BLOCK};
#[cfg(feature = "dump-block")]
use massa_models::operation::Operation;
#[cfg(feature = "execution-trace")]
use massa_models::prehash::PreHashMap;
#[cfg(feature = "dump-block")]
use massa_models::secure_share::SecureShare;
#[cfg(feature = "dump-block")]
use massa_proto_rs::massa::model::v1 as grpc_model;
#[cfg(feature = "dump-block")]
use prost::Message;

use massa_execution_exports::execution_info::{
    AsyncMessageExecutionResult, DeferredCallExecutionResult, DenunciationResult,
    OriginTransferContext, TransferContext,
};
#[cfg(feature = "execution-info")]
use massa_execution_exports::execution_info::{ExecutionInfoForSlot, RollOperationInfo};

/// Used to acquire a lock on the execution context
macro_rules! context_guard {
    ($self:ident) => {
        $self.execution_context.lock()
    };
}

#[cfg(feature = "execution-trace")]
/// ABI and execution succeed or not
pub type ExecutionResult = (Vec<AbiTrace>, bool);
#[cfg(not(feature = "execution-trace"))]
pub type ExecutionResult = ();

#[cfg(feature = "execution-trace")]
/// ABIs
pub type ExecutionResultInner = Vec<AbiTrace>;
#[cfg(not(feature = "execution-trace"))]
/// ABIs
pub type ExecutionResultInner = ();

/// Structure holding consistent speculative and final execution states,
/// and allowing access to them.
pub(crate) struct ExecutionState {
    // execution config
    config: ExecutionConfig,
    // History of the outputs of recently executed slots. Slots should be consecutive, newest at the back.
    // Whenever an active slot is executed, it is appended at the back of active_history.
    // Whenever an executed active slot becomes final,
    // its output is popped from the front of active_history and applied to the final state.
    // It has atomic R/W access.
    pub active_history: Arc<RwLock<ActiveHistory>>,
    // a cursor pointing to the highest executed slot
    pub active_cursor: Slot,
    // a cursor pointing to the highest executed final slot
    pub final_cursor: Slot,
    // store containing execution events that became final
    final_events_cache: Box<dyn EventCacheController>,
    // final state with atomic R/W access
    final_state: Arc<RwLock<dyn FinalStateController>>,
    // execution context (see documentation in context.rs)
    execution_context: Arc<Mutex<ExecutionContext>>,
    // execution interface allowing the VM runtime to access the Massa context
    execution_interface: Box<dyn Interface>,
    // execution statistics
    stats_counter: ExecutionStatsCounter,
    // cache of pre compiled sc modules
    pub module_cache: Arc<RwLock<ModuleCache>>,
    // MipStore (Versioning)
    mip_store: MipStore,
    // wallet used to verify double staking on local addresses
    wallet: Arc<RwLock<Wallet>>,
    // selector controller to get draws
    selector: Box<dyn SelectorController>,
    // channels used by the execution worker
    channels: ExecutionChannels,
    /// prometheus metrics
    massa_metrics: MassaMetrics,
    #[cfg(feature = "execution-trace")]
    pub(crate) trace_history: Arc<RwLock<TraceHistory>>,
    // #[cfg(feature = "execution-info")]
    // pub(crate) execution_info: Arc<RwLock<ExecutionInfo>>,
    #[cfg(feature = "dump-block")]
    block_storage_backend: Arc<RwLock<dyn StorageBackend>>,
    cur_execution_version: u32,
}

impl ExecutionState {
    /// Create a new execution state. This should be called only once at the start of the execution worker.
    ///
    /// # Arguments
    /// * `config`: execution configuration
    /// * `final_state`: atomic access to the final state
    ///
    /// # returns
    /// A new `ExecutionState`
    #[allow(clippy::too_many_arguments)]
    pub fn new(
        config: ExecutionConfig,
        final_state: Arc<RwLock<dyn FinalStateController>>,
        mip_store: MipStore,
        selector: Box<dyn SelectorController>,
        channels: ExecutionChannels,
        wallet: Arc<RwLock<Wallet>>,
        massa_metrics: MassaMetrics,
        event_cache: Box<dyn EventCacheController>,
        #[cfg(feature = "dump-block")] block_storage_backend: Arc<RwLock<dyn StorageBackend>>,
    ) -> ExecutionState {
        // Get the slot at the output of which the final state is attached.
        // This should be among the latest final slots.
        let last_final_slot;
        let execution_trail_hash;
        {
            let final_state_read = final_state.read();
            last_final_slot = final_state_read.get_slot();
            execution_trail_hash = final_state_read.get_execution_trail_hash();
        }

        // Create default active history
        let active_history: Arc<RwLock<ActiveHistory>> = Default::default();

        // Initialize the SC module cache
        let module_cache = Arc::new(RwLock::new(ModuleCache::new(ModuleCacheConfig {
            hd_cache_path: config.hd_cache_path.clone(),
            gas_costs: config.gas_costs.clone(),
            lru_cache_size: config.lru_cache_size,
            hd_cache_size: config.hd_cache_size,
            snip_amount: config.snip_amount,
            max_module_length: config.max_bytecode_size,
            condom_limits: config.condom_limits.clone(),
        })));

        // Create an empty placeholder execution context, with shared atomic access
        let execution_context = ExecutionContext::new(
            config.clone(),
            final_state.clone(),
            active_history.clone(),
            module_cache.clone(),
            mip_store.clone(),
            execution_trail_hash,
        );
        let cur_execution_version = execution_context.execution_component_version;
        let execution_context = Arc::new(Mutex::new(execution_context));

        // Instantiate the interface providing ABI access to the VM, share the execution context with it
        let execution_interface = Box::new(InterfaceImpl::new(
            config.clone(),
            execution_context.clone(),
        ));

        // build the execution state
        ExecutionState {
            final_state,
            execution_context,
            execution_interface,
            // empty execution output history: it is not recovered through bootstrap
            active_history,
            // empty final event store: it is not recovered through bootstrap
            // final_events: Default::default(),
            final_events_cache: event_cache,
            // no active slots executed yet: set active_cursor to the last final block
            active_cursor: last_final_slot,
            final_cursor: last_final_slot,
            stats_counter: ExecutionStatsCounter::new(config.stats_time_window_duration),
            module_cache,
            mip_store,
            selector,
            channels,
            wallet,
            massa_metrics,
            #[cfg(feature = "execution-trace")]
            trace_history: Arc::new(RwLock::new(TraceHistory::new(
                config.max_execution_traces_slot_limit as u32,
                std::cmp::min(
                    MAX_OPERATIONS_PER_BLOCK,
                    (MAX_GAS_PER_BLOCK / BASE_OPERATION_GAS_COST) as u32,
                ),
            ))),
            // #[cfg(feature = "execution-info")]
            // execution_info: Arc::new(RwLock::new(ExecutionInfo::new(
            //     config.max_execution_traces_slot_limit as u32,
            // ))),
            config,
            #[cfg(feature = "dump-block")]
            block_storage_backend,
            cur_execution_version,
        }
    }

    /// Get the fingerprint of the final state
    pub fn get_final_state_fingerprint(&self) -> massa_hash::Hash {
        self.final_state.read().get_fingerprint()
    }

    /// Get execution statistics
    pub fn get_stats(&self) -> ExecutionStats {
        self.stats_counter
            .get_stats(self.active_cursor, self.final_cursor)
    }

    /// Applies the output of an execution to the final execution state.
    /// The newly applied final output should be from the slot just after the last executed final slot
    ///
    /// # Arguments
    /// * `exec_out`: execution output to apply
    pub fn apply_final_execution_output(&mut self, mut exec_out: ExecutionOutput) {
        if self.final_cursor >= exec_out.slot {
            panic!("attempting to apply a final execution output at or before the current final_cursor");
        }

        // count stats
        if exec_out.block_info.is_some() {
            self.stats_counter.register_final_blocks(1);
            self.stats_counter.register_final_executed_operations(
                exec_out.state_changes.executed_ops_changes.len(),
            );
            self.stats_counter.register_final_executed_denunciations(
                exec_out.state_changes.executed_denunciations_changes.len(),
            );
        }

        // Update versioning stats
        // This will update the MIP store and must be called before final state write
        // as it will also write the MIP store on disk
        self.update_versioning_stats(&exec_out.block_info, &exec_out.slot);

        let exec_out_2 = exec_out.clone();
        #[cfg(feature = "slot-replayer")]
        {
            println!(">>> Execution changes");
            println!("{:#?}", serde_json::to_string_pretty(&exec_out));
            println!("<<<");
        }
        // apply state changes to the final ledger
        self.final_state
            .write()
            .finalize(exec_out.slot, exec_out.state_changes);

        // update the final ledger's slot
        self.final_cursor = exec_out.slot;

        // update active cursor:
        // if it was at the previous latest final block, set it to point to the new one
        if self.active_cursor < self.final_cursor {
            self.active_cursor = self.final_cursor;
        }

        // append generated events to the final event store
        exec_out.events.finalize();

<<<<<<< HEAD
        let ts = get_block_slot_timestamp(
            self.config.thread_count,
            self.config.t0,
            self.config.genesis_timestamp,
            exec_out.slot,
        )
        .expect("Time overflow");

        let cur_version = self
            .final_state
            .read()
            .get_mip_store()
            .get_network_version_active_at(ts);

        if cur_version == 0 {
            // Truncate the events before saving them to the event store
            // Note: this is only needed during the MIP transition period
            // When it becomes active, we will refuse such events so no need to truncate them
            for event in exec_out.events.0.iter_mut() {
                event.data.truncate(self.config.max_event_size_v1);
            }
        }

=======
>>>>>>> b18c665a
        self.final_events_cache.save_events(exec_out.events.0);

        // update the prometheus metrics
        self.massa_metrics
            .set_active_cursor(self.active_cursor.period, self.active_cursor.thread);
        self.massa_metrics
            .set_final_cursor(self.final_cursor.period, self.final_cursor.thread);
        self.massa_metrics.inc_operations_final_counter(
            exec_out_2.state_changes.executed_ops_changes.len() as u64,
        );
        self.massa_metrics
            .set_active_history(self.active_history.read().0.len());

        self.massa_metrics
            .inc_sc_messages_final_by(exec_out_2.state_changes.async_pool_changes.0.len());

        self.massa_metrics.set_async_message_pool_size(
            self.final_state
                .read()
                .get_async_pool()
                .message_info_cache
                .len(),
        );

        self.massa_metrics.inc_executed_final_slot();
        if exec_out.block_info.is_some() {
            self.massa_metrics.inc_executed_final_slot_with_block();
        }

        // Broadcast a final slot execution output to active channel subscribers.
        if self.config.broadcast_enabled {
            let slot_exec_out = SlotExecutionOutput::FinalizedSlot(exec_out_2);
            if let Err(err) = self
                .channels
                .slot_execution_output_sender
                .send(slot_exec_out)
            {
                trace!(
                    "error, failed to broadcast final execution output for slot {} due to: {}",
                    exec_out.slot,
                    err
                );
            }
        }

        #[cfg(feature = "execution-trace")]
        {
            if self.config.broadcast_traces_enabled {
                if let Some((slot_trace, _)) = exec_out.slot_trace.clone() {
                    if let Err(err) = self
                        .channels
                        .slot_execution_traces_sender
                        .send((slot_trace, true))
                    {
                        trace!(
                            "error, failed to broadcast abi trace for slot {} due to: {}",
                            exec_out.slot.clone(),
                            err
                        );
                    }
                }
            }
        }

        #[cfg(feature = "execution-info")]
        {
            if self.config.broadcast_enabled {
                // let guard = self.execution_info.read();
                // let execution_info_for_slot = guard.info_per_slot.peek(&exec_out.slot);
                let guard = self.execution_context.lock();
                let mut exec_info_for_slot = guard.execution_info.clone();

                exec_info_for_slot.transfers = exec_out.transfers_history;
                exec_info_for_slot.build_transfer_list();

                if let Err(err) = self
                    .channels
                    .slot_execution_info_sender
                    .send(exec_info_for_slot)
                {
                    trace!(
                        "error, failed to broadcast execution info for slot {} due to: {}",
                        exec_out.slot.clone(),
                        err
                    );
                }
            }
        }

        #[cfg(feature = "dump-block")]
        {
            let mut block_ser = vec![];
            if let Some(block_info) = exec_out.block_info {
                let block_id = block_info.block_id;
                let storage = exec_out.storage.unwrap();
                let guard = storage.read_blocks();
                let secured_block = guard
                    .get(&block_id)
                    .unwrap_or_else(|| panic!("Unable to get block for block id: {}", block_id));

                let operations: Vec<(OperationId, Option<SecureShare<Operation, OperationId>>)> =
                    secured_block
                        .content
                        .operations
                        .iter()
                        .map(|operation_id| {
                            match storage.read_operations().get(operation_id).cloned() {
                                Some(verifiable_operation) => {
                                    (*operation_id, Some(verifiable_operation))
                                }
                                None => (*operation_id, None),
                            }
                        })
                        .collect();

                let filled_block = FilledBlock {
                    header: secured_block.content.header.clone(),
                    operations,
                };

                let grpc_filled_block = grpc_model::FilledBlock::from(filled_block);
                grpc_filled_block.encode(&mut block_ser).unwrap();
            }

            self.block_storage_backend
                .write()
                .write(&exec_out.slot, &block_ser);
        }
    }

    /// Applies an execution output to the active (non-final) state
    /// The newly active final output should be from the slot just after the last executed active slot
    ///
    /// # Arguments
    /// * `exec_out`: execution output to apply
    pub fn apply_active_execution_output(&mut self, exec_out: ExecutionOutput) {
        if self.active_cursor >= exec_out.slot {
            panic!("attempting to apply an active execution output at or before the current active_cursor");
        }
        if exec_out.slot <= self.final_cursor {
            panic!("attempting to apply an active execution output at or before the current final_cursor");
        }

        // update active cursor to reflect the new latest active slot
        self.active_cursor = exec_out.slot;

        // add the execution output at the end of the output history
        self.active_history.write().0.push_back(exec_out);

        // update the prometheus metrics
        self.massa_metrics
            .set_active_history(self.active_history.read().0.len())
    }

    /// Helper function.
    /// Within a locked execution context (lock is taken at the beginning of the function then released at the end):
    /// - if not yet executed then transfer fee and add the operation to the context then return a context snapshot
    ///
    /// # Arguments
    /// * `operation`: operation to be schedule
    /// * `sender_addr`: sender address for the operation (for fee transfer)
    fn prepare_operation_for_execution(
        &self,
        operation: &SecureShareOperation,
        sender_addr: Address,
    ) -> Result<ExecutionContextSnapshot, ExecutionError> {
        let operation_id = operation.id;

        // lock execution context
        let mut context = context_guard!(self);
        let execution_component_version = context.execution_component_version;

        // ignore the operation if it was already executed
        if context.is_op_executed(&operation_id) {
            return Err(ExecutionError::IncludeOperationError(
                "operation was executed previously".to_string(),
            ));
        }

        // Compute the minimal amount of coins the sender is allowed to have after the execution of this op based on `op.max_spending`.
        // Note that the max spending might exceed the sender's balance.
        let creator_initial_balance = context
            .get_balance(&sender_addr)
            .unwrap_or_else(Amount::zero);
        context.creator_min_balance = Some(
            creator_initial_balance
                .saturating_sub(operation.get_max_spending(self.config.roll_price)),
        );

        // set the context origin operation ID
        // Note: set operation ID early as if context.transfer_coins fails, event_create will use
        // operation ID in the event message
        context.origin_operation_id = Some(operation_id);

        // debit the fee from the operation sender
<<<<<<< HEAD
        if let Err(err) = context.transfer_coins(
            Some(sender_addr),
            None,
            operation.content.fee,
            false,
            TransferContext::OperationFee(OriginTransferContext {
                operation_id: Some(operation_id),
                ..Default::default()
            }),
        ) {
=======
        if let Err(err) =
            context.transfer_coins(Some(sender_addr), None, operation.content.fee, false)
        {
>>>>>>> b18c665a
            let mut error = format!("could not spend fees: {}", err);
            let max_event_size = match execution_component_version {
                0 => self.config.max_event_size_v0,
                _ => self.config.max_event_size_v1,
            };
            if error.len() > max_event_size {
                error.truncate(max_event_size);
            }
            let event = context.event_create(error.clone(), true);
            context.event_emit(event);
            return Err(ExecutionError::IncludeOperationError(error));
        }

        // from here, fees have been transferred.
        // Op will be executed just after in the context of a snapshot.

        // save a snapshot of the context to revert any further changes on error
        let context_snapshot = context.get_snapshot();

        // set the creator address
        context.creator_address = Some(operation.content_creator_address);
        context.gas_remaining_before_subexecution = None;
        context.recursion_counter = 0;
        context.user_event_count_in_current_exec = 0;

        Ok(context_snapshot)
    }

    /// Execute an operation in the context of a block.
    /// Assumes the execution context was initialized at the beginning of the slot.
    ///
    /// # Arguments
    /// * `operation`: operation to execute
    /// * `block_slot`: slot of the block in which the op is included
    /// * `remaining_block_gas`: mutable reference towards the remaining gas in the block
    /// * `block_credits`: mutable reference towards the total block reward/fee credits
    pub fn execute_operation(
        &self,
        operation: &SecureShareOperation,
        block_slot: Slot,
        remaining_block_gas: &mut u64,
        block_credits: &mut Amount,
    ) -> Result<ExecutionResult, ExecutionError> {
        // check validity period
        if !(operation
            .get_validity_range(self.config.operation_validity_period)
            .contains(&block_slot.period))
        {
            return Err(ExecutionError::InvalidSlotRange);
        }

        // check remaining block gas
        let op_gas = operation.get_gas_usage(
            self.config.base_operation_gas_cost,
            self.config.gas_costs.sp_compilation_cost,
        );
        let new_remaining_block_gas = remaining_block_gas.checked_sub(op_gas).ok_or_else(|| {
            ExecutionError::NotEnoughGas(
                "not enough remaining block gas to execute operation".to_string(),
            )
        })?;

        // get the operation's sender address
        let sender_addr = operation.content_creator_address;

        // get the thread to which the operation belongs
        let op_thread = sender_addr.get_thread(self.config.thread_count);

        // check block/op thread compatibility
        if op_thread != block_slot.thread {
            return Err(ExecutionError::IncludeOperationError(
                "operation vs block thread mismatch".to_string(),
            ));
        }

        // get operation ID
        let operation_id = operation.id;

        // Add fee from operation.
        let new_block_credits = block_credits.saturating_add(operation.content.fee);

        let context_snapshot = self.prepare_operation_for_execution(operation, sender_addr)?;

        // update block gas
        *remaining_block_gas = new_remaining_block_gas;

        // update block credits
        *block_credits = new_block_credits;

        #[cfg(feature = "execution-trace")]
        let res = vec![];
        #[allow(clippy::let_unit_value)]
        #[cfg(not(feature = "execution-trace"))]
        let res = ();
        // Call the execution process specific to the operation type.
        let mut execution_result = match &operation.content.op {
            OperationType::ExecuteSC { .. } => {
                self.execute_executesc_op(&operation.content.op, sender_addr)
            }
            OperationType::CallSC { .. } => {
                self.execute_callsc_op(&operation.content.op, sender_addr, operation_id)
            }
            OperationType::RollBuy { .. } => self
                .execute_roll_buy_op(&operation.content.op, sender_addr, operation_id)
                .map(|_| res),
            OperationType::RollSell { .. } => self
                .execute_roll_sell_op(&operation.content.op, sender_addr, operation_id)
                .map(|_| res),
            OperationType::Transaction { .. } => self
                .execute_transaction_op(&operation.content.op, sender_addr, operation_id)
                .map(|_| res),
        };

        {
            // lock execution context
            let mut context = context_guard!(self);

            if execution_result.is_ok() {
                // check that the `max_coins` spending limit was respected by the sender
                if let Some(creator_min_balance) = &context.creator_min_balance {
                    let creator_balance = context
                        .get_balance(&sender_addr)
                        .unwrap_or_else(Amount::zero);
                    if &creator_balance < creator_min_balance {
                        execution_result = Err(ExecutionError::RuntimeError(format!(
                            "at the end of the execution of the operation, the sender {} was expected to have at least {} coins according to the operation's max spending, but has only {}.",
                            sender_addr, creator_min_balance, creator_balance
                        )));
                    }
                }
            }

            // check execution results
            match execution_result {
                Ok(_value) => {
                    context.insert_executed_op(
                        operation_id,
                        true,
                        Slot::new(operation.content.expire_period, op_thread),
                    );
                    #[cfg(feature = "execution-trace")]
                    {
                        Ok((_value, true))
                    }
                    #[cfg(not(feature = "execution-trace"))]
                    {
                        Ok(())
                    }
                }
                Err(err) => {
                    // an error occurred: emit error event and reset context to snapshot
                    let err = ExecutionError::RuntimeError(format!(
                        "runtime error when executing operation {}: {}",
                        operation_id, &err
                    ));
                    debug!("{}", &err);
                    context.reset_to_snapshot(context_snapshot, err);

                    // Insert op AFTER the context has been restored (otherwise it would be overwritten)
                    context.insert_executed_op(
                        operation_id,
                        false,
                        Slot::new(operation.content.expire_period, op_thread),
                    );
                    #[cfg(feature = "execution-trace")]
                    {
                        Ok((vec![], false))
                    }
                    #[cfg(not(feature = "execution-trace"))]
                    {
                        Ok(())
                    }
                }
            }
        }
    }

    /// Execute a denunciation in the context of a block.
    ///
    /// # Arguments
    /// * `denunciation`: denunciation to process
    /// * `block_credits`: mutable reference towards the total block reward/fee credits
    fn execute_denunciation(
        &self,
        denunciation: &Denunciation,
        block_slot: &Slot,
        block_credits: &mut Amount,
    ) -> Result<DenunciationResult, ExecutionError> {
        let addr_denounced = Address::from_public_key(denunciation.get_public_key());

        // acquire write access to the context
        let mut context = context_guard!(self);

        let de_slot = denunciation.get_slot();

        if de_slot.period <= self.config.last_start_period {
            // denunciation created before last restart (can be 0 or >= 0 after a network restart) - ignored
            // Note: as we use '<=', also ignore denunciation created for genesis block
            return Err(ExecutionError::IncludeDenunciationError(format!(
                "Denunciation target ({}) is before the last start period: {}",
                de_slot, self.config.last_start_period
            )));
        }

        // ignore denunciation if not valid
        if !denunciation.is_valid() {
            return Err(ExecutionError::IncludeDenunciationError(
                "denunciation is not valid".to_string(),
            ));
        }

        // ignore denunciation if too old or expired

        if Denunciation::is_expired(
            &de_slot.period,
            &block_slot.period,
            &self.config.denunciation_expire_periods,
        ) {
            // too old - cannot be denounced anymore
            return Err(ExecutionError::IncludeDenunciationError(format!(
                "Denunciation target ({}) is too old with respect to the block ({})",
                de_slot, block_slot
            )));
        }

        if de_slot > block_slot {
            // too much in the future - ignored
            // Note: de_slot == block_slot is OK,
            //       for example if the block producer wants to denounce someone who multi-endorsed
            //       for the block's slot
            return Err(ExecutionError::IncludeDenunciationError(format!(
                "Denunciation target ({}) is at a later slot than the block slot ({})",
                de_slot, block_slot
            )));
        }

        // ignore the denunciation if it was already executed
        let de_idx = DenunciationIndex::from(denunciation);
        if context.is_denunciation_executed(&de_idx) {
            return Err(ExecutionError::IncludeDenunciationError(
                "Denunciation was already executed".to_string(),
            ));
        }

        // Check selector
        // Note 1: Has to be done after slot limit and executed check
        // Note 2: that this is done for a node to create a Block with 'fake' denunciation thus
        //       include them in executed denunciation and prevent (by occupying the corresponding entry)
        //       any further 'real' denunciation.

        match &denunciation {
            Denunciation::Endorsement(_de) => {
                // Get selected address from selector and check
                let selection = self
                    .selector
                    .get_selection(*de_slot)
                    .expect("Could not get producer from selector");
                let selected_addr = selection
                    .endorsements
                    .get(*denunciation.get_index().unwrap_or(&0) as usize)
                    .expect("could not get selection for endorsement at index");

                if *selected_addr != addr_denounced {
                    return Err(ExecutionError::IncludeDenunciationError(
                        "Attempt to execute a denunciation but address was not selected"
                            .to_string(),
                    ));
                }
            }
            Denunciation::BlockHeader(_de) => {
                let selected_addr = self
                    .selector
                    .get_producer(*de_slot)
                    .expect("Cannot get producer from selector");

                if selected_addr != addr_denounced {
                    return Err(ExecutionError::IncludeDenunciationError(
                        "Attempt to execute a denunciation but address was not selected"
                            .to_string(),
                    ));
                }
            }
        }

        context.insert_executed_denunciation(&de_idx);

        let slashed = context.try_slash_rolls(
            &addr_denounced,
            self.config.roll_count_to_slash_on_denunciation,
            &de_idx,
        );

        match slashed.as_ref() {
            Ok(slashed_amount) => {
                // Add slashed amount / 2 to block reward
                let amount = slashed_amount.checked_div_u64(2).ok_or_else(|| {
                    ExecutionError::RuntimeError(format!(
                        "Unable to divide slashed amount: {} by 2",
                        slashed_amount
                    ))
                })?;
                *block_credits = block_credits.saturating_add(amount);
            }
            Err(e) => {
                warn!("Unable to slash rolls or deferred credits: {}", e);
            }
        }

        if self
            .wallet
            .read()
            .get_wallet_address_list()
            .contains(&addr_denounced)
        {
            match &denunciation.is_for_block_header() {
                true => panic!("You are being slashed at slot {} for double-staking using address {}. The node is stopping to prevent any further loss. Block header denunciation of block at slot {:?}. Denunciation's public key: {:?}", block_slot, addr_denounced, denunciation.get_slot(), denunciation.get_public_key()),
                false => panic!("You are being slashed at slot {} for double-staking using address {}. The node is stopping to prevent any further loss. Endorsement denunciation of endorsement at slot {:?} and index {:?}. Denunciation's public key: {:?}", block_slot, addr_denounced, denunciation.get_slot(), denunciation.get_index(), denunciation.get_public_key())
            }
        }

        Ok(DenunciationResult {
            address_denounced: addr_denounced,
            slot: *de_slot,
            slashed: slashed.unwrap_or_default(),
        })
    }

    /// Execute an operation of type `RollSell`
    /// Will panic if called with another operation type
    ///
    /// # Arguments
    /// * `operation`: the `WrappedOperation` to process, must be an `RollSell`
    /// * `sender_addr`: address of the sender
    pub fn execute_roll_sell_op(
        &self,
        operation: &OperationType,
        seller_addr: Address,
        operation_id: OperationId,
    ) -> Result<(), ExecutionError> {
        // process roll sell operations only
        let roll_count = match operation {
            OperationType::RollSell { roll_count } => roll_count,
            _ => panic!("unexpected operation type"),
        };

        // acquire write access to the context
        let mut context = context_guard!(self);

        // Set call stack
        // This needs to be defined before anything can fail, so that the emitted event contains the right stack
        context.stack = vec![ExecutionStackElement {
            address: seller_addr,
            coins: Amount::default(),
            owned_addresses: vec![seller_addr],
            operation_datastore: None,
        }];

        // try to sell the rolls
        if let Err(err) = context.try_sell_rolls(&seller_addr, *roll_count, operation_id) {
            return Err(ExecutionError::RollSellError(format!(
                "{} failed to sell {} rolls: {}",
                seller_addr, roll_count, err
            )));
        }
        Ok(())
    }

    /// Execute an operation of type `RollBuy`
    /// Will panic if called with another operation type
    ///
    /// # Arguments
    /// * `operation`: the `WrappedOperation` to process, must be an `RollBuy`
    /// * `buyer_addr`: address of the buyer
    pub fn execute_roll_buy_op(
        &self,
        operation: &OperationType,
        buyer_addr: Address,
        operation_id: OperationId,
    ) -> Result<(), ExecutionError> {
        // process roll buy operations only
        let roll_count = match operation {
            OperationType::RollBuy { roll_count } => roll_count,
            _ => panic!("unexpected operation type"),
        };

        // acquire write access to the context
        let mut context = context_guard!(self);

        // Set call stack
        // This needs to be defined before anything can fail, so that the emitted event contains the right stack
        context.stack = vec![ExecutionStackElement {
            address: buyer_addr,
            coins: Default::default(),
            owned_addresses: vec![buyer_addr],
            operation_datastore: None,
        }];

        // compute the amount of coins to spend
        let spend_coins = match self.config.roll_price.checked_mul_u64(*roll_count) {
            Some(v) => v,
            None => {
                return Err(ExecutionError::RollBuyError(format!(
                    "{} failed to buy {} rolls: overflow on the required coin amount",
                    buyer_addr, roll_count
                )));
            }
        };

        // spend `roll_price` * `roll_count` coins from the buyer
        if let Err(err) = context.transfer_coins(
            Some(buyer_addr),
            None,
            spend_coins,
            false,
            TransferContext::RollBuy(OriginTransferContext {
                operation_id: Some(operation_id),
                ..Default::default()
            }),
        ) {
            return Err(ExecutionError::RollBuyError(format!(
                "{} failed to buy {} rolls: {}",
                buyer_addr, roll_count, err
            )));
        }

        // add rolls to the buyer within the context
        context.add_rolls(&buyer_addr, *roll_count, operation_id);

        Ok(())
    }

    /// Execute an operation of type `Transaction`
    /// Will panic if called with another operation type
    ///
    /// # Arguments
    /// * `operation`: the `WrappedOperation` to process, must be a `Transaction`
    /// * `operation_id`: ID of the operation
    /// * `sender_addr`: address of the sender
    pub fn execute_transaction_op(
        &self,
        operation: &OperationType,
        sender_addr: Address,
        operation_id: OperationId,
    ) -> Result<(), ExecutionError> {
        // process transaction operations only
        let (recipient_address, amount) = match operation {
            OperationType::Transaction {
                recipient_address,
                amount,
            } => (recipient_address, amount),
            _ => panic!("unexpected operation type"),
        };

        // acquire write access to the context
        let mut context = context_guard!(self);

        // Set call stack
        // This needs to be defined before anything can fail, so that the emitted event contains the right stack
        context.stack = vec![ExecutionStackElement {
            address: sender_addr,
            coins: *amount,
            owned_addresses: vec![sender_addr],
            operation_datastore: None,
        }];

        // transfer coins from sender to destination
        if let Err(err) = context.transfer_coins(
            Some(sender_addr),
            Some(*recipient_address),
            *amount,
            true,
            TransferContext::TransactionCoins(OriginTransferContext {
                operation_id: Some(operation_id),
                ..Default::default()
            }),
        ) {
            return Err(ExecutionError::TransactionError(format!(
                "transfer of {} coins from {} to {} failed: {}",
                amount, sender_addr, recipient_address, err
            )));
        }

        Ok(())
    }

    /// Execute an operation of type `ExecuteSC`
    /// Will panic if called with another operation type
    ///
    /// # Arguments
    /// * `operation`: the `WrappedOperation` to process, must be an `ExecuteSC`
    /// * `sender_addr`: address of the sender
    pub fn execute_executesc_op(
        &self,
        operation: &OperationType,
        sender_addr: Address,
    ) -> Result<ExecutionResultInner, ExecutionError> {
        // process ExecuteSC operations only
        let (bytecode, max_gas, datastore) = match &operation {
            OperationType::ExecuteSC {
                data,
                max_gas,
                datastore,
                ..
            } => (data, max_gas, datastore),
            _ => panic!("unexpected operation type"),
        };

        let condom_limits;
        {
            // acquire write access to the context
            let mut context = context_guard!(self);

            condom_limits = context.get_condom_limits();
            // Set the call stack to a single element:
            // * the execution will happen in the context of the address of the operation's sender
            // * the context will give the operation's sender write access to its own ledger entry
            // This needs to be defined before anything can fail, so that the emitted event
            // contains the right stack
            context.stack = vec![ExecutionStackElement {
                address: sender_addr,
                coins: Amount::zero(),
                owned_addresses: vec![sender_addr],
                operation_datastore: Some(datastore.clone()),
            }];
        };

        // load the tmp module
        let module =
            self.module_cache
                .read()
                .load_tmp_module(bytecode, *max_gas, condom_limits.clone())?;
        // run the VM
        let _res = massa_sc_runtime::run_main(
            &*self.execution_interface,
            module,
            *max_gas,
            self.config.gas_costs.clone(),
            condom_limits,
        )
        .map_err(|error| ExecutionError::VMError {
            context: "ExecuteSC".to_string(),
            error,
        })?;

        #[cfg(feature = "execution-trace")]
        {
            Ok(_res.trace.into_iter().map(|t| t.into()).collect())
        }
        #[cfg(not(feature = "execution-trace"))]
        {
            Ok(())
        }
    }

    /// Execute an operation of type `CallSC`
    /// Will panic if called with another operation type
    ///
    /// # Arguments
    /// * `operation`: the `WrappedOperation` to process, must be an `CallSC`
    /// * `block_creator_addr`: address of the block creator
    /// * `operation_id`: ID of the operation
    /// * `sender_addr`: address of the sender
    pub fn execute_callsc_op(
        &self,
        operation: &OperationType,
        sender_addr: Address,
        operation_id: OperationId,
    ) -> Result<ExecutionResultInner, ExecutionError> {
        // process CallSC operations only
        let (max_gas, target_addr, target_func, param, coins) = match &operation {
            OperationType::CallSC {
                max_gas,
                target_addr,
                target_func,
                param,
                coins,
                ..
            } => (*max_gas, *target_addr, target_func, param, *coins),
            _ => panic!("unexpected operation type"),
        };

        // prepare the current slot context for executing the operation
        let bytecode;
        let condom_limits;
        {
            // acquire write access to the context
            let mut context = context_guard!(self);

            condom_limits = context.get_condom_limits();

            // Set the call stack
            // This needs to be defined before anything can fail, so that the emitted event contains the right stack
            context.stack = vec![
                ExecutionStackElement {
                    address: sender_addr,
                    coins: Default::default(),
                    owned_addresses: vec![sender_addr],
                    operation_datastore: None,
                },
                ExecutionStackElement {
                    address: target_addr,
                    coins,
                    owned_addresses: vec![target_addr],
                    operation_datastore: None,
                },
            ];

            // Ensure that the target address is an SC address
            // Ensure that the target address exists
            context.check_target_sc_address(target_addr)?;

            // Transfer coins from the sender to the target
            if let Err(err) = context.transfer_coins(
                Some(sender_addr),
                Some(target_addr),
                coins,
                false,
                TransferContext::CallSCCoins(OriginTransferContext {
                    operation_id: Some(operation_id),
                    ..Default::default()
                }),
            ) {
                return Err(ExecutionError::RuntimeError(format!(
                    "failed to transfer {} operation coins from {} to {}: {}",
                    coins, sender_addr, target_addr, err
                )));
            }

            // quit if there is no function to be called
            if target_func.is_empty() {
                return Err(ExecutionError::RuntimeError(
                    "no function to call in the CallSC operation".to_string(),
                ));
            }

            // Load bytecode. Assume empty bytecode if not found.
            bytecode = context.get_bytecode(&target_addr).unwrap_or_default().0;
        }

        // load and execute the compiled module
        // IMPORTANT: do not keep a lock here as `run_function` uses the `get_module` interface

        let module =
            self.module_cache
                .write()
                .load_module(&bytecode, max_gas, condom_limits.clone())?;
        let response = massa_sc_runtime::run_function(
            &*self.execution_interface,
            module,
            target_func,
            param,
            max_gas,
            self.config.gas_costs.clone(),
            condom_limits,
        );
        match response {
            Ok(Response { init_gas_cost, .. })
            | Err(VMError::ExecutionError { init_gas_cost, .. }) => {
                self.module_cache
                    .write()
                    .set_init_cost(&bytecode, init_gas_cost);
            }
            _ => (),
        }
        let _response = response.map_err(|error| ExecutionError::VMError {
            context: "CallSC".to_string(),
            error,
        })?;
        #[cfg(feature = "execution-trace")]
        {
            Ok(_response.trace.into_iter().map(|t| t.into()).collect())
        }
        #[cfg(not(feature = "execution-trace"))]
        {
            Ok(())
        }
    }

    /// Tries to execute an asynchronous message
    /// If the execution failed reimburse the message sender.
    ///
    /// # Arguments
    /// * message: message information
    /// * bytecode: executable target bytecode, or None if unavailable
    pub fn execute_async_message(
        &self,
        message: AsyncMessage,
        bytecode: Option<Bytecode>,
        execution_version: u32,
    ) -> Result<AsyncMessageExecutionResult, ExecutionError> {
        let mut result = AsyncMessageExecutionResult::new();
        #[cfg(feature = "execution-info")]
        {
            // TODO: From impl + no ::new -> no cfg feature
            result.sender = Some(message.sender);
            result.destination = Some(message.destination);
        }

        // prepare execution context
        let context_snapshot;
        let bytecode = {
            let mut context = context_guard!(self);
            context_snapshot = context.get_snapshot();
            context.creator_address = None;
            context.creator_min_balance = None;
            context.stack = vec![
                ExecutionStackElement {
                    address: message.sender,
                    coins: match execution_version {
                        0 => message.coins,
                        _ => Default::default(),
                    },
                    owned_addresses: vec![message.sender],
                    operation_datastore: None,
                },
                ExecutionStackElement {
                    address: message.destination,
                    coins: message.coins,
                    owned_addresses: vec![message.destination],
                    operation_datastore: None,
                },
            ];
            context.origin_operation_id = None;
            context.gas_remaining_before_subexecution = None;
            context.recursion_counter = 0;
            context.user_event_count_in_current_exec = 0;
            context.async_msg_id = Some(message.compute_id());

            // check the target address
            if let Err(err) = context.check_target_sc_address(message.destination) {
                context.reset_to_snapshot(context_snapshot, err.clone());
                context.cancel_async_message(&message);
                return Err(err);
            }

            // if there is no bytecode: fail
            let bytecode = match bytecode {
                Some(bytecode) => bytecode,
                None => {
                    let err = ExecutionError::RuntimeError("no target bytecode found".into());
                    context.reset_to_snapshot(context_snapshot, err.clone());
                    context.cancel_async_message(&message);
                    return Err(err);
                }
            };

            // credit coins to the target address
            if let Err(err) = context.transfer_coins(
                None,
                Some(message.destination),
                message.coins,
                false,
                TransferContext::AsyncMsgCoins(OriginTransferContext {
                    async_message_id: Some(message.compute_id()),
                    ..Default::default()
                }),
            ) {
                // coin crediting failed: reset context to snapshot and reimburse sender
                let err = ExecutionError::RuntimeError(format!(
                    "could not credit coins to target of async execution: {}",
                    err
                ));

                context.reset_to_snapshot(context_snapshot, err.clone());
                context.cancel_async_message(&message);
                return Err(err);
            } else {
                result.coins = Some(message.coins);
            }

            bytecode.0
        };

        // load and execute the compiled module
        // IMPORTANT: do not keep a lock here as `run_function` uses the `get_module` interface
        let module = match context_guard!(self).execution_component_version {
            0 => self.module_cache.write().load_module(
                &bytecode,
                message.max_gas,
                CondomLimits::default(),
            )?,
            _ => {
                match self.module_cache.write().load_module(
                    &bytecode,
                    message.max_gas,
                    self.config.condom_limits.clone(),
                ) {
                    Ok(module) => module,
                    Err(err) => {
                        let err = ExecutionError::RuntimeError(format!(
                            "could not load module for async execution: {}",
                            err
                        ));
                        let mut context = context_guard!(self);
                        context.reset_to_snapshot(context_snapshot, err.clone());
                        context.cancel_async_message(&message);
                        return Err(err);
                    }
                }
            }
        };

        let response = massa_sc_runtime::run_function(
            &*self.execution_interface,
            module,
            &message.function,
            &message.function_params,
            message.max_gas,
            self.config.gas_costs.clone(),
            self.config.condom_limits.clone(),
        );
        match response {
            Ok(res) => {
                self.module_cache
                    .write()
                    .set_init_cost(&bytecode, res.init_gas_cost);
                #[cfg(feature = "execution-trace")]
                {
                    result.traces = Some((res.trace.into_iter().map(|t| t.into()).collect(), true));
                }
                #[cfg(feature = "execution-info")]
                {
                    result.success = true;
                }
                Ok(result)
            }
            Err(error) => {
                if let VMError::ExecutionError { init_gas_cost, .. } = error {
                    self.module_cache
                        .write()
                        .set_init_cost(&bytecode, init_gas_cost);
                }
                // execution failed: reset context to snapshot and reimburse sender
                let err = ExecutionError::VMError {
                    context: "Asynchronous Message".to_string(),
                    error,
                };
                let mut context = context_guard!(self);
                context.reset_to_snapshot(context_snapshot, err.clone());
                context.cancel_async_message(&message);
                Err(err)
            }
        }
    }

    fn execute_deferred_call(
        &self,
        id: &DeferredCallId,
        call: DeferredCall,
    ) -> Result<DeferredCallExecutionResult, ExecutionError> {
        let mut result = DeferredCallExecutionResult::new(&call);

        let snapshot = {
            let mut context = context_guard!(self);

            // refund the sender for the storage costs
            let amount = DeferredCall::get_storage_cost(
                self.config.storage_costs_constants.ledger_cost_per_byte,
                call.parameters.len() as u64,
                self.config.max_function_length,
            );
<<<<<<< HEAD
            if let Err(e) = context.transfer_coins(
                None,
                Some(call.sender_address),
                amount,
                false,
                TransferContext::DeferredCallStorageRefund(OriginTransferContext {
                    deferred_call_id: Some(id.clone()),
                    ..Default::default()
                }),
            ) {
=======
            if let Err(e) = context.transfer_coins(None, Some(call.sender_address), amount, false) {
>>>>>>> b18c665a
                warn!(
                    "could not refund storage costs to sender: {} - amount: {} - e:{}",
                    call.sender_address,
                    amount,
                    e.to_string()
                );
            }

            context.get_snapshot()
        };

        if call.cancelled {
            Ok(result)
        } else {
            let deferred_call_execution = || {
                let bytecode = {
                    // acquire write access to the context
                    let mut context = context_guard!(self);

                    // Set the call stack
                    // This needs to be defined before anything can fail, so that the emitted event contains the right stack
                    context.stack = vec![
                        ExecutionStackElement {
                            address: call.sender_address,
                            coins: Default::default(),
                            owned_addresses: vec![call.sender_address],
                            operation_datastore: None,
                        },
                        ExecutionStackElement {
                            address: call.target_address,
                            coins: call.coins,
                            owned_addresses: vec![call.target_address],
                            operation_datastore: None,
                        },
                    ];
                    context.origin_operation_id = None;
                    context.gas_remaining_before_subexecution = None;
                    context.recursion_counter = 0;
                    context.user_event_count_in_current_exec = 0;
                    context.deferred_call_id = Some(id.clone());

                    // Ensure that the target address is an SC address
                    // Ensure that the target address exists
                    context.check_target_sc_address(call.target_address)?;

                    // credit coins to the target address
<<<<<<< HEAD
                    if let Err(err) = context.transfer_coins(
                        None,
                        Some(call.target_address),
                        call.coins,
                        false,
                        TransferContext::DeferredCallCoins(OriginTransferContext {
                            deferred_call_id: Some(id.clone()),
                            ..Default::default()
                        }),
                    ) {
=======
                    if let Err(err) =
                        context.transfer_coins(None, Some(call.target_address), call.coins, false)
                    {
>>>>>>> b18c665a
                        // coin crediting failed: reset context to snapshot and reimburse sender
                        return Err(ExecutionError::DeferredCallsError(format!(
                            "could not credit coins to target of deferred call execution: {}",
                            err
                        )));
                    }

                    // quit if there is no function to be called
                    if call.target_function.is_empty() {
                        return Err(ExecutionError::DeferredCallsError(
                            "no function to call in the deferred call".to_string(),
                        ));
                    }

                    // Load bytecode. Assume empty bytecode if not found.
                    context
                        .get_bytecode(&call.target_address)
                        .ok_or(ExecutionError::DeferredCallsError(
                            "no bytecode found".to_string(),
                        ))?
                        .0
                };

                let module = self.module_cache.write().load_module(
                    &bytecode,
                    call.get_effective_gas(self.config.deferred_calls_config.call_cst_gas_cost),
                    self.config.condom_limits.clone(),
                )?;
                let response = massa_sc_runtime::run_function(
                    &*self.execution_interface,
                    module,
                    &call.target_function,
                    &call.parameters,
                    call.get_effective_gas(self.config.deferred_calls_config.call_cst_gas_cost),
                    self.config.gas_costs.clone(),
                    self.config.condom_limits.clone(),
                );

                match response {
                    Ok(res) => {
                        self.module_cache
                            .write()
                            .set_init_cost(&bytecode, res.init_gas_cost);
                        #[cfg(feature = "execution-trace")]
                        {
                            result.traces =
                                Some((res.trace.into_iter().map(|t| t.into()).collect(), true));
                        }
                        // #[cfg(feature = "execution-info")]
                        // {
                        // result.success = true;
                        // }
                        result.success = true;
                        Ok(result)
                    }
                    Err(error) => {
                        if let VMError::ExecutionError { init_gas_cost, .. } = error {
                            self.module_cache
                                .write()
                                .set_init_cost(&bytecode, init_gas_cost);
                        }
                        // execution failed: reset context to snapshot and reimburse sender
                        Err(ExecutionError::VMError {
                            context: "Deferred Call".to_string(),
                            error,
                        })
                    }
                }
            };

            // execute the deferred call
            let execution_result = deferred_call_execution();

            // if the execution failed, reset the context to the snapshot
            if let Err(err) = &execution_result {
                let mut context = context_guard!(self);
                context.reset_to_snapshot(snapshot, err.clone());
                context.deferred_call_fail_exec(id, &call);
            }
            execution_result
        }
    }
    /// Executes a full slot (with or without a block inside) without causing any changes to the state,
    /// just yielding the execution output.
    ///
    /// # Arguments
    /// * `slot`: slot to execute
    /// * `exec_target`: metadata of the block to execute, if not miss
    /// * `selector`: Reference to the selector
    ///
    /// # Returns
    /// An `ExecutionOutput` structure summarizing the output of the executed slot
    pub fn execute_slot(
        &mut self,
        slot: &Slot,
        exec_target: Option<&(BlockId, ExecutionBlockMetadata)>,
        selector: Box<dyn SelectorController>,
    ) -> ExecutionOutput {
        #[cfg(feature = "execution-trace")]
        let mut slot_trace = SlotAbiCallStack {
            slot: *slot,
            operation_call_stacks: PreHashMap::default(),
            asc_call_stacks: vec![],
            deferred_call_stacks: vec![],
        };
        #[cfg(feature = "execution-trace")]
        let mut transfers = vec![];

        // Create a new execution context for the whole active slot
        let mut execution_context = ExecutionContext::active_slot(
            self.config.clone(),
            *slot,
            exec_target.as_ref().map(|(b_id, _)| *b_id),
            self.final_state.clone(),
            self.active_history.clone(),
            self.module_cache.clone(),
            self.mip_store.clone(),
        );

<<<<<<< HEAD
        #[cfg(feature = "execution-info")]
        let mut exec_info = ExecutionInfoForSlot::new(
            slot.clone(),
            execution_context.execution_trail_hash.clone(),
            exec_target.as_ref().map(|(b_id, _)| *b_id),
        );

        let execution_version = execution_context.execution_component_version;
        if self.cur_execution_version != execution_version {
            // Reset the cache because a new execution version has become active
            info!("A new execution version has become active! Resetting the module-cache.");
            self.module_cache.write().reset();
            self.cur_execution_version = execution_version;
        }

        let mut deferred_calls_slot_gas = 0;
        // (success, fail, cancel)
        let mut deferred_calls_stats = (0, 0, 0);

        // deferred calls execution

        match execution_version {
            0 => {
                // Get asynchronous messages to execute
                let messages = execution_context.take_async_batch_v0(
                    self.config.max_async_gas,
                    self.config.async_msg_cst_gas_cost,
                );

=======
        let execution_version = execution_context.execution_component_version;
        if self.cur_execution_version != execution_version {
            // Reset the cache because a new execution version has become active
            info!("A new execution version has become active! Resetting the module-cache.");
            self.module_cache.write().reset();
            self.cur_execution_version = execution_version;
        }

        let mut deferred_calls_slot_gas = 0;
        // (success, fail, cancel)
        let mut deferred_calls_stats = (0, 0, 0);

        // deferred calls execution

        match execution_version {
            0 => {
                // Get asynchronous messages to execute
                let messages = execution_context.take_async_batch_v0(
                    self.config.max_async_gas,
                    self.config.async_msg_cst_gas_cost,
                );

>>>>>>> b18c665a
                // Apply the created execution context for slot execution
                *context_guard!(self) = execution_context;

                // Try executing asynchronous messages.
                // Effects are cancelled on failure and the sender is reimbursed.
                for (opt_bytecode, message) in messages {
                    match self.execute_async_message(message, opt_bytecode, execution_version) {
                        Ok(_message_return) => {
                            cfg_if::cfg_if! {
                                if #[cfg(feature = "execution-trace")] {
                                    // Safe to unwrap
                                    slot_trace.asc_call_stacks.push(_message_return.traces.unwrap().0);
                                } else if #[cfg(feature = "execution-info")] {
                                    slot_trace.asc_call_stacks.push(_message_return.traces.clone().unwrap().0);
                                    exec_info.async_messages.push(Ok(_message_return));
                                }
                            }
                        }
                        Err(err) => {
                            let msg = format!("failed executing async message: {}", err);
                            #[cfg(feature = "execution-info")]
                            exec_info.async_messages.push(Err(msg.clone()));
                            debug!(msg);
                        }
                    }
                }
            }
            _ => {
                // Deferred calls
                let calls = execution_context.deferred_calls_advance_slot(*slot);

                deferred_calls_slot_gas = calls.effective_slot_gas;

                // Apply the created execution context for slot execution
                *context_guard!(self) = execution_context;

                for (id, call) in calls.slot_calls {
                    let cancelled = call.cancelled;
                    match self.execute_deferred_call(&id, call) {
                        Ok(_exec) => {
                            if cancelled {
                                deferred_calls_stats.2 += 1;
                                continue;
                            }
                            deferred_calls_stats.0 += 1;
                            info!("executed deferred call: {:?}", id);
                            cfg_if::cfg_if! {
                                if #[cfg(feature = "execution-trace")] {
                                    // Safe to unwrap
                                    slot_trace.deferred_call_stacks.push(_exec.traces.unwrap().0);
                                } else if #[cfg(feature = "execution-info")] {
                                    slot_trace.deferred_call_stacks.push(_exec.traces.clone().unwrap().0);
                                    exec_info.deferred_calls_messages.push(Ok(_exec));
                                }
                            }
                        }
                        Err(err) => {
                            deferred_calls_stats.1 += 1;
                            let msg = format!("failed executing deferred call: {}", err);
                            #[cfg(feature = "execution-info")]
                            exec_info.deferred_calls_messages.push(Err(msg.clone()));
                            dbg!(msg);
                        }
                    }
                }
            }
        }

        // Block execution

        let mut block_info: Option<ExecutedBlockInfo> = None;
        // Set block gas (max_gas_per_block - gas used by deferred calls)
        let mut remaining_block_gas = self.config.max_gas_per_block;

        // Check if there is a block at this slot
        if let Some((block_id, block_metadata)) = exec_target {
            let block_store = block_metadata
                .storage
                .as_ref()
                .expect("Cannot execute a block for which the storage is missing");

            // Retrieve the block from storage
            let stored_block = block_store
                .read_blocks()
                .get(block_id)
                .expect("Missing block in storage.")
                .clone();

            block_info = Some(ExecutedBlockInfo {
                block_id: *block_id,
                current_version: stored_block.content.header.content.current_version,
                announced_version: stored_block.content.header.content.announced_version,
            });

            // gather all operations
            let operations = {
                let ops = block_store.read_operations();
                stored_block
                    .content
                    .operations
                    .into_iter()
                    .map(|op_id| {
                        ops.get(&op_id)
                            .expect("block operation absent from storage")
                            .clone()
                    })
                    .collect::<Vec<_>>()
            };

            debug!("executing {} operations at slot {}", operations.len(), slot);

            // gather all available endorsement creators and target blocks
            let endorsement_creators: Vec<Address> = stored_block
                .content
                .header
                .content
                .endorsements
                .iter()
                .map(|endo| endo.content_creator_address)
                .collect();
            let endorsement_target_creator = block_metadata
                .same_thread_parent_creator
                .expect("same thread parent creator missing");

            // Block credits count every operation fee, denunciation slash and endorsement reward.
            // We initialize the block credits with the block reward to stimulate block production
            // even in the absence of operations and denunciations.
<<<<<<< HEAD
            let mut block_credits = self.config.block_reward;
=======
            let mut block_credits = match execution_version {
                0 => self.config.block_reward_v0,
                _ => self.config.block_reward_v1,
            };
>>>>>>> b18c665a

            // Try executing the operations of this block in the order in which they appear in the block.
            // Errors are logged but do not interrupt the execution of the slot.
            for operation in operations.into_iter() {
                match self.execute_operation(
                    &operation,
                    stored_block.content.header.content.slot,
                    &mut remaining_block_gas,
                    &mut block_credits,
                ) {
                    Ok(_op_return) => {
                        #[cfg(feature = "execution-trace")]
                        {
                            slot_trace
                                .operation_call_stacks
                                .insert(operation.id, _op_return.0);
                            match &operation.content.op {
                                OperationType::Transaction {
                                    recipient_address,
                                    amount,
                                } => {
                                    let receiver_balance = {
                                        let context = context_guard!(self);
                                        context.get_balance(recipient_address).unwrap_or_default()
                                    };
                                    let mut effective_received_amount = *amount;
                                    if receiver_balance
                                        == amount
                                            .checked_sub(
                                                self.config
                                                    .storage_costs_constants
                                                    .ledger_entry_base_cost,
                                            )
                                            .unwrap_or_default()
                                    {
                                        effective_received_amount = amount
                                            .checked_sub(
                                                self.config
                                                    .storage_costs_constants
                                                    .ledger_entry_base_cost,
                                            )
                                            .unwrap_or_default();
                                    }
                                    transfers.push(Transfer {
                                        from: operation.content_creator_address,
                                        to: *recipient_address,
                                        amount: *amount,
                                        effective_received_amount,
                                        op_id: operation.id,
                                        succeed: _op_return.1,
                                        fee: operation.content.fee,
                                    });
                                }
                                OperationType::CallSC {
                                    target_addr, coins, ..
                                } => {
                                    transfers.push(Transfer {
                                        from: operation.content_creator_address,
                                        to: *target_addr,
                                        amount: *coins,
                                        effective_received_amount: *coins,
                                        op_id: operation.id,
                                        succeed: _op_return.1,
                                        fee: operation.content.fee,
                                    });
                                }
                                _ => {}
                            }
                        }

                        #[cfg(feature = "execution-info")]
                        {
                            match &operation.content.op {
                                OperationType::RollBuy { roll_count } => {
                                    exec_info.roll_operations.push(RollOperationInfo::RollBuy(
                                        operation.content_creator_address,
                                        *roll_count,
                                    ))
                                }
                                OperationType::RollSell { roll_count } => {
                                    exec_info.roll_operations.push(RollOperationInfo::RollSell(
                                        operation.content_creator_address,
                                        *roll_count,
                                    ))
                                }
                                _ => {}
                            }
                        }
                    }
                    Err(err) => {
                        debug!(
                            "failed executing operation {} in block {}: {}",
                            operation.id, block_id, err
                        );
                    }
                }
            }

            // Try executing the denunciations of this block
            for denunciation in &stored_block.content.header.content.denunciations {
                match self.execute_denunciation(
                    denunciation,
                    &stored_block.content.header.content.slot,
                    &mut block_credits,
                ) {
                    Ok(_de_res) => {
                        #[cfg(feature = "execution-info")]
                        exec_info.denunciations.push(Ok(_de_res));
                    }
                    Err(e) => {
                        let msg = format!(
                            "Failed processing denunciation: {:?}, in block: {}: {}",
                            denunciation, block_id, e
                        );
                        #[cfg(feature = "execution-info")]
                        exec_info.denunciations.push(Err(msg.clone()));
                        debug!(msg);
                    }
                }
            }

            // Get block creator address
            let block_creator_addr = stored_block.content_creator_address;

            // acquire lock on execution context
            let mut context = context_guard!(self);

            // Update speculative rolls state production stats
            context.update_production_stats(&block_creator_addr, *slot, Some(*block_id));

            match execution_version {
                0 => {
                    // Credit endorsement producers and endorsed block producers
                    let mut remaining_credit = block_credits;
                    let block_credit_part = block_credits
                        .checked_div_u64(3 * (1 + (self.config.endorsement_count)))
                        .expect("critical: block_credits checked_div factor is 0");

                    for endorsement_creator in endorsement_creators {
                        // credit creator of the endorsement with coins
                        match context.transfer_coins(
                            None,
                            Some(endorsement_creator),
                            block_credit_part,
                            false,
<<<<<<< HEAD
                            TransferContext::EndorsementCreatorReward,
=======
>>>>>>> b18c665a
                        ) {
                            Ok(_) => {
                                remaining_credit =
                                    remaining_credit.saturating_sub(block_credit_part);

                                #[cfg(feature = "execution-info")]
                                exec_info
                                    .endorsement_creator_rewards
                                    .insert(endorsement_creator, block_credit_part);
                            }
                            Err(err) => {
                                debug!(
                                    "failed to credit {} coins to endorsement creator {} for an endorsed block execution: {}",
                                    block_credit_part, endorsement_creator, err
                                )
                            }
                        }

                        // credit creator of the endorsed block with coins
                        match context.transfer_coins(
                            None,
                            Some(endorsement_target_creator),
                            block_credit_part,
                            false,
<<<<<<< HEAD
                            TransferContext::EndorsementTargetReward,
=======
>>>>>>> b18c665a
                        ) {
                            Ok(_) => {
                                remaining_credit =
                                    remaining_credit.saturating_sub(block_credit_part);
                                #[cfg(feature = "execution-info")]
                                {
                                    exec_info.endorsement_target_reward =
                                        Some((endorsement_target_creator, block_credit_part));
                                }
                            }
                            Err(err) => {
                                debug!(
                                    "failed to credit {} coins to endorsement target creator {} on block execution: {}",
                                    block_credit_part, endorsement_target_creator, err
                                )
                            }
                        }
                    }

                    // Credit block creator with remaining_credit
                    if let Err(err) = context.transfer_coins(
                        None,
                        Some(block_creator_addr),
                        remaining_credit,
                        false,
<<<<<<< HEAD
                        TransferContext::BlockCreatorReward,
=======
>>>>>>> b18c665a
                    ) {
                        debug!(
                            "failed to credit {} coins to block creator {} on block execution: {}",
                            remaining_credit, block_creator_addr, err
                        )
                    } else {
                        #[cfg(feature = "execution-info")]
                        {
                            exec_info.block_producer_reward =
                                Some((block_creator_addr, remaining_credit));
                        }
                    }
                }
                _ => {
                    // Divide the total block credits into parts + remainder
                    let block_credit_part_count = 3 * (1 + self.config.endorsement_count);
                    let block_credit_part = block_credits
                        .checked_div_u64(block_credit_part_count)
                        .expect("critical: block_credits checked_div factor is 0");
                    let remainder = block_credits
                        .checked_rem_u64(block_credit_part_count)
                        .expect("critical: block_credits checked_rem factor is 0");

                    // Give 3 parts + remainder to the block producer to stimulate block production
                    // even in the absence of endorsements.
                    let mut block_producer_credit = block_credit_part
                        .saturating_mul_u64(3)
                        .saturating_add(remainder);

                    for endorsement_creator in endorsement_creators {
                        // Credit the creator of the block with 1 part to stimulate endorsement inclusion of endorsements,
                        // and dissuade from emitting the block too early (before the endorsements have propageted).
                        block_producer_credit =
                            block_producer_credit.saturating_add(block_credit_part);

                        // Credit creator of the endorsement with 1 part to stimulate the production of endorsements.
                        // This also motivates endorsers to not publish their endorsements too early (will not endorse the right block),
                        // and to not publish too late (will not be included in the block).
                        match context.transfer_coins(
                            None,
                            Some(endorsement_creator),
                            block_credit_part,
                            false,
<<<<<<< HEAD
                            TransferContext::EndorsementCreatorReward,
=======
>>>>>>> b18c665a
                        ) {
                            Ok(_) => {
                                #[cfg(feature = "execution-info")]
                                exec_info
                                    .endorsement_creator_rewards
                                    .insert(endorsement_creator, block_credit_part);
                            }
                            Err(err) => {
                                debug!(
                                    "failed to credit {} coins to endorsement creator {} for an endorsed block execution: {}",
                                    block_credit_part, endorsement_creator, err
                                )
                            }
                        }

                        // Credit the creator of the endorsed block with 1 part.
                        // This is done to incentivize block producers to be endorsed,
                        // typically by not publishing their blocks too late.
                        match context.transfer_coins(
                            None,
                            Some(endorsement_target_creator),
                            block_credit_part,
                            false,
<<<<<<< HEAD
                            TransferContext::EndorsementTargetReward,
=======
>>>>>>> b18c665a
                        ) {
                            Ok(_) => {
                                #[cfg(feature = "execution-info")]
                                {
                                    exec_info.endorsement_target_reward =
                                        Some((endorsement_target_creator, block_credit_part));
                                }
                            }
                            Err(err) => {
                                debug!(
                                    "failed to credit {} coins to endorsement target creator {} on block execution: {}",
                                    block_credit_part, endorsement_target_creator, err
                                )
                            }
                        }
                    }

                    // Credit block producer
                    if let Err(err) = context.transfer_coins(
                        None,
                        Some(block_creator_addr),
                        block_producer_credit,
                        false,
<<<<<<< HEAD
                        TransferContext::BlockCreatorReward,
=======
>>>>>>> b18c665a
                    ) {
                        debug!(
                            "failed to credit {} coins to block creator {} on block execution: {}",
                            block_producer_credit, block_creator_addr, err
                        )
                    } else {
                        #[cfg(feature = "execution-info")]
                        {
                            exec_info.block_producer_reward =
                                Some((block_creator_addr, block_producer_credit));
                        }
                    }
                }
            }
        } else {
            // the slot is a miss, check who was supposed to be the creator and update production stats
            let producer_addr = selector
                .get_producer(*slot)
                .expect("couldn't get the expected block producer for a missed slot");
            context_guard!(self).update_production_stats(&producer_addr, *slot, None);
        }

        // Async msg execution

        if execution_version > 0 {
            // Get asynchronous messages to execute
            // The gas available for async messages is the remaining block gas + async remaining gas (max_async - gas used by deferred calls)
            let async_msg_gas_available = self
                .config
                .max_async_gas
                .saturating_sub(deferred_calls_slot_gas)
                .saturating_add(remaining_block_gas);

            // Get asynchronous messages to execute
            let messages = context_guard!(self)
                .take_async_batch_v1(async_msg_gas_available, self.config.async_msg_cst_gas_cost);

            // clear operation id (otherwise events will be generated using this operation id)
            self.execution_context.lock().origin_operation_id = None;

            // Try executing asynchronous messages.
            // Effects are cancelled on failure and the sender is reimbursed.
            for (_message_id, message) in messages {
                let opt_bytecode = context_guard!(self).get_bytecode(&message.destination);

                match self.execute_async_message(message, opt_bytecode, execution_version) {
                    Ok(_message_return) => {
                        cfg_if::cfg_if! {
                            if #[cfg(feature = "execution-trace")] {
                                // Safe to unwrap
                                slot_trace.asc_call_stacks.push(_message_return.traces.unwrap().0);
                            } else if #[cfg(feature = "execution-info")] {
                                slot_trace.asc_call_stacks.push(_message_return.traces.clone().unwrap().0);
                                exec_info.async_messages.push(Ok(_message_return));
                            }
                        }
                    }
                    Err(err) => {
                        let msg = format!("failed executing async message: {}", err);
                        #[cfg(feature = "execution-info")]
                        exec_info.async_messages.push(Err(msg.clone()));
                        debug!(msg);
                    }
                }
            }
        }

        #[cfg(feature = "execution-trace")]
        self.trace_history
            .write()
            .save_traces_for_slot(*slot, slot_trace.clone());
        #[cfg(feature = "execution-trace")]
        self.trace_history
            .write()
            .save_transfers_for_slot(*slot, transfers.clone());

        // Finish slot
        #[allow(unused_mut)]
        let mut exec_out = context_guard!(self).settle_slot(block_info);
        #[cfg(feature = "execution-trace")]
        {
            exec_out.slot_trace = Some((slot_trace, transfers));
        };
        #[cfg(feature = "dump-block")]
        {
            exec_out.storage = match exec_target {
                Some((_block_id, block_metadata)) => block_metadata.storage.clone(),
                _ => None,
            }
        }

        #[cfg(feature = "execution-info")]
        {
            exec_info.deferred_credits_execution =
                std::mem::replace(&mut exec_out.deferred_credits_execution, vec![]);
            exec_info.cancel_async_message_execution =
                std::mem::replace(&mut exec_out.cancel_async_message_execution, vec![]);
            exec_info.auto_sell_execution =
                std::mem::replace(&mut exec_out.auto_sell_execution, vec![]);
            // self.execution_info.write().save_for_slot(*slot, exec_info);
            context_guard!(self).execution_info = exec_info;
        }

        // Broadcast a slot execution output to active channel subscribers.
        if self.config.broadcast_enabled {
            let slot_exec_out = SlotExecutionOutput::ExecutedSlot(exec_out.clone());
            if let Err(err) = self
                .channels
                .slot_execution_output_sender
                .send(slot_exec_out)
            {
                trace!(
                    "error, failed to broadcast execution output for slot {} due to: {}",
                    exec_out.slot.clone(),
                    err
                );
            }
        }

        exec_out.state_changes.deferred_call_changes.exec_stats = deferred_calls_stats;

        // Return the execution output
        exec_out
    }

    /// Execute a candidate slot
    pub fn execute_candidate_slot(
        &mut self,
        slot: &Slot,
        exec_target: Option<&(BlockId, ExecutionBlockMetadata)>,
        selector: Box<dyn SelectorController>,
    ) {
        let target_id = exec_target.as_ref().map(|(b_id, _)| *b_id);
        debug!(
            "execute_candidate_slot: executing slot={} target={:?}",
            slot, target_id
        );

        if slot <= &self.final_cursor {
            panic!(
                "could not execute candidate slot {} because final_cursor is at {}",
                slot, self.final_cursor
            );
        }

        // if the slot was already executed, truncate active history to cancel the slot and all the ones after
        if &self.active_cursor >= slot {
            debug!(
                "execute_candidate_slot: truncating down from slot {}",
                self.active_cursor
            );
            self.active_history
                .write()
                .truncate_from(slot, self.config.thread_count);
            self.active_cursor = slot
                .get_prev_slot(self.config.thread_count)
                .expect("overflow when iterating on slots");
        }
        let exec_out = self.execute_slot(slot, exec_target, selector);

        #[cfg(feature = "execution-trace")]
        {
            if self.config.broadcast_traces_enabled {
                if let Some((slot_trace, _)) = exec_out.slot_trace.clone() {
                    if let Err(err) = self
                        .channels
                        .slot_execution_traces_sender
                        .send((slot_trace, false))
                    {
                        trace!(
                            "error, failed to broadcast abi trace for slot {} due to: {}",
                            exec_out.slot.clone(),
                            err
                        );
                    }
                }
            }
        }

        // apply execution output to active state
        self.apply_active_execution_output(exec_out);

        debug!("execute_candidate_slot: execution finished & state applied");
    }

    /// Execute an SCE-final slot
    pub fn execute_final_slot(
        &mut self,
        slot: &Slot,
        exec_target: Option<&(BlockId, ExecutionBlockMetadata)>,
        selector: Box<dyn SelectorController>,
    ) {
        let target_id = exec_target.as_ref().map(|(b_id, _)| *b_id);
        debug!(
            "execute_final_slot: executing slot={} target={:?}",
            slot, target_id
        );

        if slot <= &self.final_cursor {
            debug!(
                "execute_final_slot: final slot already executed (final_cursor = {})",
                self.final_cursor
            );
            return;
        }

        // check if the final slot execution result is already cached at the front of the speculative execution history
        let first_exec_output = self.active_history.write().0.pop_front();

        if let Some(exec_out) = first_exec_output {
            if &exec_out.slot == slot
                && exec_out.block_info.as_ref().map(|i| i.block_id) == target_id
            {
                // speculative execution front result matches what we want to compute
                // apply the cached output and return
                self.apply_final_execution_output(exec_out);
                return;
            } else {
                // speculative cache mismatch
                warn!(
                    "speculative execution cache mismatch (final slot={}/block={:?}, front speculative slot={}/block={:?}). Resetting the cache.",
                    slot, target_id, exec_out.slot, exec_out.block_info.map(|i| i.block_id)
                );
            }
        } else {
            // cache entry absent
            info!(
                "speculative execution cache empty, executing final slot={}/block={:?}",
                slot, target_id
            );
        }

        // truncate the whole execution queue
        self.active_history.write().0.clear();
        self.active_cursor = self.final_cursor;

        // execute slot
        let exec_out = self.execute_slot(slot, exec_target, selector);

        // apply execution output to final state
        self.apply_final_execution_output(exec_out);

        debug!(
            "execute_final_slot: execution finished & result applied & versioning stats updated"
        );
    }

    /// Runs a read-only execution request.
    /// The executed bytecode appears to be able to read and write the consensus state,
    /// but all accumulated changes are simply returned as an `ExecutionOutput` object,
    /// and not actually applied to the consensus state.
    ///
    /// # Arguments
    /// * `req`: a read-only execution request
    ///
    /// # Returns
    ///  `ExecutionOutput` describing the output of the execution, or an error
    pub(crate) fn execute_readonly_request(
        &self,
        req: ReadOnlyExecutionRequest,
    ) -> Result<ReadOnlyExecutionOutput, ExecutionError> {
        // TODO ensure that speculative things are reset after every execution ends (incl. on error and readonly)
        // otherwise, on prod stats accumulation etc... from the API we might be counting the remainder of this speculative execution

        // check if read only request max gas is above the threshold
        if req.max_gas > self.config.max_read_only_gas {
            return Err(ExecutionError::TooMuchGas(format!(
                "execution gas for read-only call is {} which is above the maximum allowed {}",
                req.max_gas, self.config.max_read_only_gas
            )));
        }

        // set the execution slot to be the one after the latest executed active slot
        let slot = self
            .active_cursor
            .get_next_slot(self.config.thread_count)
            .expect("slot overflow in readonly execution from active slot");

        // create a readonly execution context
        let execution_context = ExecutionContext::readonly(
            self.config.clone(),
            slot,
            req.call_stack,
            self.final_state.clone(),
            self.active_history.clone(),
            self.module_cache.clone(),
            self.mip_store.clone(),
        );

        // run the interpreter according to the target type
        let exec_response = match req.target {
            ReadOnlyExecutionTarget::BytecodeExecution(bytecode) => {
                let condom_limits = execution_context.get_condom_limits();
                {
                    let mut context = context_guard!(self);
                    *context = execution_context;

                    let call_stack_addr = context.get_call_stack();

                    // transfer fee
                    if let (Some(fee), Some(addr)) = (req.fee, call_stack_addr.first()) {
                        context.transfer_coins(
                            Some(*addr),
                            None,
                            fee,
                            false,
                            TransferContext::ReadOnlyBytecodeExecutionFee,
                        )?;
                    }
                }

                // load the tmp module
                let module = self.module_cache.read().load_tmp_module(
                    &bytecode,
                    req.max_gas,
                    condom_limits.clone(),
                )?;

                // run the VM
                massa_sc_runtime::run_main(
                    &*self.execution_interface,
                    module,
                    req.max_gas,
                    self.config.gas_costs.clone(),
                    condom_limits,
                )
                .map_err(|error| ExecutionError::VMError {
                    context: "ReadOnlyExecutionTarget::BytecodeExecution".to_string(),
                    error,
                })?
            }

            ReadOnlyExecutionTarget::FunctionCall {
                target_addr,
                target_func,
                parameter,
            } => {
                // get the bytecode, default to an empty vector
                let bytecode = execution_context
                    .get_bytecode(&target_addr)
                    .unwrap_or_default()
                    .0;

                let condom_limits = execution_context.get_condom_limits();
                {
                    let mut context = context_guard!(self);
                    *context = execution_context;

                    // Ensure that the target address is an SC address and exists
                    context.check_target_sc_address(target_addr)?;

                    let call_stack_addr = context.get_call_stack();

                    // transfer fee
                    if let (Some(fee), Some(addr)) = (req.fee, call_stack_addr.first()) {
                        context.transfer_coins(
                            Some(*addr),
                            None,
                            fee,
                            false,
                            TransferContext::ReadOnlyFunctionCallFee,
                        )?;
                    }

                    // transfer coins
                    if let (Some(coins), Some(from), Some(to)) =
                        (req.coins, call_stack_addr.first(), call_stack_addr.get(1))
                    {
                        context.transfer_coins(
                            Some(*from),
                            Some(*to),
                            coins,
                            false,
                            TransferContext::ReadOnlyFunctionCallCoins,
                        )?;
                    }
                }

                // load and execute the compiled module
                // IMPORTANT: do not keep a lock here as `run_function` uses the `get_module` interface
                let module = self.module_cache.write().load_module(
                    &bytecode,
                    req.max_gas,
                    condom_limits.clone(),
                )?;

                let response = massa_sc_runtime::run_function(
                    &*self.execution_interface,
                    module,
                    &target_func,
                    &parameter,
                    req.max_gas,
                    self.config.gas_costs.clone(),
                    condom_limits,
                );

                match response {
                    Ok(Response { init_gas_cost, .. })
                    | Err(VMError::ExecutionError { init_gas_cost, .. }) => {
                        self.module_cache
                            .write()
                            .set_init_cost(&bytecode, init_gas_cost);
                    }
                    _ => (),
                }

                response.map_err(|error| ExecutionError::VMError {
                    context: "ReadOnlyExecutionTarget::FunctionCall".to_string(),
                    error,
                })?
            }
        };

        // return the execution output
        let execution_output = context_guard!(self).settle_slot(None);
        let exact_exec_cost = req.max_gas.saturating_sub(exec_response.remaining_gas);

        // compute a gas cost, estimating the gas of the last SC call to be max_instance_cost
        let corrected_cost = match (context_guard!(self)).gas_remaining_before_subexecution {
            Some(gas_remaining) => req
                .max_gas
                .saturating_sub(gas_remaining) // yield gas used until last subexecution
                .saturating_add(self.config.gas_costs.max_instance_cost),
            None => self.config.gas_costs.max_instance_cost, // no subexecution, just max_instance_cost
        };

        // keep the max of the two so the last SC call has at least max_instance_cost of gas
        let estimated_cost = u64::max(exact_exec_cost, corrected_cost);
        debug!(
            "execute_readonly_request:
            exec_response.remaining_gas: {}
            exact_exec_cost: {}
            corrected_cost: {}
            estimated_cost: {}",
            exec_response.remaining_gas, exact_exec_cost, corrected_cost, estimated_cost
        );

        Ok(ReadOnlyExecutionOutput {
            out: execution_output,
            gas_cost: estimated_cost,
            call_result: exec_response.ret,
        })
    }

    /// Gets a balance both at the latest final and candidate executed slots
    pub fn get_final_and_candidate_balance(
        &self,
        address: &Address,
    ) -> (Option<Amount>, Option<Amount>) {
        let final_balance = self.final_state.read().get_ledger().get_balance(address);
        let search_result = self.active_history.read().fetch_balance(address);
        (
            final_balance,
            match search_result {
                HistorySearchResult::Present(active_balance) => Some(active_balance),
                HistorySearchResult::NoInfo => final_balance,
                HistorySearchResult::Absent => None,
            },
        )
    }

    /// Gets a balance both at the latest final and candidate executed slots
    pub fn get_final_and_active_bytecode(
        &self,
        address: &Address,
    ) -> (Option<Bytecode>, Option<Bytecode>) {
        let final_bytecode = self.final_state.read().get_ledger().get_bytecode(address);
        let search_result = self.active_history.read().fetch_bytecode(address);
        let speculative_v = match search_result {
            HistorySearchResult::Present(active_bytecode) => Some(active_bytecode),
            HistorySearchResult::NoInfo => final_bytecode.clone(),
            HistorySearchResult::Absent => None,
        };
        (final_bytecode, speculative_v)
    }

    /// Gets roll counts both at the latest final and active executed slots
    pub fn get_final_and_candidate_rolls(&self, address: &Address) -> (u64, u64) {
        let final_rolls = self
            .final_state
            .read()
            .get_pos_state()
            .get_rolls_for(address);
        let active_rolls = self
            .active_history
            .read()
            .fetch_roll_count(address)
            .unwrap_or(final_rolls);
        (final_rolls, active_rolls)
    }

    /// Gets a data entry both at the latest final and active executed slots
    pub fn get_final_and_active_data_entry(
        &self,
        address: &Address,
        key: &[u8],
    ) -> (Option<Vec<u8>>, Option<Vec<u8>>) {
        let final_entry = self
            .final_state
            .read()
            .get_ledger()
            .get_data_entry(address, key);
        let search_result = self
            .active_history
            .read()
            .fetch_active_history_data_entry(address, key);
        (
            final_entry.clone(),
            match search_result {
                HistorySearchResult::Present(active_entry) => Some(active_entry),
                HistorySearchResult::NoInfo => final_entry,
                HistorySearchResult::Absent => None,
            },
        )
    }

    pub fn get_final_datastore_keys(
        &self,
        addr: &Address,
        prefix: &[u8],
        start_key: Bound<Vec<u8>>,
        end_key: Bound<Vec<u8>>,
        count: Option<u32>,
    ) -> Option<BTreeSet<Vec<u8>>> {
        self.final_state
            .read()
            .get_ledger()
            .get_datastore_keys(addr, prefix, start_key, end_key, count)
    }

    /// Get every final and active datastore key of the given address
    #[allow(clippy::type_complexity)]
    pub fn get_final_and_candidate_datastore_keys(
        &self,
        addr: &Address,
        prefix: &[u8],
        start_key: Bound<Vec<u8>>,
        end_key: Bound<Vec<u8>>,
        count: Option<u32>,
    ) -> (Option<BTreeSet<Vec<u8>>>, Option<BTreeSet<Vec<u8>>>) {
        scan_datastore(
            addr,
            prefix,
            start_key,
            end_key,
            count,
            self.final_state.clone(),
            self.active_history.clone(),
            None,
        )
    }

    pub fn get_address_cycle_infos(&self, address: &Address) -> Vec<ExecutionAddressCycleInfo> {
        context_guard!(self).get_address_cycle_infos(address, self.config.periods_per_cycle)
    }

    /// Returns for a given cycle the stakers taken into account
    /// by the selector. That correspond to the `roll_counts` in `cycle - 3`.
    ///
    /// By default it returns an empty map.
    pub fn get_cycle_active_rolls(&self, cycle: u64) -> BTreeMap<Address, u64> {
        self.final_state
            .read()
            .get_pos_state()
            .get_all_active_rolls(cycle)
    }

    /// Gets execution events optionally filtered by:
    /// * start slot
    /// * end slot
    /// * emitter address
    /// * original caller address
    /// * operation id
    /// * event state (final, candidate or both)
    pub fn get_filtered_sc_output_event(&self, filter: EventFilter) -> Vec<SCOutputEvent> {
        match filter.is_final {
            Some(true) => self
                .final_events_cache
                .get_filtered_sc_output_events(&filter),
            Some(false) => self
                .active_history
                .read()
                .0
                .iter()
                .flat_map(|item| item.events.get_filtered_sc_output_events(&filter))
                .collect(),
            None => self
                .final_events_cache
                .get_filtered_sc_output_events(&filter)
                .into_iter()
                .chain(
                    self.active_history
                        .read()
                        .0
                        .iter()
                        .flat_map(|item| item.events.get_filtered_sc_output_events(&filter)),
                )
                .collect(),
        }
    }

    /// Check if a denunciation has been executed given a `DenunciationIndex`
    /// Returns a tuple of booleans:
    /// * first boolean is true if the denunciation has been executed speculatively
    /// * second boolean is true if the denunciation has been executed in the final state
    pub fn get_denunciation_execution_status(
        &self,
        denunciation_index: &DenunciationIndex,
    ) -> (bool, bool) {
        // check final state
        let executed_final = self
            .final_state
            .read()
            .get_executed_denunciations()
            .contains(denunciation_index);
        if executed_final {
            return (true, true);
        }

        // check active history
        let executed_candidate = {
            matches!(
                self.active_history
                    .read()
                    .fetch_executed_denunciation(denunciation_index),
                HistorySearchResult::Present(())
            )
        };

        (executed_candidate, false)
    }

    /// Get cycle infos
    pub fn get_cycle_infos(
        &self,
        cycle: u64,
        restrict_to_addresses: Option<&PreHashSet<Address>>,
    ) -> Option<ExecutionQueryCycleInfos> {
        let final_state_lock = self.final_state.read();

        // check if cycle is complete
        let is_final = match final_state_lock.get_pos_state().is_cycle_complete(cycle) {
            Some(v) => v,
            None => return None,
        };

        // active rolls
        let staker_infos: BTreeMap<Address, ExecutionQueryStakerInfo>;
        if let Some(addrs) = restrict_to_addresses {
            staker_infos = addrs
                .iter()
                .map(|addr| {
                    let staker_info = ExecutionQueryStakerInfo {
                        active_rolls: final_state_lock
                            .get_pos_state()
                            .get_address_active_rolls(addr, cycle)
                            .unwrap_or(0),
                        production_stats: final_state_lock
                            .get_pos_state()
                            .get_production_stats_for_address(cycle, addr)
                            .unwrap_or_default(),
                    };
                    (*addr, staker_info)
                })
                .collect()
        } else {
            let active_rolls = final_state_lock.get_pos_state().get_all_roll_counts(cycle);
            let production_stats = final_state_lock
                .get_pos_state()
                .get_all_production_stats(cycle)
                .unwrap_or_default();
            let all_addrs: BTreeSet<Address> = active_rolls
                .keys()
                .chain(production_stats.keys())
                .copied()
                .collect();
            staker_infos = all_addrs
                .into_iter()
                .map(|addr| {
                    let staker_info = ExecutionQueryStakerInfo {
                        active_rolls: active_rolls.get(&addr).copied().unwrap_or(0),
                        production_stats: production_stats.get(&addr).copied().unwrap_or_default(),
                    };
                    (addr, staker_info)
                })
                .collect()
        }

        // build result
        Some(ExecutionQueryCycleInfos {
            cycle,
            is_final,
            staker_infos,
        })
    }

    /// Get future deferred credits of an address
    pub fn get_address_future_deferred_credits(
        &self,
        address: &Address,
        max_slot: std::ops::Bound<Slot>,
    ) -> BTreeMap<Slot, Amount> {
        context_guard!(self).get_address_future_deferred_credits(
            address,
            self.config.thread_count,
            max_slot,
        )
    }

    /// Get future deferred credits of an address
    /// Returns tuple: (speculative, final)
    pub fn get_address_deferred_credits(
        &self,
        address: &Address,
    ) -> (BTreeMap<Slot, Amount>, BTreeMap<Slot, Amount>) {
        // get values from final state
        let res_final: BTreeMap<Slot, Amount> = self
            .final_state
            .read()
            .get_pos_state()
            .get_deferred_credits_range(.., Some(address))
            .credits
            .iter()
            .filter_map(|(slot, addr_amount)| {
                addr_amount.get(address).map(|amount| (*slot, *amount))
            })
            .collect();

        // get values from active history, backwards
        let mut res_speculative: BTreeMap<Slot, Amount> = BTreeMap::default();
        for hist_item in self.active_history.read().0.iter().rev() {
            for (slot, addr_amount) in &hist_item.state_changes.pos_changes.deferred_credits.credits
            {
                if let Some(amount) = addr_amount.get(address) {
                    res_speculative.entry(*slot).or_insert(*amount);
                };
            }
        }

        // fill missing speculative entries with final entries
        for (slot, amount) in &res_final {
            res_speculative.entry(*slot).or_insert(*amount);
        }

        // remove zero entries from speculative
        res_speculative.retain(|_s, a| !a.is_zero());

        (res_speculative, res_final)
    }

    /// Get the execution status of a batch of operations.
    ///
    ///  Return value: vector of
    ///  `(Option<speculative_status>, Option<final_status>)`
    ///  If an Option is None it means that the op execution was not found.
    ///  Note that old op executions are forgotten.
    /// Otherwise, the status is a boolean indicating whether the execution was successful (true) or if there was an error (false.)
    pub fn get_ops_exec_status(&self, batch: &[OperationId]) -> Vec<(Option<bool>, Option<bool>)> {
        let speculative_exec = self.active_history.read().get_ops_exec_status(batch);
        let final_exec = self.final_state.read().get_ops_exec_status(batch);
        speculative_exec
            .into_iter()
            .zip(final_exec)
            .map(|(speculative_v, final_v)| {
                match (speculative_v, final_v) {
                    (None, Some(f)) => (Some(f), Some(f)), // special case: a final execution should also appear as speculative
                    (s, f) => (s, f),
                }
            })
            .collect()
    }

    /// Update MipStore with block header stats
    pub fn update_versioning_stats(&mut self, block_info: &Option<ExecutedBlockInfo>, slot: &Slot) {
        let slot_ts = get_block_slot_timestamp(
            self.config.thread_count,
            self.config.t0,
            self.config.genesis_timestamp,
            *slot,
        )
        .expect("Cannot get timestamp from slot");

        self.mip_store.update_network_version_stats(
            slot_ts,
            block_info
                .as_ref()
                .map(|i| (i.current_version, i.announced_version)),
        );
    }

    pub fn deferred_call_quote(
        &self,
        target_slot: Slot,
        max_request_gas: u64,
        params_size: u64,
    ) -> (Slot, u64, bool, Amount) {
        let gas_request =
            max_request_gas.saturating_add(self.config.deferred_calls_config.call_cst_gas_cost);
        let context = context_guard!(self);

        match context.deferred_calls_compute_call_fee(
            target_slot,
            gas_request,
            context.slot,
            params_size,
        ) {
            Ok(fee) => (target_slot, gas_request, true, fee),
            Err(_) => (target_slot, gas_request, false, Amount::zero()),
        }
    }

    pub fn deferred_call_info(&self, call_id: &DeferredCallId) -> Option<DeferredCall> {
        let context = context_guard!(self);
        context.get_deferred_call(call_id)
    }

    pub fn get_deferred_calls_by_slot(&self, slot: Slot) -> Vec<DeferredCallId> {
        context_guard!(self)
            .get_deferred_calls_by_slot(slot)
            .into_keys()
            .collect()
    }
}<|MERGE_RESOLUTION|>--- conflicted
+++ resolved
@@ -28,10 +28,6 @@
 use massa_models::address::ExecutionAddressCycleInfo;
 use massa_models::async_msg::AsyncMessage;
 use massa_models::bytecode::Bytecode;
-<<<<<<< HEAD
-=======
-use massa_models::datastore::get_prefix_bounds;
->>>>>>> b18c665a
 use massa_models::deferred_calls::DeferredCallId;
 use massa_models::denunciation::{Denunciation, DenunciationIndex};
 use massa_models::execution::EventFilter;
@@ -39,7 +35,6 @@
 use massa_models::prehash::PreHashSet;
 use massa_models::stats::ExecutionStats;
 use massa_models::timeslots::get_block_slot_timestamp;
-use massa_models::types::{SetOrDelete, SetUpdateOrDelete};
 use massa_models::{
     address::Address,
     block_id::BlockId,
@@ -58,14 +53,8 @@
 use std::sync::Arc;
 use tracing::{debug, info, trace, warn};
 
-<<<<<<< HEAD
-=======
-use crate::execution_info::{
-    AsyncMessageExecutionResult, DeferredCallExecutionResult, DenunciationResult,
-};
 #[cfg(feature = "execution-info")]
 use crate::execution_info::{ExecutionInfo, ExecutionInfoForSlot, OperationInfo};
->>>>>>> b18c665a
 #[cfg(feature = "execution-trace")]
 use crate::trace_history::TraceHistory;
 #[cfg(feature = "execution-trace")]
@@ -321,32 +310,6 @@
         // append generated events to the final event store
         exec_out.events.finalize();
 
-<<<<<<< HEAD
-        let ts = get_block_slot_timestamp(
-            self.config.thread_count,
-            self.config.t0,
-            self.config.genesis_timestamp,
-            exec_out.slot,
-        )
-        .expect("Time overflow");
-
-        let cur_version = self
-            .final_state
-            .read()
-            .get_mip_store()
-            .get_network_version_active_at(ts);
-
-        if cur_version == 0 {
-            // Truncate the events before saving them to the event store
-            // Note: this is only needed during the MIP transition period
-            // When it becomes active, we will refuse such events so no need to truncate them
-            for event in exec_out.events.0.iter_mut() {
-                event.data.truncate(self.config.max_event_size_v1);
-            }
-        }
-
-=======
->>>>>>> b18c665a
         self.final_events_cache.save_events(exec_out.events.0);
 
         // update the prometheus metrics
@@ -542,7 +505,6 @@
         context.origin_operation_id = Some(operation_id);
 
         // debit the fee from the operation sender
-<<<<<<< HEAD
         if let Err(err) = context.transfer_coins(
             Some(sender_addr),
             None,
@@ -553,11 +515,6 @@
                 ..Default::default()
             }),
         ) {
-=======
-        if let Err(err) =
-            context.transfer_coins(Some(sender_addr), None, operation.content.fee, false)
-        {
->>>>>>> b18c665a
             let mut error = format!("could not spend fees: {}", err);
             let max_event_size = match execution_component_version {
                 0 => self.config.max_event_size_v0,
@@ -1419,7 +1376,6 @@
                 call.parameters.len() as u64,
                 self.config.max_function_length,
             );
-<<<<<<< HEAD
             if let Err(e) = context.transfer_coins(
                 None,
                 Some(call.sender_address),
@@ -1430,9 +1386,6 @@
                     ..Default::default()
                 }),
             ) {
-=======
-            if let Err(e) = context.transfer_coins(None, Some(call.sender_address), amount, false) {
->>>>>>> b18c665a
                 warn!(
                     "could not refund storage costs to sender: {} - amount: {} - e:{}",
                     call.sender_address,
@@ -1479,7 +1432,6 @@
                     context.check_target_sc_address(call.target_address)?;
 
                     // credit coins to the target address
-<<<<<<< HEAD
                     if let Err(err) = context.transfer_coins(
                         None,
                         Some(call.target_address),
@@ -1490,11 +1442,6 @@
                             ..Default::default()
                         }),
                     ) {
-=======
-                    if let Err(err) =
-                        context.transfer_coins(None, Some(call.target_address), call.coins, false)
-                    {
->>>>>>> b18c665a
                         // coin crediting failed: reset context to snapshot and reimburse sender
                         return Err(ExecutionError::DeferredCallsError(format!(
                             "could not credit coins to target of deferred call execution: {}",
@@ -1614,7 +1561,6 @@
             self.mip_store.clone(),
         );
 
-<<<<<<< HEAD
         #[cfg(feature = "execution-info")]
         let mut exec_info = ExecutionInfoForSlot::new(
             slot.clone(),
@@ -1644,30 +1590,6 @@
                     self.config.async_msg_cst_gas_cost,
                 );
 
-=======
-        let execution_version = execution_context.execution_component_version;
-        if self.cur_execution_version != execution_version {
-            // Reset the cache because a new execution version has become active
-            info!("A new execution version has become active! Resetting the module-cache.");
-            self.module_cache.write().reset();
-            self.cur_execution_version = execution_version;
-        }
-
-        let mut deferred_calls_slot_gas = 0;
-        // (success, fail, cancel)
-        let mut deferred_calls_stats = (0, 0, 0);
-
-        // deferred calls execution
-
-        match execution_version {
-            0 => {
-                // Get asynchronous messages to execute
-                let messages = execution_context.take_async_batch_v0(
-                    self.config.max_async_gas,
-                    self.config.async_msg_cst_gas_cost,
-                );
-
->>>>>>> b18c665a
                 // Apply the created execution context for slot execution
                 *context_guard!(self) = execution_context;
 
@@ -1795,14 +1717,10 @@
             // Block credits count every operation fee, denunciation slash and endorsement reward.
             // We initialize the block credits with the block reward to stimulate block production
             // even in the absence of operations and denunciations.
-<<<<<<< HEAD
-            let mut block_credits = self.config.block_reward;
-=======
             let mut block_credits = match execution_version {
                 0 => self.config.block_reward_v0,
                 _ => self.config.block_reward_v1,
             };
->>>>>>> b18c665a
 
             // Try executing the operations of this block in the order in which they appear in the block.
             // Errors are logged but do not interrupt the execution of the slot.
@@ -1948,10 +1866,7 @@
                             Some(endorsement_creator),
                             block_credit_part,
                             false,
-<<<<<<< HEAD
                             TransferContext::EndorsementCreatorReward,
-=======
->>>>>>> b18c665a
                         ) {
                             Ok(_) => {
                                 remaining_credit =
@@ -1976,10 +1891,7 @@
                             Some(endorsement_target_creator),
                             block_credit_part,
                             false,
-<<<<<<< HEAD
                             TransferContext::EndorsementTargetReward,
-=======
->>>>>>> b18c665a
                         ) {
                             Ok(_) => {
                                 remaining_credit =
@@ -2005,10 +1917,7 @@
                         Some(block_creator_addr),
                         remaining_credit,
                         false,
-<<<<<<< HEAD
                         TransferContext::BlockCreatorReward,
-=======
->>>>>>> b18c665a
                     ) {
                         debug!(
                             "failed to credit {} coins to block creator {} on block execution: {}",
@@ -2052,10 +1961,7 @@
                             Some(endorsement_creator),
                             block_credit_part,
                             false,
-<<<<<<< HEAD
                             TransferContext::EndorsementCreatorReward,
-=======
->>>>>>> b18c665a
                         ) {
                             Ok(_) => {
                                 #[cfg(feature = "execution-info")]
@@ -2079,10 +1985,7 @@
                             Some(endorsement_target_creator),
                             block_credit_part,
                             false,
-<<<<<<< HEAD
                             TransferContext::EndorsementTargetReward,
-=======
->>>>>>> b18c665a
                         ) {
                             Ok(_) => {
                                 #[cfg(feature = "execution-info")]
@@ -2106,10 +2009,7 @@
                         Some(block_creator_addr),
                         block_producer_credit,
                         false,
-<<<<<<< HEAD
                         TransferContext::BlockCreatorReward,
-=======
->>>>>>> b18c665a
                     ) {
                         debug!(
                             "failed to credit {} coins to block creator {} on block execution: {}",
