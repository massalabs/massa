--- conflicted
+++ resolved
@@ -4,11 +4,7 @@
 
 [package]
 name = "massa_execution_worker"
-<<<<<<< HEAD
 version = "2.6.0"
-=======
-version = "2.5.0"
->>>>>>> b18c665a
 authors = ["Massa Labs <info@massa.net>"]
 edition = "2021"
 
@@ -105,11 +101,7 @@
 tempfile = { workspace = true, optional = true }
 massa_wallet = { workspace = true }
 massa-proto-rs = { workspace = true }
-<<<<<<< HEAD
 schnellru = { workspace = true, optional = true }
-=======
-schnellru = { workspace = true }
->>>>>>> b18c665a
 prost = { workspace = true, optional = true }
 cfg-if = { workspace = true }
 rocksdb = { workspace = true }
@@ -132,9 +124,5 @@
 hex-literal = { workspace = true }
 mockall = { workspace = true }
 assert_matches = { workspace = true }
-<<<<<<< HEAD
 massa_event_cache = { workspace = true, features = ["test-exports"] }
-regex = "1.11.1"
-=======
-massa_event_cache = { workspace = true, features = ["test-exports"] }
->>>>>>> b18c665a
+regex = { workspace = true }