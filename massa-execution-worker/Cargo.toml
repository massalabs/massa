[[bench]]
name = "basic"
harness = false

[package]
name = "massa_execution_worker"
version = "0.24.0"
authors = ["Massa Labs <info@massa.net>"]
edition = "2021"

<<<<<<< HEAD
# See more keys and their definitions at https://doc.rust-lang.org/cargo/reference/manifest.html

[dependencies]
anyhow = "1.0"
blake3 = "=1.3"
bs58 = { version = "=0.4", features = ["check"] }
rand = "0.8"
rand_xoshiro = "0.6"
parking_lot = { version = "0.12", features = ["deadlock_detection"] }
tracing = "0.1"
serde_json = "1.0"
num = { version = "0.4", features = ["serde"] }
sha2 = "0.10.6"
sha3 = "0.10.8"
libsecp256k1 = "0.7.1"
# use with features
criterion = { version = "0.4", optional = true }
tempfile = { version = "3.3", optional = true }
massa_ledger_worker = { path = "../massa-ledger-worker", optional = true }
massa_pos_worker = { path = "../massa-pos-worker", optional = true }
# custom modules
massa_async_pool = { path = "../massa-async-pool" }
massa_channel = { path = "../massa-channel" }
massa_executed_ops = { path = "../massa-executed-ops" }
massa_execution_exports = { path = "../massa-execution-exports" }
massa_models = { path = "../massa-models" }
massa_storage = { path = "../massa-storage" }
massa_hash = { path = "../massa-hash" }
massa-sc-runtime = { git = "https://github.com/massalabs/massa-sc-runtime", branch = "feature/Improve_ABI_types_in_wasmv1" }
massa-proto-rs = { git = "https://github.com/massalabs/massa-proto-rs", branch = "feature/Improve_ABI_types_in_wasmv1", features = ["tonic"]}
massa_metrics = { path = "../massa-metrics" }
massa_module_cache = { path = "../massa-module-cache" }
massa_signature = { path = "../massa-signature" }
massa_time = { path = "../massa-time" }
massa_ledger_exports = { path = "../massa-ledger-exports" }
massa_pos_exports = { path = "../massa-pos-exports" }
massa_final_state = { path = "../massa-final-state" }
massa_versioning = { path = "../massa-versioning" }
massa_db_exports = { path = "../massa-db-exports" }
massa_db_worker = { path = "../massa-db-worker", optional = true }
massa_wallet = { path = "../massa-wallet" }

[dev-dependencies]
tokio = { version = "1.23", features = ["sync"] }
massa_pos_worker = { path = "../massa-pos-worker" }
massa_ledger_worker = { path = "../massa-ledger-worker" }
serial_test = "1.0.0"
tempfile = "3.2"
hex-literal = "0.3.4"
# custom modules with testing enabled
massa_execution_exports = { path = "../massa-execution-exports", features = [
    "testing",
] }
massa_final_state = { path = "../massa-final-state", features = ["testing"] }

[[bench]]
name = "basic"
harness = false

=======
>>>>>>> 7e7e296e
[features]
sandbox = ["massa_async_pool/sandbox"]
gas_calibration = ["massa-sc-runtime/gas_calibration", "massa_execution_exports/gas_calibration", "massa_final_state/testing", "massa_pos_worker", "massa_ledger_worker", "massa_db_worker", "tempfile"]
testing = ["massa_execution_exports/testing", "massa_ledger_exports/testing", "massa_pos_exports/testing", "massa_final_state/testing", "massa-sc-runtime/testing", "massa_wallet/testing", "tempfile", "massa_pos_worker", "massa_ledger_worker", "massa_metrics/testing", "massa_db_worker", "massa_metrics/testing"]
benchmarking = ["massa-sc-runtime/gas_calibration", "criterion", "massa_pos_worker", "massa_ledger_worker", "massa_db_worker", "tempfile"]
metrics = []

[dependencies]
anyhow = {workspace = true}
rand = {workspace = true}
rand_xoshiro = {workspace = true}
parking_lot = {workspace = true, "features" = ["deadlock_detection"]}
tracing = {workspace = true}
serde_json = {workspace = true}   # BOM UPGRADE     Revert to "1.0" if problem
num = {workspace = true, "features" = ["serde"]}   # BOM UPGRADE     Revert to {"version": "0.4", "features": ["serde"]} if problem
sha2 = {workspace = true}
sha3 = {workspace = true}
libsecp256k1 = {workspace = true}
criterion = {workspace = true, "optional" = true}
tempfile = {workspace = true, "optional" = true}   # BOM UPGRADE     Revert to {"version": "3.3", "optional": true} if problem
massa_ledger_worker = {workspace = true, "optional" = true}
massa_pos_worker = {workspace = true, "optional" = true}
massa_async_pool = {workspace = true}
massa_channel = {workspace = true}
massa_executed_ops = {workspace = true}
massa_execution_exports = {workspace = true}
massa_models = {workspace = true}
massa_storage = {workspace = true}
massa_hash = {workspace = true}
massa-sc-runtime = {workspace = true}
massa_metrics = {workspace = true}
massa_module_cache = {workspace = true}
massa_serialization = {workspace = true}
massa_signature = {workspace = true}
massa_time = {workspace = true}
massa_ledger_exports = {workspace = true}
massa_pos_exports = {workspace = true}
massa_final_state = {workspace = true}
massa_versioning = {workspace = true}
massa_db_exports = {workspace = true}
massa_db_worker = {workspace = true, "optional" = true}
massa_wallet = {workspace = true}

[dev-dependencies]
tokio = {workspace = true, "features" = ["sync"]}
massa_pos_worker = {workspace = true}
massa_ledger_worker = {workspace = true}
serial_test = {workspace = true}
tempfile = {workspace = true}   # BOM UPGRADE     Revert to "3.2" if problem
hex-literal = {workspace = true}
massa_execution_exports = {workspace = true, "features" = ["testing"]}
massa_final_state = {workspace = true, "features" = ["testing"]}<|MERGE_RESOLUTION|>--- conflicted
+++ resolved
@@ -8,117 +8,88 @@
 authors = ["Massa Labs <info@massa.net>"]
 edition = "2021"
 
-<<<<<<< HEAD
-# See more keys and their definitions at https://doc.rust-lang.org/cargo/reference/manifest.html
-
-[dependencies]
-anyhow = "1.0"
-blake3 = "=1.3"
-bs58 = { version = "=0.4", features = ["check"] }
-rand = "0.8"
-rand_xoshiro = "0.6"
-parking_lot = { version = "0.12", features = ["deadlock_detection"] }
-tracing = "0.1"
-serde_json = "1.0"
-num = { version = "0.4", features = ["serde"] }
-sha2 = "0.10.6"
-sha3 = "0.10.8"
-libsecp256k1 = "0.7.1"
-# use with features
-criterion = { version = "0.4", optional = true }
-tempfile = { version = "3.3", optional = true }
-massa_ledger_worker = { path = "../massa-ledger-worker", optional = true }
-massa_pos_worker = { path = "../massa-pos-worker", optional = true }
-# custom modules
-massa_async_pool = { path = "../massa-async-pool" }
-massa_channel = { path = "../massa-channel" }
-massa_executed_ops = { path = "../massa-executed-ops" }
-massa_execution_exports = { path = "../massa-execution-exports" }
-massa_models = { path = "../massa-models" }
-massa_storage = { path = "../massa-storage" }
-massa_hash = { path = "../massa-hash" }
-massa-sc-runtime = { git = "https://github.com/massalabs/massa-sc-runtime", branch = "feature/Improve_ABI_types_in_wasmv1" }
-massa-proto-rs = { git = "https://github.com/massalabs/massa-proto-rs", branch = "feature/Improve_ABI_types_in_wasmv1", features = ["tonic"]}
-massa_metrics = { path = "../massa-metrics" }
-massa_module_cache = { path = "../massa-module-cache" }
-massa_signature = { path = "../massa-signature" }
-massa_time = { path = "../massa-time" }
-massa_ledger_exports = { path = "../massa-ledger-exports" }
-massa_pos_exports = { path = "../massa-pos-exports" }
-massa_final_state = { path = "../massa-final-state" }
-massa_versioning = { path = "../massa-versioning" }
-massa_db_exports = { path = "../massa-db-exports" }
-massa_db_worker = { path = "../massa-db-worker", optional = true }
-massa_wallet = { path = "../massa-wallet" }
-
-[dev-dependencies]
-tokio = { version = "1.23", features = ["sync"] }
-massa_pos_worker = { path = "../massa-pos-worker" }
-massa_ledger_worker = { path = "../massa-ledger-worker" }
-serial_test = "1.0.0"
-tempfile = "3.2"
-hex-literal = "0.3.4"
-# custom modules with testing enabled
-massa_execution_exports = { path = "../massa-execution-exports", features = [
-    "testing",
-] }
-massa_final_state = { path = "../massa-final-state", features = ["testing"] }
-
-[[bench]]
-name = "basic"
-harness = false
-
-=======
->>>>>>> 7e7e296e
 [features]
 sandbox = ["massa_async_pool/sandbox"]
-gas_calibration = ["massa-sc-runtime/gas_calibration", "massa_execution_exports/gas_calibration", "massa_final_state/testing", "massa_pos_worker", "massa_ledger_worker", "massa_db_worker", "tempfile"]
-testing = ["massa_execution_exports/testing", "massa_ledger_exports/testing", "massa_pos_exports/testing", "massa_final_state/testing", "massa-sc-runtime/testing", "massa_wallet/testing", "tempfile", "massa_pos_worker", "massa_ledger_worker", "massa_metrics/testing", "massa_db_worker", "massa_metrics/testing"]
-benchmarking = ["massa-sc-runtime/gas_calibration", "criterion", "massa_pos_worker", "massa_ledger_worker", "massa_db_worker", "tempfile"]
+gas_calibration = [
+    "massa-sc-runtime/gas_calibration",
+    "massa_execution_exports/gas_calibration",
+    "massa_final_state/testing",
+    "massa_pos_worker",
+    "massa_ledger_worker",
+    "massa_db_worker",
+    "tempfile",
+]
+testing = [
+    "massa_execution_exports/testing",
+    "massa_ledger_exports/testing",
+    "massa_pos_exports/testing",
+    "massa_final_state/testing",
+    "massa-sc-runtime/testing",
+    "massa_wallet/testing",
+    "tempfile",
+    "massa_pos_worker",
+    "massa_ledger_worker",
+    "massa_metrics/testing",
+    "massa_db_worker",
+    "massa_metrics/testing",
+]
+benchmarking = [
+    "massa-sc-runtime/gas_calibration",
+    "criterion",
+    "massa_pos_worker",
+    "massa_ledger_worker",
+    "massa_db_worker",
+    "tempfile",
+]
 metrics = []
 
 [dependencies]
-anyhow = {workspace = true}
-rand = {workspace = true}
-rand_xoshiro = {workspace = true}
-parking_lot = {workspace = true, "features" = ["deadlock_detection"]}
-tracing = {workspace = true}
-serde_json = {workspace = true}   # BOM UPGRADE     Revert to "1.0" if problem
-num = {workspace = true, "features" = ["serde"]}   # BOM UPGRADE     Revert to {"version": "0.4", "features": ["serde"]} if problem
-sha2 = {workspace = true}
-sha3 = {workspace = true}
-libsecp256k1 = {workspace = true}
-criterion = {workspace = true, "optional" = true}
-tempfile = {workspace = true, "optional" = true}   # BOM UPGRADE     Revert to {"version": "3.3", "optional": true} if problem
-massa_ledger_worker = {workspace = true, "optional" = true}
-massa_pos_worker = {workspace = true, "optional" = true}
-massa_async_pool = {workspace = true}
-massa_channel = {workspace = true}
-massa_executed_ops = {workspace = true}
-massa_execution_exports = {workspace = true}
-massa_models = {workspace = true}
-massa_storage = {workspace = true}
-massa_hash = {workspace = true}
-massa-sc-runtime = {workspace = true}
-massa_metrics = {workspace = true}
-massa_module_cache = {workspace = true}
-massa_serialization = {workspace = true}
-massa_signature = {workspace = true}
-massa_time = {workspace = true}
-massa_ledger_exports = {workspace = true}
-massa_pos_exports = {workspace = true}
-massa_final_state = {workspace = true}
-massa_versioning = {workspace = true}
-massa_db_exports = {workspace = true}
-massa_db_worker = {workspace = true, "optional" = true}
-massa_wallet = {workspace = true}
+anyhow = { workspace = true }
+blake3 = { workspace = true }
+bs58 = { workspace = true }
+rand = { workspace = true }
+rand_xoshiro = { workspace = true }
+parking_lot = { workspace = true, "features" = ["deadlock_detection"] }
+tracing = { workspace = true }
+serde_json = { workspace = true } # BOM UPGRADE     Revert to "1.0" if problem
+num = { workspace = true, "features" = [
+    "serde",
+] } # BOM UPGRADE     Revert to {"version": "0.4", "features": ["serde"]} if problem
+sha2 = { workspace = true }
+sha3 = { workspace = true }
+libsecp256k1 = { workspace = true }
+criterion = { workspace = true, "optional" = true }
+tempfile = { workspace = true, "optional" = true } # BOM UPGRADE     Revert to {"version": "3.3", "optional": true} if problem
+massa_ledger_worker = { workspace = true, "optional" = true }
+massa_pos_worker = { workspace = true, "optional" = true }
+massa_async_pool = { workspace = true }
+massa_channel = { workspace = true }
+massa_executed_ops = { workspace = true }
+massa_execution_exports = { workspace = true }
+massa_models = { workspace = true }
+massa_storage = { workspace = true }
+massa_hash = { workspace = true }
+massa-sc-runtime = { workspace = true }
+massa_metrics = { workspace = true }
+massa_module_cache = { workspace = true }
+massa_serialization = { workspace = true }
+massa_signature = { workspace = true }
+massa_time = { workspace = true }
+massa_ledger_exports = { workspace = true }
+massa_pos_exports = { workspace = true }
+massa_final_state = { workspace = true }
+massa_versioning = { workspace = true }
+massa_db_exports = { workspace = true }
+massa_db_worker = { workspace = true, "optional" = true }
+massa_wallet = { workspace = true }
+massa-proto-rs = { workspace = true }
 
 [dev-dependencies]
-tokio = {workspace = true, "features" = ["sync"]}
-massa_pos_worker = {workspace = true}
-massa_ledger_worker = {workspace = true}
-serial_test = {workspace = true}
-tempfile = {workspace = true}   # BOM UPGRADE     Revert to "3.2" if problem
-hex-literal = {workspace = true}
-massa_execution_exports = {workspace = true, "features" = ["testing"]}
-massa_final_state = {workspace = true, "features" = ["testing"]}+tokio = { workspace = true, "features" = ["sync"] }
+massa_pos_worker = { workspace = true }
+massa_ledger_worker = { workspace = true }
+serial_test = { workspace = true }
+tempfile = { workspace = true }                                          # BOM UPGRADE     Revert to "3.2" if problem
+hex-literal = { workspace = true }
+massa_execution_exports = { workspace = true, "features" = ["testing"] }
+massa_final_state = { workspace = true, "features" = ["testing"] }