--- conflicted
+++ resolved
@@ -106,13 +106,8 @@
 massa_wallet = { path = "./massa-wallet" }
 
 # Massa projects dependencies
-<<<<<<< HEAD
-massa-proto-rs = { git = "https://github.com/massalabs/massa-proto-rs", "rev" = "38950875a7aa406fedc4f0b8336864e5ff290f2c" }
-massa-sc-runtime = { git = "https://github.com/massalabs/massa-sc-runtime", "rev" = "0bf920729a763300e8de9c73299296a50f20366e" }
-=======
 massa-proto-rs = { git = "https://github.com/massalabs/massa-proto-rs", branch = "mainnet_2_3" }
 massa-sc-runtime = { git = "https://github.com/massalabs/massa-sc-runtime", "branch" = "next_breaking_update" }
->>>>>>> 5afb4f07
 peernet = { git = "https://github.com/massalabs/PeerNet", "rev" = "04b05ddd320fbe76cc858115af7b5fc28bdb8310" }
 # Dev only - use local dependencies
 # massa-proto-rs = { path = "../massa-proto-rs" }
