--- conflicted
+++ resolved
@@ -213,9 +213,5 @@
 variant_count = "1.1"
 walkdir = "2.3"
 zeroize = { version = "1.7", features = ["derive"] }
-<<<<<<< HEAD
-prost = "=0.13"
-=======
 prost = { version = "=0.13" }
-tikv-jemalloc-sys = { version = "0.6", features = ["unprefixed_malloc_on_supported_platforms"] }
->>>>>>> 28d79acb
+tikv-jemalloc-sys = { version = "0.6", features = ["unprefixed_malloc_on_supported_platforms"] }