--- conflicted
+++ resolved
@@ -20,10 +20,7 @@
     phantom: PhantomData<U>,
 }
 
-<<<<<<< HEAD
 /// Used by signed struct
-=======
->>>>>>> a9f73b27
 pub trait Id {
     fn new(hash: Hash) -> Self;
 }
