--- conflicted
+++ resolved
@@ -309,13 +309,9 @@
 /// Gas used by a base operation (transaction, roll buy, roll sell)
 pub const BASE_OPERATION_GAS_COST: u64 = 800_000; // approx MAX_GAS_PER_BLOCK / MAX_OPERATIONS_PER_BLOCK
 /// Maximum event size in bytes
-<<<<<<< HEAD
 pub const MAX_EVENT_DATA_SIZE_V0: usize = 50_000;
 /// Maximum event size in bytes
-pub const MAX_EVENT_DATA_SIZE_V1: usize = 512;
-=======
-pub const MAX_EVENT_DATA_SIZE: usize = 1024;
->>>>>>> 1d220091
+pub const MAX_EVENT_DATA_SIZE_V1: usize = 1024;
 /// Maximum event number that can be emitted for an operation
 pub const MAX_EVENT_PER_OPERATION: usize = 25;
 /// Maximum number of recursion for calls
