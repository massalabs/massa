//! DEFAULT VALUES USED TO INITIALIZE DIVERS CONFIGURATIONS STRUCTURES
//!
//!
//! # Default hard-coded
//!
//! Each crates may contains a `settings.rs` or a `config.rs` the `Default`
//! implementation of each object take the default Values from the following
//! file.
//!
//! These values are the hard-coded values that make sens to never be modified
//! by a user. Generally, this values are passed with dependency injection in a `cfg`
//! parameter for each worker, that is convenient for unit tests.
//!
//! A parallel file with the same constant definitions exist for the testing case.
//! (`default_testing.rs`) But as for the current file you shouldn't modify it.
use std::str::FromStr;

use crate::{amount::Amount, serialization::u32_be_bytes_min_length, version::Version};
use massa_signature::KeyPair;
use massa_time::MassaTime;
use num::rational::Ratio;

/// Downtime simulation start timestamp
pub const DOWNTIME_START_TIMESTAMP: MassaTime = MassaTime::from_millis(1686312000000); // Friday 9 June 2023 12:00:00 UTC
/// Downtime simulation end timestamp
pub const DOWNTIME_END_TIMESTAMP: MassaTime = MassaTime::from_millis(1686319200000); // Friday 9 June 2023 14:00:00 UTC
/// Downtime simulation end timestamp for bootstrap servers
pub const DOWNTIME_END_TIMESTAMP_BOOTSTRAP: MassaTime = MassaTime::from_millis(1686312060000); // Friday 9 June 2023 12:01:00 UTC

/// IMPORTANNT TODO: should be removed after the bootstrap messages refacto
pub const SIGNATURE_DESER_SIZE: usize = 64 + 1;

/// Limit on the number of peers we advertise to others.
pub const MAX_ADVERTISE_LENGTH: u32 = 10000;
/// Maximum message length in bytes
pub const MAX_MESSAGE_SIZE: u32 = 1048576000;
/// Max number of operations per message
pub const MAX_OPERATIONS_PER_MESSAGE: u32 = 1024;
/// Length of the handshake random signature
pub const HANDSHAKE_RANDOMNESS_SIZE_BYTES: usize = 32;

/// Consensus static parameters (defined by protocol used)
/// Changing one of the following values is considered as a breaking change
/// Values differ in `test` flavor building for faster CI and simpler scenarios
pub const CHANNEL_SIZE: usize = 1024;

lazy_static::lazy_static! {
    /// Time in milliseconds when the blockclique started.
    /// In sandbox mode, the value depends on starting time and on the --restart-from-snapshot-at-period argument in CLI,
    /// so that the network starts or restarts 10 seconds after launch
    pub static ref GENESIS_TIMESTAMP: MassaTime = if cfg!(feature = "sandbox") {
        std::env::var("GENESIS_TIMESTAMP").map(|timestamp| MassaTime::from_millis(timestamp.parse::<u64>().unwrap())).unwrap_or_else(|_|
            MassaTime::now()
                .unwrap()
                .saturating_sub(
                    T0.checked_mul(get_period_from_args()).unwrap()
                )
                .saturating_add(MassaTime::from_millis(1000 * 10)
            )
        )
    } else {
        MassaTime::from_millis(1690894800000) // Tuesday, August 1, 2023 01:00:00 PM UTC
    };

    /// TESTNET: time when the blockclique is ended.
    pub static ref END_TIMESTAMP: Option<MassaTime> = if cfg!(feature = "sandbox") {
        None
    } else {
        Some(MassaTime::from_millis(1693486800000))  // Thursday, August 31, 2023 01:00:00 PM UTC
    };
    /// `KeyPair` to sign genesis blocks.
    pub static ref GENESIS_KEY: KeyPair = KeyPair::from_str("S1UxdCJv5ckDK8z87E5Jq5fEfSVLi2cTHgtpfZy7iURs3KpPns8")
        .unwrap();
    /// number of cycle misses (strictly) above which stakers are deactivated
    pub static ref POS_MISS_RATE_DEACTIVATION_THRESHOLD: Ratio<u64> = Ratio::new(7, 10);
    /// node version
    pub static ref VERSION: Version = {
        if cfg!(feature = "sandbox") {
            "SAND.25.0"
        } else {
<<<<<<< HEAD
            "TEST.25.2"
=======
            "TEST.26.0"
>>>>>>> 24bc6a2a
        }
        .parse()
        .unwrap()
    };
}

/// Helper function to parse args for lazy_static evaluations
pub fn get_period_from_args() -> u64 {
    let mut last_start_period = 0;
    let mut parse_next = false;
    for args in std::env::args() {
        if parse_next {
            last_start_period = u64::from_str(&args).unwrap_or_default();
            break;
        }
        parse_next = args == *"--restart-from-snapshot-at-period";
    }
    last_start_period
}

/// Price of a roll in the network
pub const ROLL_PRICE: Amount = Amount::const_init(100, 0);
/// Block reward is given for each block creation
pub const BLOCK_REWARD: Amount = Amount::const_init(102, 2);
/// Cost to store one byte in the ledger
pub const LEDGER_COST_PER_BYTE: Amount = Amount::const_init(1, 3);
/// Cost for a base entry default 0.01 MASSA
pub const LEDGER_ENTRY_BASE_COST: Amount = Amount::const_init(1, 2);
/// Cost for a base entry datastore 10 bytes constant to avoid paying more for longer keys
pub const LEDGER_ENTRY_DATASTORE_BASE_SIZE: usize = 10;
/// Time between the periods in the same thread.
pub const T0: MassaTime = MassaTime::from_millis(16000);
/// Proof of stake seed for the initial draw
pub const INITIAL_DRAW_SEED: &str = "massa_genesis_seed";
/// Number of threads
pub const THREAD_COUNT: u8 = 32;
/// Number of endorsement
pub const ENDORSEMENT_COUNT: u32 = 16;
/// Threshold for fitness.
pub const DELTA_F0: u64 = 64 * (ENDORSEMENT_COUNT as u64 + 1);
/// Maximum number of operations per block
pub const MAX_OPERATIONS_PER_BLOCK: u32 = 5000;
/// Maximum block size in bytes
pub const MAX_BLOCK_SIZE: u32 = 1_000_000;
/// Maximum capacity of the asynchronous messages pool
pub const MAX_ASYNC_POOL_LENGTH: u64 = 10_000;
/// Maximum data size in async message
pub const MAX_ASYNC_MESSAGE_DATA: u64 = 1_000_000;
/// Maximum operation validity period count
pub const OPERATION_VALIDITY_PERIODS: u64 = 10;
/// cycle duration in periods
pub const PERIODS_PER_CYCLE: u64 = 128;
/// cycle duration in periods
pub const PERIODS_BETWEEN_BACKUPS: u64 = 128;
/// Number of cycles saved in `PoSFinalState`
///
/// 6 for PoS itself so we can check denuncations on selections at C-2 after a bootstrap
/// See https://github.com/massalabs/massa/pull/3871
/// 1 for pruned cycle safety during bootstrap
pub const POS_SAVED_CYCLES: usize = 7;
/// Number of cycle draws saved in the selector cache
///
/// 5 to have a C-2 to C+2 range (6 cycles post-bootstrap give 5 cycle draws)
/// 1 for margin
pub const SELECTOR_DRAW_CACHE_SIZE: usize = 6;
/// Maximum number of consensus blocks in a bootstrap batch
pub const CONSENSUS_BOOTSTRAP_PART_SIZE: u64 = 50;
/// Maximum number of consensus block ids when sending a bootstrap cursor from the client
pub const MAX_CONSENSUS_BLOCKS_IDS: u64 = 300;
/// Maximum size of proof-of-stake rolls
pub const MAX_ROLLS_COUNT_LENGTH: u64 = 10_000;
/// Maximum size of proof-of-stake production stats
pub const MAX_PRODUCTION_STATS_LENGTH: u64 = 10_000;
/// Maximum size proof-of-stake deferred credits
pub const MAX_DEFERRED_CREDITS_LENGTH: u64 = 10_000;
/// Maximum size of executed ops
pub const MAX_EXECUTED_OPS_LENGTH: u64 = 1_000;
/// Maximum size of executed ops changes
pub const MAX_EXECUTED_OPS_CHANGES_LENGTH: u64 = 20_000;
/// Maximum length of a datastore key
pub const MAX_DATASTORE_KEY_LENGTH: u8 = 255;
/// Maximum length of an operation datastore key
pub const MAX_OPERATION_DATASTORE_KEY_LENGTH: u8 = MAX_DATASTORE_KEY_LENGTH;
/// Maximum length of a datastore value
pub const MAX_DATASTORE_VALUE_LENGTH: u64 = 10_000_000;
/// Maximum length of a datastore value
pub const MAX_BYTECODE_LENGTH: u64 = 10_000_000;
/// Maximum length of an operation datastore value
pub const MAX_OPERATION_DATASTORE_VALUE_LENGTH: u64 = 500_000;
/// Maximum ledger changes in a block
pub const MAX_LEDGER_CHANGES_PER_SLOT: u32 = u32::MAX;
/// Maximum production events in a block
pub const MAX_PRODUCTION_EVENTS_PER_BLOCK: u32 = u32::MAX;
/// Maximum ledger changes count
pub const MAX_LEDGER_CHANGES_COUNT: u64 =
    100_u32.saturating_mul(MAX_LEDGER_CHANGES_PER_SLOT) as u64;
/// Maximum number of key/values in the datastore of a ledger entry
pub const MAX_DATASTORE_ENTRY_COUNT: u64 = u64::MAX;
/// Maximum number of key/values in the datastore of a `ExecuteSC` operation
pub const MAX_OPERATION_DATASTORE_ENTRY_COUNT: u64 = 128;
/// Maximum length function name in call SC
pub const MAX_FUNCTION_NAME_LENGTH: u16 = u16::MAX;
/// Maximum size of parameters in call SC
pub const MAX_PARAMETERS_SIZE: u32 = 10_000_000;
/// Maximum length of `rng_seed` in thread cycle
pub const MAX_RNG_SEED_LENGTH: u32 = PERIODS_PER_CYCLE.saturating_mul(THREAD_COUNT as u64) as u32;
// ***********************
// Bootstrap constants
//

/// Max message size for bootstrap
pub const MAX_BOOTSTRAP_MESSAGE_SIZE: u32 = 1048576000;
/// The number of bytes needed to encode [`MAX_BOOTSTRAP_MESSAGE_SIZE`]
pub const MAX_BOOTSTRAP_MESSAGE_SIZE_BYTES: usize =
    u32_be_bytes_min_length(MAX_BOOTSTRAP_MESSAGE_SIZE);
/// Max number of blocks we provide/ take into account while bootstrapping
pub const MAX_BOOTSTRAP_BLOCKS: u32 = 1000000;
/// max bootstrapped cliques
pub const MAX_BOOTSTRAP_CLIQUES: u32 = 1000;
/// max bootstrapped dependencies
pub const MAX_BOOTSTRAP_DEPS: u32 = 1000;
/// Max number of child nodes
pub const MAX_BOOTSTRAP_CHILDREN: u32 = 1000;
/// Max number of cycles in PoS bootstrap
pub const MAX_BOOTSTRAP_POS_CYCLES: u32 = 5;
/// Max async pool changes
pub const MAX_BOOTSTRAP_ASYNC_POOL_CHANGES: u64 = 100_000;
/// Max bytes in final states parts
pub const MAX_BOOTSTRAP_FINAL_STATE_PARTS_SIZE: u64 = 1_000_000_000;
/// Max bytes in final states parts
pub const MAX_BOOTSTRAPPED_NEW_ELEMENTS: u64 = 500;
/// Max size of the IP list
pub const IP_LIST_MAX_SIZE: usize = 10000;
/// Size of the random bytes array used for the bootstrap, safe to import
pub const BOOTSTRAP_RANDOMNESS_SIZE_BYTES: usize = 32;
/// Max size of the printed error
pub const MAX_BOOTSTRAP_ERROR_LENGTH: u64 = 10000;

/// Protocol controller channel size
pub const PROTOCOL_CONTROLLER_CHANNEL_SIZE: usize = 1024;
/// Protocol event channel size
pub const PROTOCOL_EVENT_CHANNEL_SIZE: usize = 1024;
/// Pool controller operations channel size
pub const POOL_CONTROLLER_OPERATIONS_CHANNEL_SIZE: usize = 1024;
/// Pool controller endorsements channel size
pub const POOL_CONTROLLER_ENDORSEMENTS_CHANNEL_SIZE: usize = 1024;
/// Pool controller denunciations channel size
pub const POOL_CONTROLLER_DENUNCIATIONS_CHANNEL_SIZE: usize = 1024;

// ***********************
// Constants used for execution module (injected from ConsensusConfig)
//

/// Maximum of GAS allowed for a block
pub const MAX_GAS_PER_BLOCK: u64 = u32::MAX as u64;
/// Maximum of GAS allowed for asynchronous messages execution on one slot
pub const MAX_ASYNC_GAS: u64 = 1_000_000_000;
/// Maximum event size in bytes
pub const MAX_EVENT_DATA_SIZE: usize = 50_000;

//
// Constants used in network
//

/// Max number of endorsements per message
pub const MAX_ENDORSEMENTS_PER_MESSAGE: u32 = 1024;
/// node send channel size
pub const NODE_SEND_CHANNEL_SIZE: usize = 10_000;
/// max duplex buffer size
pub const MAX_DUPLEX_BUFFER_SIZE: usize = 1024;
/// network controller communication channel size
pub const NETWORK_CONTROLLER_CHANNEL_SIZE: usize = 10_000;
/// network event channel size
pub const NETWORK_EVENT_CHANNEL_SIZE: usize = 10_000;
/// network node command channel size
pub const NETWORK_NODE_COMMAND_CHANNEL_SIZE: usize = 10_000;
/// network node event channel size
pub const NETWORK_NODE_EVENT_CHANNEL_SIZE: usize = 10_000;

//
// Constants used in protocol
//
/// Maximum of time we keep the operations in the storage of the propagation thread
pub const MAX_OPERATION_STORAGE_TIME: MassaTime = MassaTime::from_millis(60000);
/// Maximum size of channel used for commands in retrieval thread of operations
pub const MAX_SIZE_CHANNEL_COMMANDS_RETRIEVAL_OPERATIONS: usize = 10000;
/// Maximum size of channel used for commands in propagation thread of operations
pub const MAX_SIZE_CHANNEL_COMMANDS_PROPAGATION_OPERATIONS: usize = 10000;
/// Maximum size of channel used for commands in retrieval thread of block
pub const MAX_SIZE_CHANNEL_COMMANDS_RETRIEVAL_BLOCKS: usize = 10000;
/// Maximum size of channel used for commands in propagation thread of block
pub const MAX_SIZE_CHANNEL_COMMANDS_PROPAGATION_BLOCKS: usize = 10000;
/// Maximum size of channel used for commands in retrieval thread of endorsements
pub const MAX_SIZE_CHANNEL_COMMANDS_RETRIEVAL_ENDORSEMENTS: usize = 10000;
/// Maximum size of channel used for commands in propagation thread of endorsements
pub const MAX_SIZE_CHANNEL_COMMANDS_PROPAGATION_ENDORSEMENTS: usize = 10000;
/// Maximum size of channel used for commands in connectivity thread
pub const MAX_SIZE_CHANNEL_COMMANDS_CONNECTIVITY: usize = 10000;
/// Maximum size of channel used for commands in peers management thread
pub const MAX_SIZE_CHANNEL_COMMANDS_PEERS: usize = 10000;
/// Maximum size of channel used for commands in peer testers thread
pub const MAX_SIZE_CHANNEL_COMMANDS_PEER_TESTERS: usize = 10000;
/// Maximum size of channel used to send network events to the operation handler
pub const MAX_SIZE_CHANNEL_NETWORK_TO_OPERATION_HANDLER: usize = 10000;
/// Maximum size of channel used to send network events to the block handler
pub const MAX_SIZE_CHANNEL_NETWORK_TO_BLOCK_HANDLER: usize = 10000;
/// Maximum size of channel used to send network events to the endorsement handler
pub const MAX_SIZE_CHANNEL_NETWORK_TO_ENDORSEMENT_HANDLER: usize = 10000;
/// Maximum size of channel used to send network events to the peer handler
pub const MAX_SIZE_CHANNEL_NETWORK_TO_PEER_HANDLER: usize = 10000;
/// Maximum number of peer in a announcement list of peer
pub const MAX_PEERS_IN_ANNOUNCEMENT_LIST: u64 = 100;
/// Maximum number of listeners for a peer
pub const MAX_LISTENERS_PER_PEER: u64 = 100;
//
// Constants used in versioning
//
/// Threshold to accept a new versioning
pub const VERSIONING_THRESHOLD_TRANSITION_ACCEPTED: Ratio<u64> = Ratio::new_raw(75, 100);
/// Block count to process in MipStoreStats (for state change threshold)
pub const MIP_STORE_STATS_BLOCK_CONSIDERED: usize = 1000;
/// Minimum value allowed for activation delay (in MIP info)
pub const VERSIONING_ACTIVATION_DELAY_MIN: MassaTime = T0.saturating_mul(PERIODS_PER_CYCLE);

//
// Constants for denunciation factory
//

/// denunciation expiration delta
pub const DENUNCIATION_EXPIRE_PERIODS: u64 = PERIODS_PER_CYCLE;
/// Max number of denunciations that can be included in a block header
pub const MAX_DENUNCIATIONS_PER_BLOCK_HEADER: u32 = 128;
/// Number of roll to remove per denunciation
pub const ROLL_COUNT_TO_SLASH_ON_DENUNCIATION: u64 = 1;
/// Maximum size of executed denunciations
pub const MAX_DENUNCIATION_CHANGES_LENGTH: u64 = 1_000;

// Some checks at compile time that should not be ignored!
#[allow(clippy::assertions_on_constants)]
const _: () = {
    assert!(THREAD_COUNT > 1);
    assert!((T0).to_millis() >= 1);
    assert!((T0).to_millis() % (THREAD_COUNT as u64) == 0);
};<|MERGE_RESOLUTION|>--- conflicted
+++ resolved
@@ -78,11 +78,7 @@
         if cfg!(feature = "sandbox") {
             "SAND.25.0"
         } else {
-<<<<<<< HEAD
-            "TEST.25.2"
-=======
             "TEST.26.0"
->>>>>>> 24bc6a2a
         }
         .parse()
         .unwrap()
