//! DEFAULT VALUES USED TO INITIALIZE DIVERS CONFIGURATIONS STRUCTURES
//!
//!
//! # Default hard-coded
//!
//! Each crates may contains a `settings.rs` or a `config.rs` the `Default`
//! implementation of each object take the default Values from the following
//! file.
//!
//! These values are the hard-coded values that make sens to never be modified
//! by a user. Generally, this values are passed with dependency injection in a `cfg`
//! parameter for each worker, that is convenient for unit tests.
//!
//! A parallel file with the same constant definitions exist for the testing case.
//! (`default_testing.rs`) But as for the current file you shouldn't modify it.
use std::str::FromStr;

use crate::{amount::Amount, serialization::u32_be_bytes_min_length, version::Version};
use massa_signature::KeyPair;
use massa_time::MassaTime;
use num::rational::Ratio;

/// Massa Community charter content
pub const COMMUNITY_CHARTER_CONTENT: &str = include_str!("../../../COMMUNITY_CHARTER.md");

/// IMPORTANNT TODO: should be removed after the bootstrap messages refacto
pub const SIGNATURE_DESER_SIZE: usize = 64 + 1;

/// Limit on the number of peers we advertise to others.
pub const MAX_ADVERTISE_LENGTH: u32 = 10000;
/// Maximum message length in bytes
pub const MAX_MESSAGE_SIZE: u32 = 1048576000;
/// Max number of operations per message
pub const MAX_OPERATIONS_PER_MESSAGE: u32 = 1024;
/// Length of the handshake random signature
pub const HANDSHAKE_RANDOMNESS_SIZE_BYTES: usize = 32;

/// Consensus static parameters (defined by protocol used)
/// Changing one of the following values is considered as a breaking change
/// Values differ in `test` flavor building for faster CI and simpler scenarios
pub const CHANNEL_SIZE: usize = 1024;

lazy_static::lazy_static! {
    /// Time in milliseconds when the blockclique started.
    /// In sandbox mode, the value depends on starting time and on the --restart-from-snapshot-at-period argument in CLI,
    /// so that the network starts or restarts 10 seconds after launch
    pub static ref GENESIS_TIMESTAMP: MassaTime = if cfg!(feature = "sandbox") {
        std::env::var("GENESIS_TIMESTAMP").map(|timestamp| MassaTime::from_millis(timestamp.parse::<u64>().unwrap())).unwrap_or_else(|_|
            MassaTime::now()
                .saturating_sub(
                    T0.checked_mul(get_period_from_args()).unwrap()
                )
                .saturating_add(MassaTime::from_millis(1000 * 10)
            )
        )
    } else {
        MassaTime::from_millis(1705312800000) // Monday, January 15, 2024 10:00:00 AM UTC
    };

    /// TESTNET: time when the blockclique is ended.
    pub static ref END_TIMESTAMP: Option<MassaTime> =
    #[allow(clippy::if_same_then_else)]
    if cfg!(feature = "sandbox") {
        None
    } else {
        None
    };
    /// `KeyPair` to sign genesis blocks.
    pub static ref GENESIS_KEY: KeyPair = KeyPair::from_str("S1UxdCJv5ckDK8z87E5Jq5fEfSVLi2cTHgtpfZy7iURs3KpPns8")
        .unwrap();
    /// number of cycle misses (strictly) above which stakers are deactivated
    pub static ref POS_MISS_RATE_DEACTIVATION_THRESHOLD: Ratio<u64> = Ratio::new(7, 10);
    /// node version
    pub static ref VERSION: Version = {
        if cfg!(feature = "sandbox") {
<<<<<<< HEAD
            "SAND.2.6"
        } else {
            "MAIN.2.6"
=======
            "SAND.2.5"
        } else {
            "MAIN.2.5"
>>>>>>> b18c665a
        }
        .parse()
        .unwrap()
    };
    /// node chain id (to avoid replay attacks)
    ///
    /// By signing an operation with an ID of the target chain
    /// (e.g. whether the operation targets LABNET, BUILDNET or MAINNET), the user is protected from
    /// a malicious actor that could steal operations created on BUILDNET / LABNET and try to replay
    /// them on the Massa MAINNET (and potentially stealing real coins)
    /// Chain id idea and implementation come from Ethereum EIPs:
    /// * https://github.com/ethereum/EIPs/blob/master/EIPS/eip-155.md
    /// * https://eips.ethereum.org/EIPS/eip-1344
    /// Chain id can be queried in Smart contracts (AssemblyScript: chain_id call) and in the
    /// jsonrpc get_status call
    pub static ref CHAINID: u64 = {
        // MASM (MainNet):           77658377
        // MASS (SecureNet):         77658383
        // MASB (BuildNet):          77658366
        // MASL (Labnet):            77658376
        // SANDBOX (Sandbox):        77
        match VERSION.to_string() {
            // Sandbox
            s if s.starts_with("SAND") => 77,
            // BuildNet
            s if s.starts_with("DEVN") => 77658366,
            // SecureNet
            s if s.starts_with("SECU") => 77658383,
            // MainNet
            s if s.starts_with("MAIN") => 77658377,
            // LabNet
            s if s.starts_with("LABN") => 77658376,
            _ => {
                panic!("Unhandled VERSION ({}), cannot compute chain id", *VERSION);
            }
        }
    };
}

/// Helper function to parse args for lazy_static evaluations
pub fn get_period_from_args() -> u64 {
    let mut last_start_period = 0;
    let mut parse_next = false;
    for args in std::env::args() {
        if parse_next {
            last_start_period = u64::from_str(&args).unwrap_or_default();
            break;
        }
        parse_next = args == *"--restart-from-snapshot-at-period";
    }
    last_start_period
}

/// Price of a roll in the network
pub const ROLL_PRICE: Amount = Amount::const_init(100, 0);
/// Block reward is given for each block creation
pub const BLOCK_REWARD_V0: Amount = Amount::const_init(102, 2);
/// Block reward is given for each block creation
pub const BLOCK_REWARD_V1: Amount = Amount::const_init(40001, 5);
/// Cost to store one byte in the ledger
pub const LEDGER_COST_PER_BYTE: Amount = Amount::const_init(1, 4);
/// Cost for a base entry default 0.01 MASSA
pub const LEDGER_ENTRY_BASE_COST: Amount = Amount::const_init(1, 3);
/// Base size of a empty datastore entry (not counting the key nor the value)
pub const LEDGER_ENTRY_DATASTORE_BASE_SIZE: usize = 4;
/// Time between the periods in the same thread.
pub const T0: MassaTime = MassaTime::from_millis(16000);
/// Proof of stake seed for the initial draw
pub const INITIAL_DRAW_SEED: &str = "massa_genesis_seed";
/// Number of threads
pub const THREAD_COUNT: u8 = 32;
/// Number of endorsement
pub const ENDORSEMENT_COUNT: u32 = 16;
/// Threshold for fitness.
pub const DELTA_F0: u64 = 64 * (ENDORSEMENT_COUNT as u64 + 1);
/// Maximum number of operations per block
pub const MAX_OPERATIONS_PER_BLOCK: u32 = 5000;
/// Maximum block size in bytes
pub const MAX_BLOCK_SIZE: u32 = 300_000;
/// Maximum capacity of the asynchronous messages pool
pub const MAX_ASYNC_POOL_LENGTH: u64 = 1_000;
/// Maximum operation validity period count
pub const OPERATION_VALIDITY_PERIODS: u64 = 10;
/// Number of periods of executed operation and denunciation history to keep
pub const KEEP_EXECUTED_HISTORY_EXTRA_PERIODS: u64 = 10;
/// cycle duration in periods
pub const PERIODS_PER_CYCLE: u64 = 128;

/// Number of cycles saved in `PoSFinalState`
///
/// 6 for PoS itself so we can check denuncations on selections at C-2 after a bootstrap
/// See https://github.com/massalabs/massa/pull/3871
/// 1 for pruned cycle safety during bootstrap
pub const POS_SAVED_CYCLES: usize = 7;
/// Number of cycle draws saved in the selector cache
///
/// 5 to have a C-2 to C+2 range (6 cycles post-bootstrap give 5 cycle draws)
/// 1 for margin
pub const SELECTOR_DRAW_CACHE_SIZE: usize = 6;
/// Maximum number of consensus blocks in a bootstrap batch
pub const CONSENSUS_BOOTSTRAP_PART_SIZE: u64 = 50;
/// Maximum number of consensus block ids when sending a bootstrap cursor from the client
pub const MAX_CONSENSUS_BLOCKS_IDS: u64 = 300;
/// Maximum size of proof-of-stake rolls
pub const MAX_ROLLS_COUNT_LENGTH: u64 = 10_000;
/// Maximum size of proof-of-stake production stats
pub const MAX_PRODUCTION_STATS_LENGTH: u64 = 10_000;
/// Maximum size proof-of-stake deferred credits
pub const MAX_DEFERRED_CREDITS_LENGTH: u64 = 10_000;
/// Maximum size of executed ops
pub const MAX_EXECUTED_OPS_LENGTH: u64 = 1_000;
/// Maximum size of executed ops changes
pub const MAX_EXECUTED_OPS_CHANGES_LENGTH: u64 = 20_000;
/// Maximum length of a datastore key
pub const MAX_DATASTORE_KEY_LENGTH: u8 = 255;
/// Maximum length of an operation datastore key
pub const MAX_OPERATION_DATASTORE_KEY_LENGTH: u8 = MAX_DATASTORE_KEY_LENGTH;
/// Maximum length of a datastore value
pub const MAX_DATASTORE_VALUE_LENGTH: u64 = 10_000_000;
/// Maximum length of a datastore value
pub const MAX_BYTECODE_LENGTH: u64 = 10_000_000;
/// Maximum length of an operation datastore value
pub const MAX_OPERATION_DATASTORE_VALUE_LENGTH: u64 = 500_000;
/// Maximum ledger changes in a block
pub const MAX_LEDGER_CHANGES_PER_SLOT: u32 = u32::MAX;
/// Maximum production events in a block
pub const MAX_PRODUCTION_EVENTS_PER_BLOCK: u32 = u32::MAX;
/// Maximum ledger changes count
pub const MAX_LEDGER_CHANGES_COUNT: u64 =
    100_u32.saturating_mul(MAX_LEDGER_CHANGES_PER_SLOT) as u64;
/// Maximum number of key/values in the datastore of a ledger entry
pub const MAX_DATASTORE_ENTRY_COUNT: u64 = u64::MAX;
/// Maximum number of key/values in the datastore of a `ExecuteSC` operation
pub const MAX_OPERATION_DATASTORE_ENTRY_COUNT: u64 = 128;
/// Maximum length function name in call SC
pub const MAX_FUNCTION_NAME_LENGTH: u16 = 255;
/// Maximum size of parameters in call SC
pub const MAX_PARAMETERS_SIZE: u32 = 10_000_000;
/// Maximum length of `rng_seed` in thread cycle
pub const MAX_RNG_SEED_LENGTH: u32 = PERIODS_PER_CYCLE.saturating_mul(THREAD_COUNT as u64) as u32;

/// CondomMiddleware limits
/// see test_condom_middleware_calibrate in massa-sc-runtime for origin of
/// values.
/// Maximum number of function defined in a smart contract
const MAX_RUNTIME_MODULE_DEFINED_FUNCTIONS: usize = 512;
/// Maximum number of function used by a smart contract
pub const MAX_RUNTIME_MODULE_FUNCTIONS: usize =
    MAX_RUNTIME_MODULE_DEFINED_FUNCTIONS + MAX_RUNTIME_MODULE_FUNCTION_IMPORTS;
/// Maximum number of arguments to a function
const MAX_RUNTIME_MODULE_FUNCTION_ARGS: usize = 64;
/// Maximum number of value a function can return
const MAX_RUNTIME_MODULE_FUNCTION_RETURN_VALUES: usize = 8;
/// Maximum signature length (total number of arguments and return values) for a
/// function of a smart contract module
pub const MAX_RUNTIME_MODULE_SIGNATURE_LEN: usize =
    MAX_RUNTIME_MODULE_FUNCTION_ARGS + MAX_RUNTIME_MODULE_FUNCTION_RETURN_VALUES;
/// Maximum length for the name of a function defined in a smart contract
pub const MAX_RUNTIME_MODULE_FUNCTION_NAME_LEN: usize = 256;
/// Maximum length for the name of a smart contract
pub const MAX_RUNTIME_MODULE_NAME_LEN: usize = 256;
/// Maximum number of custom section data
pub const MAX_RUNTIME_MODULE_CUSTOM_SECTION_LEN: usize = 1;
/// Maximum length for the custom section data
pub const MAX_RUNTIME_MODULE_CUSTOM_SECTION_DATA_LEN: usize = 1_000_000;
/// Maximum number of functions a module can import
const MAX_RUNTIME_MODULE_FUNCTION_IMPORTS: usize = 256;
/// Maximum number of memory a module can import
const MAX_RUNTIME_MODULE_MEMORY_IMPORTS: usize = 1;
/// Maximum number of elements a module can import
pub const MAX_RUNTIME_MODULE_IMPORTS: usize =
    MAX_RUNTIME_MODULE_FUNCTION_IMPORTS + MAX_RUNTIME_MODULE_MEMORY_IMPORTS;
/// Maximum number of table initializer in a smart contract
pub const MAX_RUNTIME_MODULE_TABLE_INITIALIZER: usize = MAX_RUNTIME_MODULE_DEFINED_FUNCTIONS;
/// Maximum number of passive element in a smart contract
pub const MAX_RUNTIME_MODULE_PASSIVE_ELEMENT: usize = MAX_RUNTIME_MODULE_DEFINED_FUNCTIONS;
/// Maximum number of passive data in a smart contract
pub const MAX_RUNTIME_MODULE_PASSIVE_DATA: usize = 512;
/// Maximum number of global initializer in a smart contract
pub const MAX_RUNTIME_MODULE_GLOBAL_INITIALIZER: usize = 512;
/// Maximum number of table in a smart contract
pub const MAX_RUNTIME_MODULE_TABLE: usize = 16;
/// Maximum number of memories in a smart contract
/// - only 1 supported so far (cf specification)
pub const MAX_RUNTIME_MODULE_MEMORIES: usize = 1;
/// Maximum number of exports for a smart contract module (function and globals)
pub const MAX_RUNTIME_MODULE_EXPORTS: usize =
    MAX_RUNTIME_MODULE_DEFINED_FUNCTIONS + MAX_RUNTIME_MODULE_GLOBAL_INITIALIZER;

// ***********************
// Bootstrap constants
//

/// Max message size for bootstrap
/// Note: Update sizes are not limited, the 190Mb constant is to take them into account.
pub const MAX_BOOTSTRAP_MESSAGE_SIZE: u32 = MAX_BOOTSTRAP_FINAL_STATE_PARTS_SIZE
    .saturating_add(MAX_BOOTSTRAP_VERSIONING_ELEMENTS_SIZE)
    .saturating_add(190_000_000_u32);
/// The number of bytes needed to encode [`MAX_BOOTSTRAP_MESSAGE_SIZE`]
pub const MAX_BOOTSTRAP_MESSAGE_SIZE_BYTES: usize =
    u32_be_bytes_min_length(MAX_BOOTSTRAP_MESSAGE_SIZE);
/// Max number of blocks we provide/ take into account while bootstrapping
pub const MAX_BOOTSTRAP_BLOCKS: u32 = 1000000;
/// max bootstrapped cliques
pub const MAX_BOOTSTRAP_CLIQUES: u32 = 1000;
/// max bootstrapped dependencies
pub const MAX_BOOTSTRAP_DEPS: u32 = 1000;
/// Max number of child nodes
pub const MAX_BOOTSTRAP_CHILDREN: u32 = 1000;
/// Max number of cycles in PoS bootstrap
pub const MAX_BOOTSTRAP_POS_CYCLES: u32 = 5;
/// Max async pool changes
pub const MAX_BOOTSTRAP_ASYNC_POOL_CHANGES: u64 = 100_000;
/// Max bytes in final states parts
pub const MAX_BOOTSTRAP_FINAL_STATE_PARTS_SIZE: u32 = 100_000_000;
/// Max bytes in final states parts
pub const MAX_BOOTSTRAP_VERSIONING_ELEMENTS_SIZE: u32 = 10_000_000;
/// Max size of the IP list
pub const IP_LIST_MAX_SIZE: usize = 10000;
/// Size of the random bytes array used for the bootstrap, safe to import
pub const BOOTSTRAP_RANDOMNESS_SIZE_BYTES: usize = 32;
/// Max size of the printed error
pub const MAX_BOOTSTRAP_ERROR_LENGTH: u64 = 10000;

/// Protocol controller channel size
pub const PROTOCOL_CONTROLLER_CHANNEL_SIZE: usize = 1024;
/// Protocol event channel size
pub const PROTOCOL_EVENT_CHANNEL_SIZE: usize = 1024;
/// Pool controller operations channel size
pub const POOL_CONTROLLER_OPERATIONS_CHANNEL_SIZE: usize = 1024;
/// Pool controller endorsements channel size
pub const POOL_CONTROLLER_ENDORSEMENTS_CHANNEL_SIZE: usize = 1024;
/// Pool controller denunciations channel size
pub const POOL_CONTROLLER_DENUNCIATIONS_CHANNEL_SIZE: usize = 1024;

// ***********************
// Constants used for execution module (injected from ConsensusConfig)
//

/// Maximum of GAS allowed for a block
pub const MAX_GAS_PER_BLOCK: u64 = u32::MAX as u64;
/// Maximum of GAS allowed for asynchronous messages execution on one slot
pub const MAX_ASYNC_GAS: u64 = 1_000_000_000;
/// Constant cost applied to asynchronous messages (to take into account some costs related to snapshot)
pub const ASYNC_MSG_CST_GAS_COST: u64 = 750_000;
/// Gas used by a base operation (transaction, roll buy, roll sell)
pub const BASE_OPERATION_GAS_COST: u64 = 800_000; // approx MAX_GAS_PER_BLOCK / MAX_OPERATIONS_PER_BLOCK
/// Maximum event size in bytes
pub const MAX_EVENT_DATA_SIZE_V0: usize = 50_000;
/// Maximum event size in bytes
pub const MAX_EVENT_DATA_SIZE_V1: usize = 1024;
/// Maximum event number that can be emitted for an operation
pub const MAX_EVENT_PER_OPERATION: usize = 25;
/// Maximum number of recursion for calls
pub const MAX_RECURSIVE_CALLS_DEPTH: u16 = 25;

//
// Constants used in network
//

/// Max number of endorsements per message
pub const MAX_ENDORSEMENTS_PER_MESSAGE: u32 = 1024;
/// node send channel size
pub const NODE_SEND_CHANNEL_SIZE: usize = 10_000;
/// max duplex buffer size
pub const MAX_DUPLEX_BUFFER_SIZE: usize = 1024;
/// network controller communication channel size
pub const NETWORK_CONTROLLER_CHANNEL_SIZE: usize = 10_000;
/// network event channel size
pub const NETWORK_EVENT_CHANNEL_SIZE: usize = 10_000;
/// network node command channel size
pub const NETWORK_NODE_COMMAND_CHANNEL_SIZE: usize = 10_000;
/// network node event channel size
pub const NETWORK_NODE_EVENT_CHANNEL_SIZE: usize = 10_000;

//
// Constants used in protocol
//
/// Maximum of time we keep the operations in the storage of the propagation thread
pub const MAX_OPERATION_STORAGE_TIME: MassaTime = MassaTime::from_millis(60000);
/// Maximum size of channel used for commands in retrieval thread of operations
pub const MAX_SIZE_CHANNEL_COMMANDS_RETRIEVAL_OPERATIONS: usize = 10000;
/// Maximum size of channel used for commands in propagation thread of operations
pub const MAX_SIZE_CHANNEL_COMMANDS_PROPAGATION_OPERATIONS: usize = 10000;
/// Maximum size of channel used for commands in retrieval thread of block
pub const MAX_SIZE_CHANNEL_COMMANDS_RETRIEVAL_BLOCKS: usize = 10000;
/// Maximum size of channel used for commands in propagation thread of block
pub const MAX_SIZE_CHANNEL_COMMANDS_PROPAGATION_BLOCKS: usize = 10000;
/// Maximum size of channel used for commands in retrieval thread of endorsements
pub const MAX_SIZE_CHANNEL_COMMANDS_RETRIEVAL_ENDORSEMENTS: usize = 10000;
/// Maximum size of channel used for commands in propagation thread of endorsements
pub const MAX_SIZE_CHANNEL_COMMANDS_PROPAGATION_ENDORSEMENTS: usize = 10000;
/// Maximum size of channel used for commands in connectivity thread
pub const MAX_SIZE_CHANNEL_COMMANDS_CONNECTIVITY: usize = 10000;
/// Maximum size of channel used for commands in peers management thread
pub const MAX_SIZE_CHANNEL_COMMANDS_PEERS: usize = 10000;
/// Maximum size of channel used for commands in peer testers thread
pub const MAX_SIZE_CHANNEL_COMMANDS_PEER_TESTERS: usize = 10000;
/// Maximum size of channel used to send network events to the operation handler
pub const MAX_SIZE_CHANNEL_NETWORK_TO_OPERATION_HANDLER: usize = 10000;
/// Maximum size of channel used to send network events to the block handler
pub const MAX_SIZE_CHANNEL_NETWORK_TO_BLOCK_HANDLER: usize = 10000;
/// Maximum size of channel used to send network events to the endorsement handler
pub const MAX_SIZE_CHANNEL_NETWORK_TO_ENDORSEMENT_HANDLER: usize = 10000;
/// Maximum size of channel used to send network events to the peer handler
pub const MAX_SIZE_CHANNEL_NETWORK_TO_PEER_HANDLER: usize = 10000;
/// Maximum number of peer in a announcement list of peer
pub const MAX_PEERS_IN_ANNOUNCEMENT_LIST: u64 = 100;
/// Maximum number of listeners for a peer
pub const MAX_LISTENERS_PER_PEER: u64 = 100;
//
// Constants used in versioning
//
/// Threshold to accept a new versioning
pub const VERSIONING_THRESHOLD_TRANSITION_ACCEPTED: Ratio<u64> = Ratio::new_raw(50, 100);
/// Block count to process in MipStoreStats (for state change threshold)
pub const MIP_STORE_STATS_BLOCK_CONSIDERED: usize = 1000;
/// Minimum value allowed for activation delay (in MIP info)
pub const VERSIONING_ACTIVATION_DELAY_MIN: MassaTime = T0.saturating_mul(PERIODS_PER_CYCLE);

//
// Constants for denunciation factory
//

/// denunciation expiration delta
pub const DENUNCIATION_EXPIRE_PERIODS: u64 = PERIODS_PER_CYCLE;
/// Max number of denunciations that can be included in a block header
pub const MAX_DENUNCIATIONS_PER_BLOCK_HEADER: u32 = 128;
/// Number of roll to remove per denunciation
pub const ROLL_COUNT_TO_SLASH_ON_DENUNCIATION: u64 = 1;
/// Maximum size of executed denunciations
pub const MAX_DENUNCIATION_CHANGES_LENGTH: u64 = 1_000;
/// Maximum size of deferred call pool changes
// TODO define this value
// TODO: set to a reasonable value max pool changes
pub const DEFERRED_CALL_MAX_POOL_CHANGES: u64 = 100_000;
/// Maximum size of deferred call future slots (1 week)
pub const DEFERRED_CALL_MAX_FUTURE_SLOTS: u64 = 1209600;
/// maximum gas for deferred call
pub const DEFERRED_CALL_MAX_ASYNC_GAS: u64 = MAX_ASYNC_GAS;
/// max change denominator  
pub const DEFERRED_CALL_BASE_FEE_MAX_CHANGE_DENOMINATOR: usize = 1250;
/// deferred call min gas increment (1 nanomassa)
pub const DEFERRED_CALL_MIN_GAS_INCREMENT: u64 = 1;
/// deferred call min gas cost (10 nanomassa)
pub const DEFERRED_CALL_MIN_GAS_COST: u64 = 10;
/// deferred call global overbooking penalty
pub const DEFERRED_CALL_GLOBAL_OVERBOOKING_PENALTY: Amount = Amount::from_raw(1_000_000_000);
/// deferred call slot overbooking penalty
pub const DEFERRED_CALL_SLOT_OVERBOOKING_PENALTY: Amount = Amount::from_raw(1_000_000_000 / 10_000);
/// deferred call call gas cost
pub const DEFERRED_CALL_CST_GAS_COST: u64 = 750_000;

// Some checks at compile time that should not be ignored!
#[allow(clippy::assertions_on_constants)]
const _: () = {
    assert!(THREAD_COUNT > 1);
    assert!((T0).as_millis() >= 1);
    assert!((T0).as_millis() % (THREAD_COUNT as u64) == 0);
};<|MERGE_RESOLUTION|>--- conflicted
+++ resolved
@@ -73,15 +73,9 @@
     /// node version
     pub static ref VERSION: Version = {
         if cfg!(feature = "sandbox") {
-<<<<<<< HEAD
             "SAND.2.6"
         } else {
             "MAIN.2.6"
-=======
-            "SAND.2.5"
-        } else {
-            "MAIN.2.5"
->>>>>>> b18c665a
         }
         .parse()
         .unwrap()
