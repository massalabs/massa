//! DEFAULT VALUES USED TO INITIALIZE DIVERS CONFIGURATIONS STRUCTURES
//!
//!
//! # Default hard-coded
//!
//! Each crates may contains a `settings.rs` or a `config.rs` the `Default`
//! implementation of each object take the default Values from the following
//! file.
//!
//! These values are the hard-coded values that make sens to never be modified
//! by a user. Generally, this values are passed with dependency injection in a `cfg`
//! parameter for each worker, that is convenient for unit tests.
//!
//! A parallel file with the same constant definitions exist for the testing case.
//! (`default_testing.rs`) But as for the current file you shouldn't modify it.
use std::str::FromStr;

use crate::{amount::Amount, serialization::u32_be_bytes_min_length, version::Version};
use massa_signature::KeyPair;
use massa_time::MassaTime;
use num::rational::Ratio;

/// Downtime simulation start timestamp
pub const DOWNTIME_START_TIMESTAMP: MassaTime = MassaTime::from_millis(1686312000000); // Friday 9 June 2023 12:00:00 UTC
/// Downtime simulation end timestamp
pub const DOWNTIME_END_TIMESTAMP: MassaTime = MassaTime::from_millis(1686319200000); // Friday 9 June 2023 14:00:00 UTC
/// Downtime simulation end timestamp for bootstrap servers
pub const DOWNTIME_END_TIMESTAMP_BOOTSTRAP: MassaTime = MassaTime::from_millis(1686312060000); // Friday 9 June 2023 12:01:00 UTC

/// IMPORTANNT TODO: should be removed after the bootstrap messages refacto
pub const SIGNATURE_DESER_SIZE: usize = 64 + 1;

/// Limit on the number of peers we advertise to others.
pub const MAX_ADVERTISE_LENGTH: u32 = 10000;
/// Maximum message length in bytes
pub const MAX_MESSAGE_SIZE: u32 = 1048576000;
/// Max number of operations per message
pub const MAX_OPERATIONS_PER_MESSAGE: u32 = 1024;
/// Length of the handshake random signature
pub const HANDSHAKE_RANDOMNESS_SIZE_BYTES: usize = 32;

/// Consensus static parameters (defined by protocol used)
/// Changing one of the following values is considered as a breaking change
/// Values differ in `test` flavor building for faster CI and simpler scenarios
pub const CHANNEL_SIZE: usize = 1024;

lazy_static::lazy_static! {
    /// Time in milliseconds when the blockclique started.
    /// In sandbox mode, the value depends on starting time and on the --restart-from-snapshot-at-period argument in CLI,
    /// so that the network starts or restarts 10 seconds after launch
    pub static ref GENESIS_TIMESTAMP: MassaTime = if cfg!(feature = "sandbox") {
        std::env::var("GENESIS_TIMESTAMP").map(|timestamp| MassaTime::from_millis(timestamp.parse::<u64>().unwrap())).unwrap_or_else(|_|
            MassaTime::now()
                .unwrap()
                .saturating_sub(
                    T0.checked_mul(get_period_from_args()).unwrap()
                )
                .saturating_add(MassaTime::from_millis(1000 * 10)
            )
        )
    } else {
        MassaTime::from_millis(1690894800000) // Tuesday, August 1, 2023 01:00:00 PM UTC
    };

    /// TESTNET: time when the blockclique is ended.
    pub static ref END_TIMESTAMP: Option<MassaTime> = if cfg!(feature = "sandbox") {
        None
    } else {
        Some(MassaTime::from_millis(1693486800000))  // Thursday, August 31, 2023 01:00:00 PM UTC
    };
    /// `KeyPair` to sign genesis blocks.
    pub static ref GENESIS_KEY: KeyPair = KeyPair::from_str("S1UxdCJv5ckDK8z87E5Jq5fEfSVLi2cTHgtpfZy7iURs3KpPns8")
        .unwrap();
    /// number of cycle misses (strictly) above which stakers are deactivated
    pub static ref POS_MISS_RATE_DEACTIVATION_THRESHOLD: Ratio<u64> = Ratio::new(7, 10);
    /// node version
    pub static ref VERSION: Version = {
        if cfg!(feature = "sandbox") {
            "SAND.25.1"
        } else {
<<<<<<< HEAD
            "TEST.25.1"
=======
            "TEST.25.2"
>>>>>>> 2fe9bec7
        }
        .parse()
        .unwrap()
    };
}

/// Helper function to parse args for lazy_static evaluations
pub fn get_period_from_args() -> u64 {
    let mut last_start_period = 0;
    let mut parse_next = false;
    for args in std::env::args() {
        if parse_next {
            last_start_period = u64::from_str(&args).unwrap_or_default();
            break;
        }
        parse_next = args == *"--restart-from-snapshot-at-period";
    }
    last_start_period
}

/// Price of a roll in the network
pub const ROLL_PRICE: Amount = Amount::const_init(100, 0);
/// Block reward is given for each block creation
pub const BLOCK_REWARD: Amount = Amount::const_init(102, 2);
/// Cost to store one byte in the ledger
pub const LEDGER_COST_PER_BYTE: Amount = Amount::const_init(1, 3);
/// Cost for a base entry default 0.01 MASSA
pub const LEDGER_ENTRY_BASE_COST: Amount = Amount::const_init(1, 2);
/// Cost for a base entry datastore 10 bytes constant to avoid paying more for longer keys
pub const LEDGER_ENTRY_DATASTORE_BASE_SIZE: usize = 10;
/// Time between the periods in the same thread.
pub const T0: MassaTime = MassaTime::from_millis(16000);
/// Proof of stake seed for the initial draw
pub const INITIAL_DRAW_SEED: &str = "massa_genesis_seed";
/// Number of threads
pub const THREAD_COUNT: u8 = 32;
/// Number of endorsement
pub const ENDORSEMENT_COUNT: u32 = 16;
/// Threshold for fitness.
pub const DELTA_F0: u64 = 64 * (ENDORSEMENT_COUNT as u64 + 1);
/// Maximum number of operations per block
pub const MAX_OPERATIONS_PER_BLOCK: u32 = 5000;
/// Maximum block size in bytes
pub const MAX_BLOCK_SIZE: u32 = 1_000_000;
/// Maximum capacity of the asynchronous messages pool
pub const MAX_ASYNC_POOL_LENGTH: u64 = 10_000;
/// Maximum data size in async message
pub const MAX_ASYNC_MESSAGE_DATA: u64 = 1_000_000;
/// Maximum operation validity period count
pub const OPERATION_VALIDITY_PERIODS: u64 = 10;
/// cycle duration in periods
pub const PERIODS_PER_CYCLE: u64 = 128;
/// cycle duration in periods
pub const PERIODS_BETWEEN_BACKUPS: u64 = 128;
/// Number of cycles saved in `PoSFinalState`
///
/// 6 for PoS itself so we can check denuncations on selections at C-2 after a bootstrap
/// See https://github.com/massalabs/massa/pull/3871
/// 1 for pruned cycle safety during bootstrap
pub const POS_SAVED_CYCLES: usize = 7;
/// Number of cycle draws saved in the selector cache
///
/// 5 to have a C-2 to C+2 range (6 cycles post-bootstrap give 5 cycle draws)
/// 1 for margin
pub const SELECTOR_DRAW_CACHE_SIZE: usize = 6;
/// Maximum number of consensus blocks in a bootstrap batch
pub const CONSENSUS_BOOTSTRAP_PART_SIZE: u64 = 50;
/// Maximum number of consensus block ids when sending a bootstrap cursor from the client
pub const MAX_CONSENSUS_BLOCKS_IDS: u64 = 300;
/// Maximum size of proof-of-stake rolls
pub const MAX_ROLLS_COUNT_LENGTH: u64 = 10_000;
/// Maximum size of proof-of-stake production stats
pub const MAX_PRODUCTION_STATS_LENGTH: u64 = 10_000;
/// Maximum size proof-of-stake deferred credits
pub const MAX_DEFERRED_CREDITS_LENGTH: u64 = 10_000;
/// Maximum size of executed ops
pub const MAX_EXECUTED_OPS_LENGTH: u64 = 1_000;
/// Maximum size of executed ops changes
pub const MAX_EXECUTED_OPS_CHANGES_LENGTH: u64 = 20_000;
/// Maximum length of a datastore key
pub const MAX_DATASTORE_KEY_LENGTH: u8 = 255;
/// Maximum length of an operation datastore key
pub const MAX_OPERATION_DATASTORE_KEY_LENGTH: u8 = MAX_DATASTORE_KEY_LENGTH;
/// Maximum length of a datastore value
pub const MAX_DATASTORE_VALUE_LENGTH: u64 = 10_000_000;
/// Maximum length of a datastore value
pub const MAX_BYTECODE_LENGTH: u64 = 10_000_000;
/// Maximum length of an operation datastore value
pub const MAX_OPERATION_DATASTORE_VALUE_LENGTH: u64 = 500_000;
/// Maximum ledger changes in a block
pub const MAX_LEDGER_CHANGES_PER_SLOT: u32 = u32::MAX;
/// Maximum production events in a block
pub const MAX_PRODUCTION_EVENTS_PER_BLOCK: u32 = u32::MAX;
/// Maximum ledger changes count
pub const MAX_LEDGER_CHANGES_COUNT: u64 =
    100_u32.saturating_mul(MAX_LEDGER_CHANGES_PER_SLOT) as u64;
/// Maximum number of key/values in the datastore of a ledger entry
pub const MAX_DATASTORE_ENTRY_COUNT: u64 = u64::MAX;
/// Maximum number of key/values in the datastore of a `ExecuteSC` operation
pub const MAX_OPERATION_DATASTORE_ENTRY_COUNT: u64 = 128;
/// Maximum length function name in call SC
pub const MAX_FUNCTION_NAME_LENGTH: u16 = u16::MAX;
/// Maximum size of parameters in call SC
pub const MAX_PARAMETERS_SIZE: u32 = 10_000_000;
/// Maximum length of `rng_seed` in thread cycle
pub const MAX_RNG_SEED_LENGTH: u32 = PERIODS_PER_CYCLE.saturating_mul(THREAD_COUNT as u64) as u32;
// ***********************
// Bootstrap constants
//

/// Max message size for bootstrap
pub const MAX_BOOTSTRAP_MESSAGE_SIZE: u32 = 1048576000;
/// The number of bytes needed to encode [`MAX_BOOTSTRAP_MESSAGE_SIZE`]
pub const MAX_BOOTSTRAP_MESSAGE_SIZE_BYTES: usize =
    u32_be_bytes_min_length(MAX_BOOTSTRAP_MESSAGE_SIZE);
/// Max number of blocks we provide/ take into account while bootstrapping
pub const MAX_BOOTSTRAP_BLOCKS: u32 = 1000000;
/// max bootstrapped cliques
pub const MAX_BOOTSTRAP_CLIQUES: u32 = 1000;
/// max bootstrapped dependencies
pub const MAX_BOOTSTRAP_DEPS: u32 = 1000;
/// Max number of child nodes
pub const MAX_BOOTSTRAP_CHILDREN: u32 = 1000;
/// Max number of cycles in PoS bootstrap
pub const MAX_BOOTSTRAP_POS_CYCLES: u32 = 5;
/// Max async pool changes
pub const MAX_BOOTSTRAP_ASYNC_POOL_CHANGES: u64 = 100_000;
/// Max bytes in final states parts
pub const MAX_BOOTSTRAP_FINAL_STATE_PARTS_SIZE: u64 = 1_000_000_000;
/// Max bytes in final states parts
pub const MAX_BOOTSTRAPPED_NEW_ELEMENTS: u64 = 500;
/// Max size of the IP list
pub const IP_LIST_MAX_SIZE: usize = 10000;
/// Size of the random bytes array used for the bootstrap, safe to import
pub const BOOTSTRAP_RANDOMNESS_SIZE_BYTES: usize = 32;
/// Max size of the printed error
pub const MAX_BOOTSTRAP_ERROR_LENGTH: u64 = 10000;

/// Protocol controller channel size
pub const PROTOCOL_CONTROLLER_CHANNEL_SIZE: usize = 1024;
/// Protocol event channel size
pub const PROTOCOL_EVENT_CHANNEL_SIZE: usize = 1024;
/// Pool controller operations channel size
pub const POOL_CONTROLLER_OPERATIONS_CHANNEL_SIZE: usize = 1024;
/// Pool controller endorsements channel size
pub const POOL_CONTROLLER_ENDORSEMENTS_CHANNEL_SIZE: usize = 1024;
/// Pool controller denunciations channel size
pub const POOL_CONTROLLER_DENUNCIATIONS_CHANNEL_SIZE: usize = 1024;

// ***********************
// Constants used for execution module (injected from ConsensusConfig)
//

/// Maximum of GAS allowed for a block
pub const MAX_GAS_PER_BLOCK: u64 = u32::MAX as u64;
/// Maximum of GAS allowed for asynchronous messages execution on one slot
pub const MAX_ASYNC_GAS: u64 = 1_000_000_000;
/// Maximum event size in bytes
pub const MAX_EVENT_DATA_SIZE: usize = 50_000;

//
// Constants used in network
//

/// Max number of endorsements per message
pub const MAX_ENDORSEMENTS_PER_MESSAGE: u32 = 1024;
/// node send channel size
pub const NODE_SEND_CHANNEL_SIZE: usize = 10_000;
/// max duplex buffer size
pub const MAX_DUPLEX_BUFFER_SIZE: usize = 1024;
/// network controller communication channel size
pub const NETWORK_CONTROLLER_CHANNEL_SIZE: usize = 10_000;
/// network event channel size
pub const NETWORK_EVENT_CHANNEL_SIZE: usize = 10_000;
/// network node command channel size
pub const NETWORK_NODE_COMMAND_CHANNEL_SIZE: usize = 10_000;
/// network node event channel size
pub const NETWORK_NODE_EVENT_CHANNEL_SIZE: usize = 10_000;

//
// Constants used in protocol
//
/// Maximum of time we keep the operations in the storage of the propagation thread
pub const MAX_OPERATION_STORAGE_TIME: MassaTime = MassaTime::from_millis(60000);
/// Maximum size of channel used for commands in retrieval thread of operations
pub const MAX_SIZE_CHANNEL_COMMANDS_RETRIEVAL_OPERATIONS: usize = 10000;
/// Maximum size of channel used for commands in propagation thread of operations
pub const MAX_SIZE_CHANNEL_COMMANDS_PROPAGATION_OPERATIONS: usize = 10000;
/// Maximum size of channel used for commands in retrieval thread of block
pub const MAX_SIZE_CHANNEL_COMMANDS_RETRIEVAL_BLOCKS: usize = 10000;
/// Maximum size of channel used for commands in propagation thread of block
pub const MAX_SIZE_CHANNEL_COMMANDS_PROPAGATION_BLOCKS: usize = 10000;
/// Maximum size of channel used for commands in retrieval thread of endorsements
pub const MAX_SIZE_CHANNEL_COMMANDS_RETRIEVAL_ENDORSEMENTS: usize = 10000;
/// Maximum size of channel used for commands in propagation thread of endorsements
pub const MAX_SIZE_CHANNEL_COMMANDS_PROPAGATION_ENDORSEMENTS: usize = 10000;
/// Maximum size of channel used for commands in connectivity thread
pub const MAX_SIZE_CHANNEL_COMMANDS_CONNECTIVITY: usize = 10000;
/// Maximum size of channel used for commands in peers management thread
pub const MAX_SIZE_CHANNEL_COMMANDS_PEERS: usize = 10000;
/// Maximum size of channel used for commands in peer testers thread
pub const MAX_SIZE_CHANNEL_COMMANDS_PEER_TESTERS: usize = 10000;
/// Maximum size of channel used to send network events to the operation handler
pub const MAX_SIZE_CHANNEL_NETWORK_TO_OPERATION_HANDLER: usize = 10000;
/// Maximum size of channel used to send network events to the block handler
pub const MAX_SIZE_CHANNEL_NETWORK_TO_BLOCK_HANDLER: usize = 10000;
/// Maximum size of channel used to send network events to the endorsement handler
pub const MAX_SIZE_CHANNEL_NETWORK_TO_ENDORSEMENT_HANDLER: usize = 10000;
/// Maximum size of channel used to send network events to the peer handler
pub const MAX_SIZE_CHANNEL_NETWORK_TO_PEER_HANDLER: usize = 10000;
/// Maximum number of peer in a announcement list of peer
pub const MAX_PEERS_IN_ANNOUNCEMENT_LIST: u64 = 100;
/// Maximum number of listeners for a peer
pub const MAX_LISTENERS_PER_PEER: u64 = 100;
//
// Constants used in versioning
//
/// Threshold to accept a new versioning
pub const VERSIONING_THRESHOLD_TRANSITION_ACCEPTED: Ratio<u64> = Ratio::new_raw(75, 100);
/// Block count to process in MipStoreStats (for state change threshold)
pub const MIP_STORE_STATS_BLOCK_CONSIDERED: usize = 1000;
/// Minimum value allowed for activation delay (in MIP info)
pub const VERSIONING_ACTIVATION_DELAY_MIN: MassaTime = T0.saturating_mul(PERIODS_PER_CYCLE);

//
// Constants for denunciation factory
//

/// denunciation expiration delta
pub const DENUNCIATION_EXPIRE_PERIODS: u64 = PERIODS_PER_CYCLE;
/// Max number of denunciations that can be included in a block header
pub const MAX_DENUNCIATIONS_PER_BLOCK_HEADER: u32 = 128;
/// Number of roll to remove per denunciation
pub const ROLL_COUNT_TO_SLASH_ON_DENUNCIATION: u64 = 1;
/// Maximum size of executed denunciations
pub const MAX_DENUNCIATION_CHANGES_LENGTH: u64 = 1_000;

// Some checks at compile time that should not be ignored!
#[allow(clippy::assertions_on_constants)]
const _: () = {
    assert!(THREAD_COUNT > 1);
    assert!((T0).to_millis() >= 1);
    assert!((T0).to_millis() % (THREAD_COUNT as u64) == 0);
};<|MERGE_RESOLUTION|>--- conflicted
+++ resolved
@@ -78,11 +78,7 @@
         if cfg!(feature = "sandbox") {
             "SAND.25.1"
         } else {
-<<<<<<< HEAD
-            "TEST.25.1"
-=======
             "TEST.25.2"
->>>>>>> 2fe9bec7
         }
         .parse()
         .unwrap()
