--- conflicted
+++ resolved
@@ -15,12 +15,11 @@
 num = { version = "0.4", features = ["serde"] }
 directories = "4.0"
 config = "0.11"
-<<<<<<< HEAD
 bs58 = { version = "0.4", features = ["check"] }
-=======
 nom = "7.1"
-unsigned-varint = {version = "0.7.1", features = ["nom"], git = "https://github.com/cyphar/unsigned-varint.git", branch = "nom6-errors"}
->>>>>>> 2abc37e8
+unsigned-varint = { version = "0.7.1", features = [
+    "nom",
+], git = "https://github.com/cyphar/unsigned-varint.git", branch = "nom6-errors" }
 
 # custom modules
 massa_hash = { path = "../massa-hash" }
@@ -34,6 +33,6 @@
 # for more information on what are the following features used for, see the cargo.toml at workspace level
 [features]
 hash-prefix = ["massa_signature/hash-prefix"]
-instrument = [ "massa_time/instrument"]
+instrument = ["massa_time/instrument"]
 sandbox = []
 testing = []