--- conflicted
+++ resolved
@@ -4,12 +4,8 @@
     collections::HashSet,
     io,
     net::{SocketAddr, TcpStream},
-<<<<<<< HEAD
     println,
-    sync::Arc,
-=======
     sync::{Arc, Condvar, Mutex},
->>>>>>> 895de15e
     time::Duration,
 };
 
