--- conflicted
+++ resolved
@@ -69,12 +69,8 @@
         Ok(())
     }
 
-<<<<<<< HEAD
-    /// Reads the next message. NOT cancel-safe
-=======
     // TODO: use a proper (de)serializer: https://github.com/massalabs/massa/pull/3745#discussion_r1169733161
     /// Reads the next message.
->>>>>>> a64d2b41
     pub fn next_timeout(
         &mut self,
         duration: Option<Duration>,
@@ -104,20 +100,12 @@
 
         // Update this bindings "most recently received" message hash, retaining the replaced value
         let message_deserializer = BootstrapServerMessageDeserializer::new((&self.cfg).into());
-<<<<<<< HEAD
-        let legacy_msg = self
-=======
         let prev_msg = self
->>>>>>> a64d2b41
             .prev_message
             .replace(Hash::compute_from(&sig.to_bytes()));
 
         let message = {
-<<<<<<< HEAD
-            if let Some(legacy_msg) = legacy_msg {
-=======
             if let Some(prev_msg) = prev_msg {
->>>>>>> a64d2b41
                 // Consume the stream, and discard the peek
                 let mut stream_bytes = vec![0u8; peek_len + (msg_len as usize)];
                 // TODO: under the hood, this isn't actually atomic. For now, we use the ostrich algorithm.
@@ -126,11 +114,7 @@
 
                 // prepend the received message with the previous messages hash, and derive the new hash.
                 // TODO: some sort of recovery if this fails?
-<<<<<<< HEAD
-                let rehash_seed = &[legacy_msg.to_bytes().as_slice(), msg_bytes].concat();
-=======
                 let rehash_seed = &[prev_msg.to_bytes().as_slice(), msg_bytes].concat();
->>>>>>> a64d2b41
                 let msg_hash = Hash::compute_from(rehash_seed);
                 self.remote_pubkey.verify_signature(&msg_hash, &sig)?;
 
