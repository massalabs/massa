// Copyright (c) 2022 MASSA LABS <info@massa.net>

use massa_async_pool::{AsyncMessageId, AsyncMessageIdDeserializer, AsyncMessageIdSerializer};
use massa_final_state::{StateChanges, StateChangesDeserializer, StateChangesSerializer};
use massa_graph::BootstrapableGraph;
use massa_ledger_exports::{KeyDeserializer, KeySerializer};
use massa_models::constants::MAX_ADVERTISE_LENGTH;
use massa_models::slot::SlotDeserializer;
use massa_models::{
    constants::THREAD_COUNT, slot::SlotSerializer, DeserializeCompact, SerializeCompact, Slot,
    Version,
};
use massa_models::{VecU8Deserializer, VecU8Serializer, VersionDeserializer, VersionSerializer};
use massa_network_exports::{BootstrapPeers, BootstrapPeersDeserializer, BootstrapPeersSerializer};
use massa_serialization::{
    Deserializer, SerializeError, Serializer, U32VarIntDeserializer, U32VarIntSerializer,
};
use massa_time::{MassaTime, MassaTimeDeserializer, MassaTimeSerializer};
use nom::error::context;
use nom::multi::length_data;
use nom::sequence::tuple;
use nom::Parser;
use nom::{
    error::{ContextError, ParseError},
    IResult,
};
use num_enum::{IntoPrimitive, TryFromPrimitive};
use std::convert::TryInto;
use std::ops::Bound::{Excluded, Included};

/// Messages used during bootstrap by server
#[derive(Debug, Clone)]
pub enum BootstrapServerMessage {
    /// Sync clocks
    BootstrapTime {
        /// The current time on the bootstrap server.
        server_time: MassaTime,
        version: Version,
    },
    /// Bootstrap peers
    BootstrapPeers {
        /// Server peers
        peers: BootstrapPeers,
    },
    /// Consensus state
    ConsensusState {
        /// block graph
        graph: BootstrapableGraph,
    },
    /// Part of the final state
    FinalStatePart {
        /// Part of the execution ledger sent in a serialized way
        ledger_data: Vec<u8>,
        /// Part of the async pool
        async_pool_part: Vec<u8>,
        /// Slot the state changes are attached to
        slot: Slot,
        /// Ledger change for addresses inferior to `address` of the client message until the actual slot.
        final_state_changes: StateChanges,
    },
    /// Message sent when there is no state part left
    FinalStateFinished,
    /// Slot sent to get state changes is too old
    SlotTooOld,
    /// Bootstrap error
    BootstrapError { error: String },
}

#[derive(IntoPrimitive, Debug, Eq, PartialEq, TryFromPrimitive)]
#[repr(u32)]
enum MessageServerTypeId {
    BootstrapTime = 0u32,
    Peers = 1u32,
    ConsensusState = 2u32,
    FinalStatePart = 3u32,
    FinalStateFinished = 4u32,
    SlotTooOld = 5u32,
    BootstrapError = 6u32,
}

/// Serializer for `BootstrapServerMessage`
pub struct BootstrapServerMessageSerializer {
    u32_serializer: U32VarIntSerializer,
    time_serializer: MassaTimeSerializer,
    version_serializer: VersionSerializer,
    peers_serializer: BootstrapPeersSerializer,
    state_changes_serializer: StateChangesSerializer,
    vec_u8_serializer: VecU8Serializer,
    slot_serializer: SlotSerializer,
}

impl BootstrapServerMessageSerializer {
    /// Creates a new `BootstrapServerMessageSerializer`
    pub fn new() -> Self {
        Self {
            u32_serializer: U32VarIntSerializer::new(),
            time_serializer: MassaTimeSerializer::new(),
            version_serializer: VersionSerializer::new(),
<<<<<<< HEAD
            peers_serializer: BootstrapPeersSerializer::new(MAX_ADVERTISE_LENGTH),
            state_changes_serializer: StateChangesSerializer::new(thread_count),
            vec_u8_serializer: VecU8Serializer::new(Included(0), Included(u64::MAX)),
            slot_serializer: SlotSerializer::new(
                (Included(0), Included(u64::MAX)),
                (Included(0), Excluded(thread_count)),
            ),
=======
            peers_serializer: BootstrapPeersSerializer::new(),
            pos_serializer: ExportProofOfStakeSerializer::new(),
            state_changes_serializer: StateChangesSerializer::new(),
            vec_u8_serializer: VecU8Serializer::new(),
            slot_serializer: SlotSerializer::new(),
>>>>>>> 343844eb
        }
    }
}

impl Serializer<BootstrapServerMessage> for BootstrapServerMessageSerializer {
    fn serialize(
        &self,
        value: &BootstrapServerMessage,
        buffer: &mut Vec<u8>,
    ) -> Result<(), SerializeError> {
        match value {
            BootstrapServerMessage::BootstrapTime {
                server_time,
                version,
            } => {
                self.u32_serializer
                    .serialize(&u32::from(MessageServerTypeId::BootstrapTime), buffer)?;
                self.time_serializer.serialize(server_time, buffer)?;
                self.version_serializer.serialize(version, buffer)?;
            }
            BootstrapServerMessage::BootstrapPeers { peers } => {
                self.u32_serializer
                    .serialize(&u32::from(MessageServerTypeId::Peers), buffer)?;
                self.peers_serializer.serialize(peers, buffer)?;
            }
            BootstrapServerMessage::ConsensusState { graph } => {
                self.u32_serializer
                    .serialize(&u32::from(MessageServerTypeId::ConsensusState), buffer)?;
                buffer.extend(graph.to_bytes_compact().map_err(|_| {
                    SerializeError::GeneralError("Fail consensus serialization".to_string())
                })?);
            }
            BootstrapServerMessage::FinalStatePart {
                ledger_data,
                async_pool_part,
                slot,
                final_state_changes,
            } => {
                self.u32_serializer
                    .serialize(&u32::from(MessageServerTypeId::FinalStatePart), buffer)?;
                self.vec_u8_serializer.serialize(ledger_data, buffer)?;
                self.vec_u8_serializer.serialize(async_pool_part, buffer)?;
                self.slot_serializer.serialize(slot, buffer)?;
                self.state_changes_serializer
                    .serialize(final_state_changes, buffer)?;
            }
            BootstrapServerMessage::FinalStateFinished => {
                self.u32_serializer
                    .serialize(&u32::from(MessageServerTypeId::FinalStateFinished), buffer)?;
            }
            BootstrapServerMessage::SlotTooOld => {
                self.u32_serializer
                    .serialize(&u32::from(MessageServerTypeId::SlotTooOld), buffer)?;
            }
            BootstrapServerMessage::BootstrapError { error } => {
                self.u32_serializer
                    .serialize(&u32::from(MessageServerTypeId::BootstrapError), buffer)?;
                self.u32_serializer.serialize(
                    &error.len().try_into().map_err(|_| {
                        SerializeError::GeneralError("Fail to convert usize to u32".to_string())
                    })?,
                    buffer,
                )?;
                buffer.extend(error.as_bytes())
            }
        }
        Ok(())
    }
}

/// Deserializer for `BootstrapServerMessage`
pub struct BootstrapServerMessageDeserializer {
    u32_deserializer: U32VarIntDeserializer,
    time_deserializer: MassaTimeDeserializer,
    version_deserializer: VersionDeserializer,
    peers_deserializer: BootstrapPeersDeserializer,
    state_changes_deserializer: StateChangesDeserializer,
    vec_u8_deserializer: VecU8Deserializer,
    slot_deserializer: SlotDeserializer,
}

impl BootstrapServerMessageDeserializer {
    /// Creates a new `BootstrapServerMessageDeserializer`
    pub fn new() -> Self {
        #[cfg(feature = "sandbox")]
        let thread_count = *THREAD_COUNT;
        #[cfg(not(feature = "sandbox"))]
        let thread_count = THREAD_COUNT;
        Self {
            u32_deserializer: U32VarIntDeserializer::new(Included(0), Included(100)),
            time_deserializer: MassaTimeDeserializer::new((
                Included(MassaTime::from(0)),
                Included(MassaTime::from(u64::MAX)),
            )),
            version_deserializer: VersionDeserializer::new(),
            peers_deserializer: BootstrapPeersDeserializer::new(MAX_ADVERTISE_LENGTH),
            state_changes_deserializer: StateChangesDeserializer::new(thread_count),
            vec_u8_deserializer: VecU8Deserializer::new(Included(0), Included(u64::MAX)),
            slot_deserializer: SlotDeserializer::new(
                (Included(0), Included(u64::MAX)),
                (Included(0), Excluded(thread_count)),
            ),
        }
    }
}

impl Deserializer<BootstrapServerMessage> for BootstrapServerMessageDeserializer {
    fn deserialize<'a, E: nom::error::ParseError<&'a [u8]> + nom::error::ContextError<&'a [u8]>>(
        &self,
        buffer: &'a [u8],
    ) -> IResult<&'a [u8], BootstrapServerMessage, E> {
        context("Failed BootstrapServerMessage deserialization", |buffer| {
            let (input, id) = self.u32_deserializer.deserialize(buffer)?;
            let id = MessageServerTypeId::try_from(id).map_err(|_| {
                nom::Err::Error(ParseError::from_error_kind(
                    buffer,
                    nom::error::ErrorKind::Eof,
                ))
            })?;
            match id {
                MessageServerTypeId::BootstrapTime => tuple((
                    |input| self.time_deserializer.deserialize(input),
                    |input| self.version_deserializer.deserialize(input),
                ))
                .map(
                    |(server_time, version)| BootstrapServerMessage::BootstrapTime {
                        server_time,
                        version,
                    },
                )
                .parse(input),
                MessageServerTypeId::Peers => self
                    .peers_deserializer
                    .deserialize(input)
                    .map(|(rest, peers)| (rest, BootstrapServerMessage::BootstrapPeers { peers })),
                MessageServerTypeId::ConsensusState => tuple((|input| {
                    let (graph, delta) =
                        BootstrapableGraph::from_bytes_compact(input).map_err(|_| {
                            nom::Err::Error(ParseError::from_error_kind(
                                input,
                                nom::error::ErrorKind::Eof,
                            ))
                        })?;
                    Ok((&input[delta..], graph))
                },))
                .map(|(graph,)| BootstrapServerMessage::ConsensusState { graph })
                .parse(input),
                MessageServerTypeId::FinalStatePart => tuple((
                    |input| self.vec_u8_deserializer.deserialize(input),
                    |input| self.vec_u8_deserializer.deserialize(input),
                    |input| self.slot_deserializer.deserialize(input),
                    |input| self.state_changes_deserializer.deserialize(input),
                ))
                .map(
                    |(ledger_data, async_pool_part, slot, final_state_changes)| {
                        BootstrapServerMessage::FinalStatePart {
                            ledger_data,
                            async_pool_part,
                            slot,
                            final_state_changes,
                        }
                    },
                )
                .parse(input),
                MessageServerTypeId::FinalStateFinished => {
                    Ok((input, BootstrapServerMessage::FinalStateFinished))
                }
                MessageServerTypeId::SlotTooOld => Ok((input, BootstrapServerMessage::SlotTooOld)),
                MessageServerTypeId::BootstrapError => {
                    length_data(|input| self.u32_deserializer.deserialize(input))
                        .map(|error| BootstrapServerMessage::BootstrapError {
                            error: String::from_utf8_lossy(error).into_owned(),
                        })
                        .parse(input)
                }
            }
        })
        .parse(buffer)
    }
}

/// Messages used during bootstrap by client
#[derive(Debug)]
pub enum BootstrapClientMessage {
    /// Ask for bootstrap peers
    AskBootstrapPeers,
    /// Ask for consensus state
    AskConsensusState,
    /// Ask for a part of the final state
    AskFinalStatePart {
        /// Last key of the ledger we received from the server
        last_key: Option<Vec<u8>>,
        /// Slot we are attached to for ledger changes
        slot: Option<Slot>,
        /// Last async message id  of the async message pool we received from the server
        last_async_message_id: Option<AsyncMessageId>,
    },
    /// Bootstrap error
    BootstrapError { error: String },
    /// Bootstrap succeed
    BootstrapSuccess,
}

#[derive(IntoPrimitive, Debug, Eq, PartialEq, TryFromPrimitive)]
#[repr(u32)]
enum MessageClientTypeId {
    AskBootstrapPeers = 0u32,
    AskConsensusState = 1u32,
    AskFinalStatePart = 2u32,
    BootstrapError = 3u32,
    BootstrapSuccess = 4u32,
}

/// Serializer for `BootstrapClientMessage`
pub struct BootstrapClientMessageSerializer {
    u32_serializer: U32VarIntSerializer,
    slot_serializer: SlotSerializer,
    async_message_id_serializer: AsyncMessageIdSerializer,
    key_serializer: KeySerializer,
}

impl BootstrapClientMessageSerializer {
    /// Creates a new `BootstrapClientMessageSerializer`
    pub fn new() -> Self {
        Self {
<<<<<<< HEAD
            u32_serializer: U32VarIntSerializer::new(Included(0), Included(1000)),
            slot_serializer: SlotSerializer::new(
                (Included(0), Included(u64::MAX)),
                (Included(0), Excluded(thread_count)),
            ),
=======
            u32_serializer: U32VarIntSerializer::new(),
            slot_serializer: SlotSerializer::new(),
>>>>>>> 343844eb
            async_message_id_serializer: AsyncMessageIdSerializer::new(),
            key_serializer: KeySerializer::new(),
        }
    }
}

impl Serializer<BootstrapClientMessage> for BootstrapClientMessageSerializer {
    fn serialize(
        &self,
        value: &BootstrapClientMessage,
        buffer: &mut Vec<u8>,
    ) -> Result<(), SerializeError> {
        match value {
            BootstrapClientMessage::AskBootstrapPeers => {
                self.u32_serializer
                    .serialize(&u32::from(MessageClientTypeId::AskBootstrapPeers), buffer)?;
            }
            BootstrapClientMessage::AskConsensusState => {
                self.u32_serializer
                    .serialize(&u32::from(MessageClientTypeId::AskConsensusState), buffer)?;
            }
            BootstrapClientMessage::AskFinalStatePart {
                last_key,
                slot,
                last_async_message_id,
            } => {
                self.u32_serializer
                    .serialize(&u32::from(MessageClientTypeId::AskFinalStatePart), buffer)?;
                // If we have a cursor we must have also a slot
                if let Some(key) = last_key && let Some(slot) = slot && let Some(last_async_message_id) = last_async_message_id  {
                    self.key_serializer.serialize(key, buffer)?;
                    self.slot_serializer.serialize(slot, buffer)?;
                    self.async_message_id_serializer.serialize(last_async_message_id, buffer)?;
                }
            }
            BootstrapClientMessage::BootstrapError { error } => {
                self.u32_serializer
                    .serialize(&u32::from(MessageClientTypeId::BootstrapError), buffer)?;
                self.u32_serializer.serialize(
                    &error.len().try_into().map_err(|_| {
                        SerializeError::GeneralError("Fail to convert usize to u32".to_string())
                    })?,
                    buffer,
                )?;
                buffer.extend(error.as_bytes())
            }
            BootstrapClientMessage::BootstrapSuccess => {
                self.u32_serializer
                    .serialize(&u32::from(MessageClientTypeId::BootstrapSuccess), buffer)?;
            }
        }
        Ok(())
    }
}

/// Deserializer for `BootstrapClientMessage`
pub struct BootstrapClientMessageDeserializer {
    u32_deserializer: U32VarIntDeserializer,
    slot_deserializer: SlotDeserializer,
    async_message_id_deserializer: AsyncMessageIdDeserializer,
    key_deserializer: KeyDeserializer,
}

impl BootstrapClientMessageDeserializer {
    /// Creates a new `BootstrapClientMessageDeserializer`
    pub fn new() -> Self {
        #[cfg(feature = "sandbox")]
        let thread_count = *THREAD_COUNT;
        #[cfg(not(feature = "sandbox"))]
        let thread_count = THREAD_COUNT;
        Self {
            u32_deserializer: U32VarIntDeserializer::new(Included(0), Included(1000)),
            slot_deserializer: SlotDeserializer::new(
                (Included(0), Included(u64::MAX)),
                (Included(0), Excluded(thread_count)),
            ),
            async_message_id_deserializer: AsyncMessageIdDeserializer::new(),
            key_deserializer: KeyDeserializer::new(),
        }
    }
}

impl Deserializer<BootstrapClientMessage> for BootstrapClientMessageDeserializer {
    fn deserialize<'a, E: ParseError<&'a [u8]> + ContextError<&'a [u8]>>(
        &self,
        buffer: &'a [u8],
    ) -> IResult<&'a [u8], BootstrapClientMessage, E> {
        context("Failed BootstrapClientMessage deserialization", |buffer| {
            let (input, id) = self.u32_deserializer.deserialize(buffer)?;
            let id = MessageClientTypeId::try_from(id).map_err(|_| {
                nom::Err::Error(ParseError::from_error_kind(
                    buffer,
                    nom::error::ErrorKind::Eof,
                ))
            })?;
            match id {
                MessageClientTypeId::AskBootstrapPeers => {
                    Ok((input, BootstrapClientMessage::AskBootstrapPeers))
                }
                MessageClientTypeId::AskConsensusState => {
                    Ok((input, BootstrapClientMessage::AskConsensusState))
                }
                MessageClientTypeId::AskFinalStatePart => {
                    if input.is_empty() {
                        Ok((
                            input,
                            BootstrapClientMessage::AskFinalStatePart {
                                last_key: None,
                                slot: None,
                                last_async_message_id: None,
                            },
                        ))
                    } else {
                        tuple((
                            context("Faild key deserialization", |input| {
                                self.key_deserializer.deserialize(input)
                            }),
                            context("Failed slot deserialization", |input| {
                                self.slot_deserializer.deserialize(input)
                            }),
                            context("Failed async_message_id deserialization", |input| {
                                self.async_message_id_deserializer.deserialize(input)
                            }),
                        ))
                        .map(|(last_key, slot, last_async_message_id)| {
                            BootstrapClientMessage::AskFinalStatePart {
                                last_key: Some(last_key),
                                slot: Some(slot),
                                last_async_message_id: Some(last_async_message_id),
                            }
                        })
                        .parse(input)
                    }
                }
                MessageClientTypeId::BootstrapError => {
                    length_data(|input| self.u32_deserializer.deserialize(input))
                        .map(|error| BootstrapClientMessage::BootstrapError {
                            error: String::from_utf8_lossy(error).into_owned(),
                        })
                        .parse(input)
                }
                MessageClientTypeId::BootstrapSuccess => {
                    Ok((input, BootstrapClientMessage::BootstrapSuccess))
                }
            }
        })
        .parse(buffer)
    }
}<|MERGE_RESOLUTION|>--- conflicted
+++ resolved
@@ -96,21 +96,10 @@
             u32_serializer: U32VarIntSerializer::new(),
             time_serializer: MassaTimeSerializer::new(),
             version_serializer: VersionSerializer::new(),
-<<<<<<< HEAD
-            peers_serializer: BootstrapPeersSerializer::new(MAX_ADVERTISE_LENGTH),
-            state_changes_serializer: StateChangesSerializer::new(thread_count),
-            vec_u8_serializer: VecU8Serializer::new(Included(0), Included(u64::MAX)),
-            slot_serializer: SlotSerializer::new(
-                (Included(0), Included(u64::MAX)),
-                (Included(0), Excluded(thread_count)),
-            ),
-=======
             peers_serializer: BootstrapPeersSerializer::new(),
-            pos_serializer: ExportProofOfStakeSerializer::new(),
             state_changes_serializer: StateChangesSerializer::new(),
             vec_u8_serializer: VecU8Serializer::new(),
             slot_serializer: SlotSerializer::new(),
->>>>>>> 343844eb
         }
     }
 }
@@ -336,16 +325,8 @@
     /// Creates a new `BootstrapClientMessageSerializer`
     pub fn new() -> Self {
         Self {
-<<<<<<< HEAD
-            u32_serializer: U32VarIntSerializer::new(Included(0), Included(1000)),
-            slot_serializer: SlotSerializer::new(
-                (Included(0), Included(u64::MAX)),
-                (Included(0), Excluded(thread_count)),
-            ),
-=======
             u32_serializer: U32VarIntSerializer::new(),
             slot_serializer: SlotSerializer::new(),
->>>>>>> 343844eb
             async_message_id_serializer: AsyncMessageIdSerializer::new(),
             key_serializer: KeySerializer::new(),
         }
