--- conflicted
+++ resolved
@@ -13,10 +13,7 @@
     if let Some(mapped) = ip.to_ipv4_mapped() {
         return IpAddr::V4(mapped);
     }
-<<<<<<< HEAD
     IpAddr::V6(ip)
-=======
-    .to_canonical()
 }
 
 /// Convert a mio stream to std
@@ -39,5 +36,4 @@
         use std::os::wasi::io::{FromRawFd, IntoRawFd};
         unsafe { std::net::TcpStream::from_raw_fd(io.into_raw_fd()) }
     }
->>>>>>> 37819e9f
 }