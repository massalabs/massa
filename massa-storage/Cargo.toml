[package]
name = "massa_storage"
<<<<<<< HEAD
version = "28.16.0"
=======
version = "3.0.0"
>>>>>>> 5f314f2a
authors = ["Massa Labs <info@massa.net>"]
edition = "2021"

[features]
test-exports = ["massa_factory_exports/test-exports", "massa_metrics/test-exports"]

[dependencies]
parking_lot = {workspace = true, "features" = ["deadlock_detection"]}
massa_models = {workspace = true}
massa_metrics = {workspace = true}

[dev-dependencies]
massa_factory_exports = {workspace = true, "features" = ["test-exports"]}
massa_signature = {workspace = true}<|MERGE_RESOLUTION|>--- conflicted
+++ resolved
@@ -1,21 +1,20 @@
 [package]
 name = "massa_storage"
-<<<<<<< HEAD
 version = "28.16.0"
-=======
-version = "3.0.0"
->>>>>>> 5f314f2a
 authors = ["Massa Labs <info@massa.net>"]
 edition = "2021"
 
 [features]
-test-exports = ["massa_factory_exports/test-exports", "massa_metrics/test-exports"]
+test-exports = [
+    "massa_factory_exports/test-exports",
+    "massa_metrics/test-exports",
+]
 
 [dependencies]
-parking_lot = {workspace = true, "features" = ["deadlock_detection"]}
-massa_models = {workspace = true}
-massa_metrics = {workspace = true}
+parking_lot = { workspace = true, "features" = ["deadlock_detection"] }
+massa_models = { workspace = true }
+massa_metrics = { workspace = true }
 
 [dev-dependencies]
-massa_factory_exports = {workspace = true, "features" = ["test-exports"]}
-massa_signature = {workspace = true}+massa_factory_exports = { workspace = true, "features" = ["test-exports"] }
+massa_signature = { workspace = true }