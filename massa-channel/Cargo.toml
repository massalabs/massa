[package]
name = "massa_channel"
<<<<<<< HEAD
version = "28.16.0"
=======
version = "3.0.0"
>>>>>>> 5f314f2a
edition = "2021"

[features]
test-exports = []

[dependencies]
prometheus = {workspace = true}
crossbeam = {workspace = true}   # BOM UPGRADE     Revert to "0.8.0" if problem
tracing = {workspace = true}<|MERGE_RESOLUTION|>--- conflicted
+++ resolved
@@ -1,16 +1,12 @@
 [package]
 name = "massa_channel"
-<<<<<<< HEAD
 version = "28.16.0"
-=======
-version = "3.0.0"
->>>>>>> 5f314f2a
 edition = "2021"
 
 [features]
 test-exports = []
 
 [dependencies]
-prometheus = {workspace = true}
-crossbeam = {workspace = true}   # BOM UPGRADE     Revert to "0.8.0" if problem
-tracing = {workspace = true}+prometheus = { workspace = true }
+crossbeam = { workspace = true }  # BOM UPGRADE     Revert to "0.8.0" if problem
+tracing = { workspace = true }