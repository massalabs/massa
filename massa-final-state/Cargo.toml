[package]
name = "massa_final_state"
version = "0.1.0"
authors = ["Massa Labs <info@massa.net>"]
edition = "2021"

[dependencies]
displaydoc = "0.2"
serde = { version = "1.0", features = ["derive"] }
nom = "7.1"
bs58 = { version = "0.4", features = ["check"] }
thiserror = "1.0"
tracing = "0.1"
parking_lot = { version = "0.12", features = ["deadlock_detection"] }

# custom modules
massa_ledger_exports = { path = "../massa-ledger-exports" }
massa_ledger_worker = { path = "../massa-ledger-worker", optional = true }
massa_executed_ops = { path = "../massa-executed-ops" }
massa_models = { path = "../massa-models" }
massa_async_pool = { path = "../massa-async-pool" }
massa_serialization = { path = "../massa-serialization" }
massa_pos_exports = { path = "../massa-pos-exports" }
massa_hash = { path = "../massa-hash" }
<<<<<<< HEAD
massa_db = { path = "../massa-db" }
rocksdb = { version = "0.20" }
=======
massa_proto = { path = "../massa-proto" }
>>>>>>> 5b0654fb

[dev-dependencies]
massa_async_pool = { path = "../massa-async-pool", features = ["testing"] }
massa_ledger_worker = { path = "../massa-ledger-worker", features = [
    "testing",
] }
massa_pos_worker = { path = "../massa-pos-worker", features = ["testing"] }
massa_pos_exports = { path = "../massa-pos-exports", features = ["testing"] }
tempfile = "3.3"

# for more information on what are the following features used for, see the cargo.toml at workspace level
[features]
testing = [
    "massa_ledger_worker/testing",
    "massa_async_pool/testing",
    "massa_pos_exports/testing",
]
sandbox = ["massa_async_pool/sandbox"]
create_snapshot = []<|MERGE_RESOLUTION|>--- conflicted
+++ resolved
@@ -12,6 +12,7 @@
 thiserror = "1.0"
 tracing = "0.1"
 parking_lot = { version = "0.12", features = ["deadlock_detection"] }
+rocksdb = { version = "0.20" }
 
 # custom modules
 massa_ledger_exports = { path = "../massa-ledger-exports" }
@@ -22,12 +23,8 @@
 massa_serialization = { path = "../massa-serialization" }
 massa_pos_exports = { path = "../massa-pos-exports" }
 massa_hash = { path = "../massa-hash" }
-<<<<<<< HEAD
 massa_db = { path = "../massa-db" }
-rocksdb = { version = "0.20" }
-=======
 massa_proto = { path = "../massa-proto" }
->>>>>>> 5b0654fb
 
 [dev-dependencies]
 massa_async_pool = { path = "../massa-async-pool", features = ["testing"] }
