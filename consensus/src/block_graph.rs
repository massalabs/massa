//! All information concerning blocks, the block graph and cliques is managed here.
use super::{config::ConsensusConfig, random_selector::RandomSelector};
use crate::error::{BlockAcknowledgeError, ConsensusError};
use crypto::{hash::Hash, signature::SignatureEngine};
use models::{
    block::{Block, BlockHeader},
    slot::Slot,
};
use serde::{Deserialize, Serialize};
use std::collections::{HashMap, HashSet, VecDeque};

/// The block version that can be exported.
/// Note that the detailed list of operation is not exported
#[derive(Debug, Clone, Serialize, Deserialize)]
pub struct ExportCompiledBlock {
    /// Header of the corresponding block.
    pub block: BlockHeader,
    /// For (i, set) in children,
    /// set contains the headers' hashes
    /// of blocks referencing exported block as a parent,
    /// in thread i.
    pub children: Vec<HashSet<Hash>>,
}

impl<'a> From<&'a CompiledBlock> for ExportCompiledBlock {
    /// Conversion from compiled block
    fn from(block: &'a CompiledBlock) -> Self {
        ExportCompiledBlock {
            block: block.block.header.clone(),
            children: block.children.clone(),
        }
    }
}

/// The discarded blocks structure version that can be exported.
#[derive(Debug, Clone)]
pub struct ExportDiscardedBlocks {
    pub map: HashMap<Hash, (DiscardReason, BlockHeader)>,
}

impl<'a> From<&'a DiscardedBlocks> for ExportDiscardedBlocks {
    /// Conversion from DiscardedBlocks.
    ///
    /// # Argument
    /// * block : DiscardedBlocks to export.
    fn from(block: &'a DiscardedBlocks) -> Self {
        ExportDiscardedBlocks {
            map: block.map.clone(),
        }
    }
}

/// Exprortable verison of the blockGraph
#[derive(Clone, Debug)]
pub struct BlockGraphExport {
    /// Genesis blocks.
    pub genesis_blocks: Vec<Hash>,
    /// Map of active blocks, were blocks are in their exported version.
    pub active_blocks: HashMap<Hash, ExportCompiledBlock>,
    /// Finite cache of discarded blocks, in exported version.
    pub discarded_blocks: ExportDiscardedBlocks,
    /// Best parents hashe in each thread.
    pub best_parents: Vec<Hash>,
    /// Latest final period and block hash in each thread.
    pub latest_final_blocks_periods: Vec<(Hash, u64)>,
    /// Head of the incompatibility graph.
    pub gi_head: HashMap<Hash, HashSet<Hash>>,
    /// List of maximal cliques of compatible blocks.
    pub max_cliques: Vec<HashSet<Hash>>,
}

impl<'a> From<&'a BlockGraph> for BlockGraphExport {
    /// Conversion from blockgraph.
    fn from(dbgrah: &'a BlockGraph) -> Self {
        BlockGraphExport {
            genesis_blocks: dbgrah.genesis_blocks.clone(),
            active_blocks: dbgrah
                .active_blocks
                .iter()
                .map(|(hash, block)| (*hash, ExportCompiledBlock::from(block)))
                .collect(), // map of active blocks
            discarded_blocks: ExportDiscardedBlocks::from(&dbgrah.discarded_blocks), // finite cache of discarded blocks
            best_parents: dbgrah.best_parents.clone(), // best parent in each thread
            latest_final_blocks_periods: dbgrah.latest_final_blocks_periods.clone(), // latest final period and block hash in each thread
            gi_head: dbgrah.gi_head.clone(), // head of the incompatibility graph
            max_cliques: dbgrah.max_cliques.clone(), // list of maximal cliques of compatible blocks
        }
    }
}

/// Compliled version of a block.
/// For now, it adds only block's children.
#[derive(Debug, Clone)]
struct CompiledBlock {
    /// Original block ...
    block: Block,
    /// ... and its children.
    children: Vec<HashSet<Hash>>,
}

impl CompiledBlock {
    #[inline]
    /// Computes the fitness of that block.
    fn fitness(&self) -> u64 {
        self.block
            .header
            .endorsements
            .iter()
            .fold(1, |acc, endorsement| match endorsement {
                Some(_) => acc + 1,
                None => acc,
            })
    }
}

/// Possible discard reasons
#[derive(Debug, Copy, Clone, PartialEq, Eq, Serialize)]
pub enum DiscardReason {
    /// Block is invalid, either structurally, or because of some incompatibility.
    Invalid,
    /// Block is incompatible with a final block.
    Stale,
    /// Block has enough fitness.
    Final,
}

/// Recently discarded blocks' headers are kept here, far away from active blocks.
#[derive(Debug, Clone)]
struct DiscardedBlocks {
    /// Links a hash to corresponding discard reason and block header.
    map: HashMap<Hash, (DiscardReason, BlockHeader)>,
    /// Keeps the order in wich blocks were discarded.
    vec_deque: VecDeque<Hash>,
    /// Maximum number of blocks we keep in memory before definitely forgetting about them.
    max_size: usize,
}

impl DiscardedBlocks {
    /// Creates a new DiscardedBlocks structure.
    fn new(max_size: usize) -> Self {
        DiscardedBlocks {
            map: HashMap::with_capacity(max_size),
            vec_deque: VecDeque::with_capacity(max_size),
            max_size,
        }
    }

    /// Inserts an element at the front of the queue,
    /// if element is already here put it at the front of the queue.
    /// Returns the elements that have been definitely discarded
    /// because of max_size.
    ///
    /// # Argument
    /// * hash : hash of the considered block
    /// * header: header of the block to discard
    /// * reason: why we want it discarded.
    fn insert(
        &mut self,
        hash: Hash,
        header: BlockHeader,
        reason: DiscardReason,
    ) -> Result<HashSet<Hash>, ConsensusError> {
        let mut definitively_discarded = HashSet::new();
        if self.max_size == 0 {
            return Ok(definitively_discarded); // discard pile has zero capacity
        }
        if self.map.insert(hash, (reason, header)).is_none() {
            // newly inserted
            while self.vec_deque.len() > self.max_size - 1 {
                let h = self
                    .vec_deque
                    .pop_back()
                    .ok_or(ConsensusError::ContainerInconsistency)?;
                self.map
                    .remove(&h)
                    .ok_or(ConsensusError::ContainerInconsistency)?;
                definitively_discarded.insert(h);
            }
            self.vec_deque.push_front(hash);
            Ok(definitively_discarded)
        } else {
            // was already present
            let idx = self
                .vec_deque
                .iter()
                .position(|&h| h == hash)
                .ok_or(ConsensusError::ContainerInconsistency)?;
            if idx > 0 {
                self.vec_deque
                    .remove(idx)
                    .ok_or(ConsensusError::ContainerInconsistency)?;
                self.vec_deque.push_front(hash);
            }
            Ok(definitively_discarded)
        }
    }

    /// Checks if element is in discardedblocks
    ///
    /// # Argument
    /// * element: hash of the given block.
    fn contains(&self, element: &Hash) -> bool {
        self.map.contains_key(element)
    }

    /// Gets hash, discard reason and block header for given hash, if it id in the structure.
    ///
    /// # Argument
    /// * element: hash of the given block.
    fn get(&self, element: &Hash) -> Option<(&crypto::hash::Hash, &(DiscardReason, BlockHeader))> {
        self.map.get_key_value(element)
    }
}

/// Here is all information about blocks and graph and cliques.
#[derive(Debug)]
pub struct BlockGraph {
    /// Consensus Configuration
    cfg: ConsensusConfig,
    /// Genesis blocks.
    genesis_blocks: Vec<Hash>,
    /// Map of active blocks.
    active_blocks: HashMap<Hash, CompiledBlock>,
    /// Finite cache of discarded blocks.
    discarded_blocks: DiscardedBlocks,
    /// Best parents hashe in each thread.
    best_parents: Vec<Hash>,
    /// Latest final period and block hash in each thread.
    latest_final_blocks_periods: Vec<(Hash, u64)>,
    /// Head of the incompatibility graph.
    gi_head: HashMap<Hash, HashSet<Hash>>,
    /// List of maximal cliques of compatible blocks.
    max_cliques: Vec<HashSet<Hash>>,
}

/// Creates genesis block in given thread.
///
/// # Arguments
/// * cfg: consensus configuration.
/// * thread_number: thread in wich we want a genesis block
fn create_genesis_block(
    cfg: &ConsensusConfig,
    thread_number: u8,
) -> Result<(Hash, Block), ConsensusError> {
    let signature_engine = SignatureEngine::new();
    let private_key = cfg.genesis_key;
    let public_key = signature_engine.derive_public_key(&private_key);
    let header = BlockHeader {
        creator: public_key,
        slot: Slot::new(0, thread_number),
        roll_number: 0,
        parents: Vec::new(),
        endorsements: Vec::new(),
        out_ledger_hash: Hash::hash("Hello world !".as_bytes()),
        operation_merkle_root: Hash::hash("Hello world !".as_bytes()),
    };
    let header_hash = header.compute_hash()?;

    let signature = signature_engine.sign(&header_hash, &private_key)?;
    Ok((
        header_hash,
        Block {
            header,
            signature,
            operations: Vec::new(),
        },
    ))
}

/// return type of update_consensus_with_new_block and acknowledge_block
pub struct UpdateConsensusReturn {
    /// Blocks that were pruned during last update
    pub pruned: HashMap<crypto::hash::Hash, Block>,
    /// Final blocks that were discarded that we may want to send to storage
    pub finals: HashMap<crypto::hash::Hash, Block>,
}

impl BlockGraph {
    /// Creates a new block_graph.
    ///
    /// # Argument
    /// * cfg : consensus configuration.
    pub fn new(cfg: ConsensusConfig) -> Result<Self, ConsensusError> {
        let mut active_blocks = HashMap::new();
        let mut block_hashes: Vec<Hash> = Vec::with_capacity(cfg.thread_count as usize);
        for thread in 0u8..cfg.thread_count {
            let (genesis_block_hash, genesis_block) = create_genesis_block(&cfg, thread)
                .map_err(|_err| ConsensusError::GenesisCreationError)?;
            block_hashes.push(genesis_block_hash);
            active_blocks.insert(
                genesis_block_hash,
                CompiledBlock {
                    block: genesis_block,
                    children: vec![HashSet::new(); cfg.thread_count as usize],
                },
            );
        }
        let max_discarded_blocks = cfg.max_discarded_blocks;
        Ok(BlockGraph {
            cfg,
            genesis_blocks: block_hashes.clone(),
            active_blocks,
            discarded_blocks: DiscardedBlocks::new(max_discarded_blocks),
            best_parents: block_hashes.clone(),
            latest_final_blocks_periods: block_hashes.into_iter().map(|h| (h, 0u64)).collect(),
            gi_head: HashMap::new(), // genesis blocks are final and not included in gi_head
            max_cliques: vec![HashSet::new()],
        })
    }

    /// Gets lastest final blocks (hash, period) for each thread.
    pub fn get_latest_final_blocks_periods(&self) -> &Vec<(Hash, u64)> {
        &self.latest_final_blocks_periods
    }

    /// Gets whole block corresponding to given hash, if it is active.
    ///
    /// # Argument
    /// * hash : header's hash of the given block.
    pub fn get_active_block(&self, hash: Hash) -> Option<&Block> {
        self.active_blocks.get(&hash).map(|cb| &cb.block)
    }

    /// Returns value, or hashes of some of the blocks missing to be conclusive
    ///
    /// # Argument
    /// * parent_hashes : we want to check topological order of parent_hashes.
    fn check_block_parents_topological_order(
        &self,
        parent_hashes: &Vec<Hash>,
    ) -> Result<bool, HashSet<Hash>> {
        let mut gp_max_slots = vec![0u64; self.cfg.thread_count as usize];
        let mut missing: HashSet<Hash> = HashSet::new();
        for parent_i in 0..self.cfg.thread_count {
            let parent_h = parent_hashes[parent_i as usize];
            if let Some(parent) = self.active_blocks.get(&parent_h) {
                if parent.block.header.slot.period < gp_max_slots[parent_i as usize] {
                    return Ok(false);
                }
                gp_max_slots[parent_i as usize] = parent.block.header.slot.period;
                if parent.block.header.slot.period == 0 {
                    // genesis
                    continue;
                }
                for gp_i in 0..self.cfg.thread_count {
                    if gp_i == parent_i {
                        continue;
                    }
                    let gp_h = parent.block.header.parents[gp_i as usize];
                    if let Some(gp) = self.active_blocks.get(&gp_h) {
                        if gp.block.header.slot.period > gp_max_slots[gp_i as usize] {
                            if gp_i < parent_i {
                                return Ok(false);
                            }
                            gp_max_slots[gp_i as usize] = gp.block.header.slot.period;
                        }
                    } else {
                        missing.insert(gp_h);
                    }
                }
            } else {
                missing.insert(parent_h);
            }
        }
        if missing.is_empty() {
            Ok(true)
        } else {
            Err(missing)
        }
    }

    /// Returns hash and resulting discarded blocks
    ///
    /// # Arguments
    /// * val : dummy value used to generate dummy hash
    /// * slot : generated block is in slot slot.
    pub fn create_block(
        &mut self,
        val: String,
        slot: Slot,
    ) -> Result<(Hash, Block), ConsensusError> {
        let signature_engine = SignatureEngine::new();
        let (public_key, private_key) = self
            .cfg
            .nodes
            .get(self.cfg.current_node_index as usize)
            .and_then(|(public_key, private_key)| Some((public_key.clone(), private_key.clone())))
            .ok_or(ConsensusError::KeyError)?;

        let example_hash = Hash::hash(&val.as_bytes());

        let header = BlockHeader {
            creator: public_key,
            slot: slot,
            roll_number: self.cfg.current_node_index,
            parents: self.best_parents.clone(),
            endorsements: Vec::new(),
            out_ledger_hash: example_hash,
            operation_merkle_root: example_hash,
        };

        let hash = header.compute_hash()?;
        Ok((
            hash,
            Block {
                header,
                operations: Vec::new(),
                signature: signature_engine.sign(&hash, &private_key)?,
            },
        ))
    }

    /// Acknowledges a block.
    /// Returns discarded blocks
    ///
    /// # Arguments
    /// * hash : hash of the given block
    /// * block : block to acknowledge
    /// * selector: selector to draw staker for slot
    /// * current_slot: current slot
    pub fn acknowledge_block(
        &mut self,
        hash: Hash,
        block: Block,
        selector: &mut RandomSelector,
<<<<<<< HEAD
        current_slot: (u64, u8),
    ) -> Result<UpdateConsensusReturn, BlockAcknowledgeError> {
=======
        current_slot: Slot,
    ) -> Result<HashMap<Hash, Block>, BlockAcknowledgeError> {
>>>>>>> 30e0bb62
        massa_trace!("start_ack_new_block", {
            "block": hash,
            "slot": block.header.slot
        });

        // check signature
        if !SignatureEngine::new().verify(&hash, &block.signature, &block.header.creator)? {
            return Err(BlockAcknowledgeError::WrongSignature);
            // the block may still be valid, but badly signed
            // don't add it to discard pile to prevent attackers from discarding arbitrary blocks
        }

        // check if we already know about this block
        if let Some((_, (reason, header))) = self.discarded_blocks.get(&hash) {
            let (reason, header) = (*reason, header.clone());
            // get the reason it was first discarded for
            self.discarded_blocks.insert(hash, header, reason)?; // promote to the front of the discard pile
            return Err(BlockAcknowledgeError::AlreadyDiscarded); // already discarded
        }
        if self.active_blocks.contains_key(&hash) {
            return Err(BlockAcknowledgeError::AlreadyAcknowledged); // already an active block
        }
        if self.genesis_blocks.contains(&hash) {
            return Err(BlockAcknowledgeError::AlreadyAcknowledged); // it's a genesis block
        }

        // basic structural checks
        if block.header.parents.len() != (self.cfg.thread_count as usize)
            || block.header.slot.period == 0
            || block.header.slot.thread >= self.cfg.thread_count
        {
            self.discarded_blocks
                .insert(hash.clone(), block.header, DiscardReason::Invalid)?;
            return Err(BlockAcknowledgeError::InvalidFields);
        }

        // check that is newer than the latest final block in that thread
        if block.header.slot.period
            <= self.latest_final_blocks_periods[block.header.slot.thread as usize].1
        {
            self.discarded_blocks
                .insert(hash.clone(), block.header, DiscardReason::Invalid)?;
            return Err(BlockAcknowledgeError::TooOld);
        }

        // check if block slot is too much in the future
        if block.header.slot
            > Slot::new(
                current_slot
                    .period
                    .saturating_add(self.cfg.future_block_processing_max_periods),
                current_slot.thread,
            )
        {
            return Err(BlockAcknowledgeError::TooMuchInTheFuture);
        }

        // check if it was the creator's turn to create this block
        // note: do this AFTER TooMuchInTheFuture checks
        //       to avoid doing too many draws to check blocks in the distant future
        if block.header.roll_number != selector.draw(block.header.slot) {
            // it was not the creator's turn to create a block for this slot
            self.discarded_blocks
                .insert(hash.clone(), block.header, DiscardReason::Invalid)?;
            return Err(BlockAcknowledgeError::DrawMismatch);
        }

        // check if block is in the future: queue it
        // note: do it after testing signature + draw to prevent queue flooding/DoS
        if block.header.slot > current_slot {
            return Err(BlockAcknowledgeError::InTheFuture(block));
        }

        // TODO check if we already have a block for that slot
        // TODO denounce ? see issue #101

        // ensure parents presence and validity
        {
            let mut missing_dependencies = HashSet::new();
            for parent_thread in 0u8..self.cfg.thread_count {
                let parent_hash = block.header.parents[parent_thread as usize];
                if self.discarded_blocks.contains(&parent_hash) {
                    self.discarded_blocks.insert(
                        hash.clone(),
                        block.header,
                        DiscardReason::Invalid,
                    )?;
                    return Err(BlockAcknowledgeError::InvalidParents(
                        "discarded parent".to_string(),
                    )); // a parent is discarded
                }
                if let Some(parent) = self.active_blocks.get(&parent_hash) {
                    // check that the parent is from an earlier slot in the right thread
                    if parent.block.header.slot.thread != parent_thread
                        || parent.block.header.slot >= block.header.slot
                    {
                        // a parent is in the wrong thread or has a slot not strictly before the block
                        self.discarded_blocks.insert(
                            hash.clone(),
                            block.header,
                            DiscardReason::Invalid,
                        )?;
                        return Err(BlockAcknowledgeError::InvalidParents(
                            "wrong thread or slot number".to_string(),
                        ));
                    }
                } else {
                    // a parent is missing
                    missing_dependencies.insert(parent_hash);
                }
            }
            // check that the parents are mutually compatible
            {
                let parent_hashes: HashSet<Hash> = block.header.parents.iter().cloned().collect();
                for parent_h in parent_hashes.iter() {
                    if let Some(incomp) = self.gi_head.get(&parent_h) {
                        if !incomp.is_disjoint(&parent_hashes) {
                            // found mutually incompatible parents
                            self.discarded_blocks.insert(
                                hash.clone(),
                                block.header,
                                DiscardReason::Invalid,
                            )?;
                            return Err(BlockAcknowledgeError::InvalidParents(
                                "mutually incompatible parents".to_string(),
                            ));
                        }
                    }
                }
            }
            // check the topological consistency of the parents
            if missing_dependencies.is_empty() {
                match self.check_block_parents_topological_order(&block.header.parents) {
                    Ok(true) => {}
                    Ok(false) => {
                        // inconsistent parent topology
                        self.discarded_blocks.insert(
                            hash.clone(),
                            block.header,
                            DiscardReason::Invalid,
                        )?;
                        return Err(BlockAcknowledgeError::InvalidParents(
                            "Inconsistent parent topology".to_string(),
                        ));
                    }
                    Err(missing) => missing_dependencies.extend(missing), // blocks missing to decide on parent consistency
                }
            }
            if !missing_dependencies.is_empty() {
                // there are missing dependencies
                if !missing_dependencies.is_disjoint(&self.genesis_blocks.iter().copied().collect())
                {
                    // some of the missing dependencies are genesis: consider it as badly chosen parents
                    return Err(BlockAcknowledgeError::InvalidParents(
                        "depends on a discarded genesis block".to_string(),
                    ));
                }
                return Err(BlockAcknowledgeError::MissingDependencies(
                    block,
                    missing_dependencies,
                ));
            }
        }

        //TODO check that the block is compatible with all its parents (see issue #102)
        // note: this can only fail due to operations

        // note: here we know that the block is valid

        let discarded = self.update_consensus_with_new_block(hash, block)?;

        massa_trace!("acknowledged", { "block": hash });
        Ok(discarded)
    }

    /// Gets a block and all its desencants
    ///
    /// # Argument
    /// * hash : hash of the given block
    fn get_block_and_descendants(&self, hash: Hash) -> Result<HashSet<Hash>, ConsensusError> {
        let mut to_visit = vec![hash];
        let mut result: HashSet<Hash> = HashSet::new();
        while let Some(visit_h) = to_visit.pop() {
            if !result.insert(visit_h) {
                continue; // already visited
            }
            self.active_blocks
                .get(&visit_h)
                .ok_or(ConsensusError::MissingBlock)?
                .children
                .iter()
                .for_each(|thread_children| to_visit.extend(thread_children));
        }
        Ok(result)
    }

    /// Computes max cliques of compatible blocks
    fn compute_max_cliques(&mut self) -> Vec<HashSet<Hash>> {
        let mut max_cliques: Vec<HashSet<Hash>> = Vec::new();

        // algorithm adapted from IK_GPX as summarized in:
        //   Cazals et al., "A note on the problem of reporting maximal cliques"
        //   Theoretical Computer Science, 2008
        //   https://doi.org/10.1016/j.tcs.2008.05.010

        // stack: r, p, x
        let mut stack: Vec<(HashSet<Hash>, HashSet<Hash>, HashSet<Hash>)> = vec![(
            HashSet::new(),
            self.gi_head.keys().cloned().collect(),
            HashSet::new(),
        )];
        while let Some((r, mut p, mut x)) = stack.pop() {
            if p.is_empty() && x.is_empty() {
                max_cliques.push(r);
                continue;
            }
            // choose the pivot vertex following the GPX scheme:
            // u_p = node from (p \/ x) that maximizes the cardinality of (P \ Neighbors(u_p, GI))
            let &u_p = p
                .union(&x)
                .max_by_key(|&u| {
                    p.difference(&(&self.gi_head[u] | &vec![*u].into_iter().collect()))
                        .count()
                })
                .unwrap(); // p was checked to be non-empty before

            // iterate over u_set = (p /\ Neighbors(u_p, GI))
            let u_set: HashSet<Hash> =
                &p & &(&self.gi_head[&u_p] | &vec![u_p].into_iter().collect());
            for u_i in u_set.into_iter() {
                p.remove(&u_i);
                let u_i_set: HashSet<Hash> = vec![u_i].into_iter().collect();
                let comp_n_u_i: HashSet<Hash> = &self.gi_head[&u_i] | &u_i_set;
                stack.push((&r | &u_i_set, &p - &comp_n_u_i, &x - &comp_n_u_i));
                x.insert(u_i);
            }
        }
        if max_cliques.is_empty() {
            // make sure at least one clique remains
            max_cliques = vec![HashSet::new()];
        }
        max_cliques
    }

    /// Updates the consensus state by taking a new block into account
    /// if ok, returns the hashmap of pruned blocks. and of final pruned blocks
    ///
    /// # Argument
    /// * hash: hash of the given block
    /// * block: new incomming block
    fn update_consensus_with_new_block(
        &mut self,
        hash: Hash,
        block: Block,
    ) -> Result<UpdateConsensusReturn, ConsensusError> {
        // basic checks
        if block.header.parents.len() != self.cfg.thread_count as usize
            || block.header.slot.period == 0
            || block.header.slot.thread >= self.cfg.thread_count
        {
            return Err(ConsensusError::InvalidBlock);
        }

        // list of incompatibilities
        let mut incomp: HashSet<Hash> = HashSet::new();

        // include all parent's incompatibilites
        for parent_h in block.header.parents.iter() {
            if let Some(parent_incomp) = self.gi_head.get(parent_h) {
                incomp.extend(parent_incomp);
            }
        }
        // number of inherited incompatibilities
        let inherited_incomp_count = incomp.len();

        // thread incompatibility test
        self.active_blocks
            .get(&block.header.parents[block.header.slot.thread as usize])
            .ok_or(ConsensusError::MissingBlock)?
            .children[block.header.slot.thread as usize]
            .iter()
            .filter(|&sibling_h| *sibling_h != hash)
            .try_for_each(|&sibling_h| {
                incomp.extend(self.get_block_and_descendants(sibling_h)?);
                Result::<(), ConsensusError>::Ok(())
            })?;

        // grandpa incompatibility test
        let parent_period_in_own_thread = self
            .active_blocks
            .get(&block.header.parents[block.header.slot.thread as usize])
            .ok_or(ConsensusError::MissingBlock)?
            .block
            .header
            .slot
            .period;

        for tau in (0u8..self.cfg.thread_count).filter(|&t| t != block.header.slot.thread) {
            // for each parent in a different thread tau
            // traverse parent's descendance in tau
            let mut to_explore = vec![(0usize, block.header.parents[tau as usize])];
            while let Some((cur_gen, cur_h)) = to_explore.pop() {
                let cur_b = self
                    .active_blocks
                    .get(&cur_h)
                    .ok_or(ConsensusError::MissingBlock)?;
                // traverse but do not check up to generation 1
                if cur_gen <= 1 {
                    to_explore.extend(
                        cur_b.children[tau as usize]
                            .iter()
                            .map(|&c_h| (cur_gen + 1, c_h)),
                    );
                    continue;
                }
                // check if the parent in tauB has a strictly lower period number than B's parent in tauB
                // note: cur_b cannot be genesis at gen > 1
                if self
                    .active_blocks
                    .get(&cur_b.block.header.parents[block.header.slot.thread as usize])
                    .ok_or(ConsensusError::MissingBlock)?
                    .block
                    .header
                    .slot
                    .period
                    < parent_period_in_own_thread
                {
                    // GPI detected
                    incomp.extend(self.get_block_and_descendants(cur_h)?);
                } // otherwise, cur_b and its descendants cannot be GPI with the block: don't traverse
            }
        }
        // TODO operation incompatibility test (see issue #102)

        // check if there are any final blocks in "incomp". If so, discard block as stale
        // note: we use the fact that active_blocks that are not in gi_head are final
        //       (stale blocks are completely discarded)
        if !incomp.is_subset(&self.gi_head.keys().cloned().collect()) {
            // block is incompatible with some final blocks
            let mut pruned = HashMap::with_capacity(1);
            pruned.insert(hash, block);
            return Ok(UpdateConsensusReturn {
                pruned,
                finals: HashMap::new(),
            });
        }

        // add block to structure
        self.active_blocks.insert(
            hash,
            CompiledBlock {
                block: block.clone(),
                children: vec![HashSet::new(); self.cfg.thread_count as usize],
            },
        );
        for parent_h in block.header.parents.iter() {
            self.active_blocks
                .get_mut(parent_h)
                .ok_or(ConsensusError::MissingBlock)?
                .children[block.header.slot.thread as usize]
                .insert(hash);
        }
        // add incompatibilities to gi_head
        for incomp_h in incomp.iter() {
            self.gi_head
                .get_mut(incomp_h)
                .ok_or(ConsensusError::MissingBlock)?
                .insert(hash);
        }
        self.gi_head.insert(hash, incomp.clone());

        // max cliques update
        if incomp.len() == inherited_incomp_count {
            // clique optimization routine:
            //   the block only has incompatibilities inherited from its parents
            //   therfore it is not forking and can simply be added to the cliques it is compatible with
            self.max_cliques
                .iter_mut()
                .filter(|c| incomp.is_disjoint(c))
                .for_each(|c| drop(c.insert(hash)));
        } else {
            // fully recompute max cliques
            self.max_cliques = self.compute_max_cliques();
        }

        // compute clique fitnesses and find blockclique
        // note: clique_fitnesses is pair (fitness, -hash_sum) where the second parameter is negative for sorting
        let mut clique_fitnesses = vec![(0u64, num::BigInt::default()); self.max_cliques.len()];
        let mut blockclique_i = 0usize;
        for (clique_i, clique) in self.max_cliques.iter().enumerate() {
            let mut sum_fit: u64 = 0;
            let mut sum_hash = num::BigInt::default();
            for block_h in clique.iter() {
                sum_fit = sum_fit
                    .checked_add(
                        self.active_blocks
                            .get(block_h)
                            .ok_or(ConsensusError::MissingBlock)?
                            .fitness(),
                    )
                    .ok_or(ConsensusError::FitnessOverflow)?;
                sum_hash -=
                    num::BigInt::from_bytes_be(num::bigint::Sign::Plus, &block_h.to_bytes());
            }
            clique_fitnesses[clique_i] = (sum_fit, sum_hash);
            if clique_fitnesses[clique_i] > clique_fitnesses[blockclique_i] {
                blockclique_i = clique_i;
            }
        }

        // update best parents
        {
            let blockclique = &self.max_cliques[blockclique_i];
            let mut parents_updated = 0u8;
            for block_h in blockclique.iter() {
                let block_c = self
                    .active_blocks
                    .get(block_h)
                    .ok_or(ConsensusError::MissingBlock)?;
                if block_c.children[block_c.block.header.slot.thread as usize]
                    .is_disjoint(blockclique)
                {
                    self.best_parents[block_c.block.header.slot.thread as usize] = *block_h;
                    parents_updated += 1;
                    if parents_updated == self.cfg.thread_count {
                        break;
                    }
                }
            }
        }

        // list stale blocks
        let stale_blocks = {
            let fitnesss_threshold = clique_fitnesses[blockclique_i]
                .0
                .saturating_sub(self.cfg.delta_f0);
            // iterate from largest to smallest to minimize reallocations
            let mut indices: Vec<usize> = (0..self.max_cliques.len()).collect();
            indices.sort_unstable_by_key(|&i| std::cmp::Reverse(self.max_cliques[i].len()));
            let mut high_set: HashSet<Hash> = HashSet::new();
            let mut low_set: HashSet<Hash> = HashSet::new();
            let mut keep_mask = vec![true; self.max_cliques.len()];
            for clique_i in indices.into_iter() {
                if clique_fitnesses[clique_i].0 >= fitnesss_threshold {
                    high_set.extend(&self.max_cliques[clique_i]);
                } else {
                    low_set.extend(&self.max_cliques[clique_i]);
                    keep_mask[clique_i] = false;
                }
            }
            let mut clique_i = 0;
            self.max_cliques.retain(|_| {
                clique_i += 1;
                keep_mask[clique_i - 1]
            });
            clique_i = 0;
            clique_fitnesses.retain(|_| {
                clique_i += 1;
                if keep_mask[clique_i - 1] {
                    true
                } else {
                    if blockclique_i > clique_i - 1 {
                        blockclique_i -= 1;
                    }
                    false
                }
            });
            &low_set - &high_set
        };
        info!("stale_blocks:{:?}", stale_blocks);

        // prune stale blocks
        let mut pruned_blocks = self.prune_blocks(stale_blocks, false, true)?;

        // list final blocks
        let final_blocks = {
            //  short-circuiting intersection of cliques from smallest to largest
            let mut indices: Vec<usize> = (0..self.max_cliques.len()).collect();
            indices.sort_unstable_by_key(|&i| self.max_cliques[i].len());
            let mut final_candidates = self.max_cliques[indices[0]].clone();
            for i in 1..indices.len() {
                final_candidates.retain(|v| self.max_cliques[i].contains(v));
                if final_candidates.is_empty() {
                    break;
                }
            }
            // restrict search to cliques with high enough fitness
            indices.retain(|&i| clique_fitnesses[i].0 > self.cfg.delta_f0);
            indices.sort_unstable_by_key(|&i| clique_fitnesses[i].0);
            let mut final_blocks: HashSet<Hash> = HashSet::new();
            for clique_i in indices.into_iter().rev() {
                // check in cliques from highest to lowest fitness
                if final_candidates.is_empty() {
                    // no more final candidates
                    break;
                }
                let clique = &self.max_cliques[clique_i];
                // sum the descendence fitness for each candidate
                let cloned_candidates = final_candidates.clone();
                for candidate_h in cloned_candidates.into_iter() {
                    let mut visited: HashSet<Hash> = HashSet::new();
                    let mut stack: Vec<Hash> = vec![candidate_h];
                    let mut desc_rem_fitness = self.cfg.delta_f0; // remaining required fitness
                    while let Some(h) = stack.pop() {
                        let root = h == candidate_h;
                        if !root && !visited.insert(h) {
                            // lazy boolean evaluation
                            continue; // already visited
                        }
                        let b = self
                            .active_blocks
                            .get(&h)
                            .ok_or(ConsensusError::MissingBlock)?;
                        b.children
                            .iter()
                            .for_each(|c_set| stack.extend(c_set.intersection(clique)));
                        if !root {
                            if let Some(v) = desc_rem_fitness.checked_sub(b.fitness()) {
                                desc_rem_fitness = v;
                            } else {
                                // block is final
                                final_candidates.remove(&candidate_h);
                                final_blocks.insert(candidate_h);
                                break;
                            }
                        }
                    }
                }
            }
            final_blocks
        };

        // find latest final blocks
        for final_block_h in final_blocks.iter() {
            let final_block = self
                .active_blocks
                .get(final_block_h)
                .ok_or(ConsensusError::MissingBlock)?;
            if final_block.block.header.slot.period
                > self.latest_final_blocks_periods[final_block.block.header.slot.thread as usize].1
            {
                self.latest_final_blocks_periods[final_block.block.header.slot.thread as usize] =
                    (*final_block_h, final_block.block.header.slot.period);
            }
        }

        let removed_finals = self.prune_blocks(final_blocks.clone(), true, false)?;
        // prune final blocks
        pruned_blocks.extend(removed_finals.clone());

        Ok(UpdateConsensusReturn {
            pruned: pruned_blocks,
            finals: removed_finals,
        })
    }

    /// Prunes blocks from graph.
    ///
    /// # Arguments
    /// * prune_set: Hash of blocks to prune
    /// * prune_from_cliques if we want to prune blocks from cliques
    /// * are_blocks_stale: blocks are either stale or final. Used to set discard reason
    fn prune_blocks(
        &mut self,
        prune_set: HashSet<Hash>,
        prune_from_cliques: bool,
        are_blocks_stale: bool,
    ) -> Result<HashMap<Hash, Block>, ConsensusError> {
        // pruning
        for discard_h in prune_set.into_iter() {
            // remove from cliques
            if prune_from_cliques {
                self.max_cliques
                    .iter_mut()
                    .for_each(|c| drop(c.remove(&discard_h)));
                self.max_cliques.retain(|c| !c.is_empty()); // remove empty cliques
                if self.max_cliques.is_empty() {
                    // make sure at least one clique remains
                    self.max_cliques = vec![HashSet::new()];
                }
            }

            // remove from gi_head
            self.gi_head
                .remove(&discard_h)
                .ok_or(ConsensusError::ContainerInconsistency)?
                .into_iter()
                .try_for_each(|other| {
                    self.gi_head
                        .get_mut(&other)
                        .ok_or(ConsensusError::ContainerInconsistency)?
                        .remove(&discard_h);
                    Result::<(), ConsensusError>::Ok(())
                })?;
        }

        // prune self.active_blocks
        // retain gi_head and last final blocks
        let mut retain_active: HashSet<Hash> = self
            .gi_head
            .keys()
            .copied()
            .chain(
                self.latest_final_blocks_periods
                    .iter()
                    .map(|(h, _)| h.clone()),
            )
            .collect();

        // grow with parents & fill thread holes twice
        for _ in 0..1 {
            // retain the parents of the selected blocks
            let retain_clone = retain_active.clone();
            for retain_h in retain_clone.into_iter() {
                retain_active.extend(
                    self.active_blocks
                        .get(&retain_h)
                        .ok_or(ConsensusError::ContainerInconsistency)?
                        .block
                        .header
                        .parents
                        .iter()
                        .copied(),
                )
            }

            // find earliest kept slots in each thread
            let mut earliest_retained_periods: Vec<u64> = self
                .latest_final_blocks_periods
                .iter()
                .map(|(_, p)| *p)
                .collect();
            for retain_h in retain_active.iter() {
                let header = &self
                    .active_blocks
                    .get(retain_h)
                    .ok_or(ConsensusError::ContainerInconsistency)?
                    .block
                    .header;
                earliest_retained_periods[header.slot.thread as usize] = std::cmp::min(
                    earliest_retained_periods[header.slot.thread as usize],
                    header.slot.period,
                );
            }

            // fill up from the latest final block back to the earliest for each thread
            for thread in 0..self.cfg.thread_count {
                let mut cursor = self.latest_final_blocks_periods[thread as usize].0;
                while let Some(c_block) = self.active_blocks.get(&cursor) {
                    if c_block.block.header.slot.period < earliest_retained_periods[thread as usize]
                    {
                        break;
                    }
                    retain_active.insert(cursor);
                    if c_block.block.header.parents.len() < self.cfg.thread_count as usize {
                        // genesis
                        break;
                    }
                    cursor = c_block.block.header.parents[thread as usize];
                }
            }
        }

        // TODO keep enough blocks in each thread to test for still-valid, non-reusable transactions
        // see issue #98
        // remove non-kept from active_blocks and add to discard list
        let mut removed: HashMap<Hash, Block> = self
            .active_blocks
            .drain_filter(|h, _| !retain_active.contains(h))
            .map(|(k, v)| (k, v.block))
            .collect();
        for (hash, block) in removed.iter() {
            for parent_hash in block.header.parents.iter() {
                if let Some(parent) = self.active_blocks.get_mut(parent_hash) {
                    parent.children[block.header.slot.thread as usize].remove(hash);
                }
            }
        }
        // retain only non-genesis removed blocks
        removed.retain(|h, _| !self.genesis_blocks.contains(h));
        // add removed to discarded
        removed.iter().try_for_each(|(h, block)| {
            let reason = if are_blocks_stale {
                DiscardReason::Stale
            } else {
                DiscardReason::Final
            };
            self.discarded_blocks
                .insert(h.clone(), block.header.clone(), reason)
                .map(|_| ())
        })?;

        Ok(removed)
    }
}

#[cfg(test)]
mod tests {
    use crypto::signature::{PrivateKey, PublicKey, SignatureEngine};
    use time::UTime;

    use super::BlockGraph;
    use super::*;
    use crate::{config::ConsensusConfig, error::*, random_selector::RandomSelector};

    fn example_consensus_config() -> ConsensusConfig {
        let secp = SignatureEngine::new();
        let genesis_key = SignatureEngine::generate_random_private_key();
        let mut nodes = Vec::new();
        for _ in 0..2 {
            let private_key = SignatureEngine::generate_random_private_key();
            let public_key = secp.derive_public_key(&private_key);
            nodes.push((public_key, private_key));
        }
        ConsensusConfig {
            genesis_timestamp: UTime::now().unwrap(),
            thread_count: 2,
            t0: 32.into(),
            selection_rng_seed: 42,
            genesis_key,
            nodes,
            current_node_index: 0,
            max_discarded_blocks: 10,
            future_block_processing_max_periods: 3,
            max_future_processing_blocks: 10,
            max_dependency_blocks: 10,
            delta_f0: 5,
            disable_block_creation: true,
        }
    }

    fn create_standalone_block(
        graph: &mut BlockGraph,
        val: String,
        slot: Slot,
        public_key: PublicKey,
        private_key: PrivateKey,
        parents: Vec<Hash>,
        selector: &mut RandomSelector,
    ) -> Block {
        let signature_engine = SignatureEngine::new();
        let example_hash = Hash::hash(&val.as_bytes());
        let mut parents = parents.clone();
        if parents.len() == 0 {
            parents = graph.best_parents.clone();
        }

        let header = BlockHeader {
            creator: public_key,
            slot,
            roll_number: selector.draw(slot),
            parents,
            endorsements: Vec::new(),
            out_ledger_hash: example_hash,
            operation_merkle_root: example_hash,
        };

        let hash = header.compute_hash().expect("could not computte hash"); // in a test

        Block {
            header,
            operations: Vec::new(),
            signature: signature_engine
                .sign(&hash, &private_key)
                .expect("could not sign"), // in a test
        }
    }

    #[test]
    fn test_block_validity() {
        let cfg = example_consensus_config();
        let mut block_graph = BlockGraph::new(cfg.clone()).unwrap();
        let mut selector = RandomSelector::new(&[0u8; 32].to_vec(), 2, [1u64, 2u64].to_vec())
            .expect("could not initialize selector");

        let signature_engine = SignatureEngine::new();

        let ok_block = create_standalone_block(
            &mut block_graph,
            "42".into(),
            Slot::new(1, 0),
            cfg.nodes[0].0,
            cfg.nodes[0].1,
            Vec::new(),
            &mut selector,
        );

        // test unmatching signature
        let mut corrupt_block = ok_block.clone();
        corrupt_block.header.creator = cfg.nodes[1].0;

        match block_graph.acknowledge_block(
            corrupt_block.header.compute_hash().unwrap(),
            corrupt_block,
            &mut selector,
            Slot::new(1000, 0),
        ) {
            Ok(_) => panic!("Corrupted block has been acknowledged"),
            Err(BlockAcknowledgeError::WrongSignature) => {} // that's what we expected
            Err(e) => panic!(format!("unexpected error {:?}", e)),
        }

        let mut corrupt_block = ok_block.clone();
        corrupt_block.header.slot.period = 2;
        corrupt_block.signature = signature_engine
            .sign(
                &corrupt_block.header.compute_hash().unwrap(),
                &cfg.nodes[0].1,
            )
            .expect("could not sign"); // in a test

        match block_graph.acknowledge_block(
            corrupt_block.header.compute_hash().unwrap(),
            corrupt_block,
            &mut selector,
            Slot::new(1000, 0),
        ) {
            Ok(_) => panic!("Corrupted block has been acknowledged"),
            Err(BlockAcknowledgeError::DrawMismatch) => {} // that's what we expected
            Err(e) => panic!(format!("unexpected error {:?}", e)),
        }

        let mut corrupt_block = ok_block.clone();
        corrupt_block.header.slot.thread = 1;
        corrupt_block.signature = signature_engine
            .sign(
                &corrupt_block.header.compute_hash().unwrap(),
                &cfg.nodes[0].1,
            )
            .expect("could not sign"); // in a test

        match block_graph.acknowledge_block(
            corrupt_block.header.compute_hash().unwrap(),
            corrupt_block,
            &mut selector,
            Slot::new(1000, 0),
        ) {
            Ok(_) => panic!("Corrupted block has been acknowledged"),
            Err(BlockAcknowledgeError::DrawMismatch) => {} // that's what we expected
            Err(e) => panic!(format!("unexpected error {:?}", e)),
        }
    }

    #[test]
    fn test_parent_in_the_future() {
        let cfg = example_consensus_config();
        let mut block_graph = BlockGraph::new(cfg.clone()).unwrap();
        let mut selector = RandomSelector::new(&[0u8; 32].to_vec(), 2, [1u64, 2u64].to_vec())
            .expect("could not initialize selector");

        let block_2 = create_standalone_block(
            &mut block_graph,
            "42".into(),
            Slot::new(2, 0),
            cfg.nodes[0].0,
            cfg.nodes[0].1,
            Vec::new(),
            &mut selector,
        );

        let hash_2 = block_2.header.compute_hash().unwrap();
        block_graph
            .acknowledge_block(hash_2, block_2, &mut selector, Slot::new(1000, 0))
            .unwrap();

        let block_1 = create_standalone_block(
            &mut block_graph,
            "42".into(),
            Slot::new(1, 0),
            cfg.nodes[0].0,
            cfg.nodes[0].1,
            Vec::new(),
            &mut selector,
        );

        let hash_1 = block_1.header.compute_hash().unwrap();

        match block_graph.acknowledge_block(hash_1, block_1, &mut selector, Slot::new(1000, 0)) {
            Ok(_) => panic!("Corrupted block has been acknowledged"),
            Err(BlockAcknowledgeError::InvalidParents(_)) => {}
            Err(e) => panic!(format!("unexpected error {:?}", e)),
        }
    }

    #[test]
    fn test_parents_in_incompatible_cliques() {
        let cfg = example_consensus_config();
        let mut block_graph = BlockGraph::new(cfg.clone()).unwrap();
        let mut selector = RandomSelector::new(&[0u8; 32].to_vec(), 2, [1u64, 2u64].to_vec())
            .expect("could not initialize selector");

        let genesis = block_graph.best_parents.clone();

        let block_1 = create_standalone_block(
            &mut block_graph,
            "42".into(),
            Slot::new(1, 0),
            cfg.nodes[0].0,
            cfg.nodes[0].1,
            genesis.clone(),
            &mut selector,
        );
        let hash_1 = block_1.header.compute_hash().unwrap();
        block_graph
            .acknowledge_block(hash_1, block_1, &mut selector, Slot::new(1000, 0))
            .unwrap();

        let block_2 = create_standalone_block(
            &mut block_graph,
            "42".into(),
            Slot::new(2, 0),
            cfg.nodes[0].0,
            cfg.nodes[0].1,
            genesis.clone(),
            &mut selector,
        );
        let hash_2 = block_2.header.compute_hash().unwrap();
        block_graph
            .acknowledge_block(hash_2, block_2, &mut selector, Slot::new(1000, 0))
            .unwrap();

        // from that point we have two incompatible clique

        // block_3 is in clique 1
        let parents = vec![hash_1, genesis[1]];
        let block_3 = create_standalone_block(
            &mut block_graph,
            "42".into(),
            Slot::new(1, 1),
            cfg.nodes[0].0,
            cfg.nodes[0].1,
            parents,
            &mut selector,
        );
        let hash_3 = block_3.header.compute_hash().unwrap();
        block_graph
            .acknowledge_block(hash_3, block_3, &mut selector, Slot::new(1000, 0))
            .unwrap();

        // parent in thread 0 is in clique 2 and parent in thread 1 is in clique 1
        let incompatible_parents = vec![hash_2, hash_3];
        let block_4 = create_standalone_block(
            &mut block_graph,
            "42".into(),
            Slot::new(2, 1),
            cfg.nodes[0].0,
            cfg.nodes[0].1,
            incompatible_parents,
            &mut selector,
        );
        let hash_4 = block_4.header.compute_hash().unwrap();

        match block_graph.acknowledge_block(hash_4, block_4, &mut selector, Slot::new(1000, 0)) {
            Ok(_) => panic!("Corrupted block has been acknowledged"),
            Err(BlockAcknowledgeError::InvalidParents(_)) => {}
            Err(e) => panic!(format!("unexpected error {:?}", e)),
        }
    }

    /// Generate 2n blocks in 2 treads using best_parents
    /// all added to block_graph
    fn generate_blocks(
        mut block_graph: &mut BlockGraph,
        mut selector: &mut RandomSelector,
        n: u64,
        start_slots: (u64, u64),
    ) {
        let creator = block_graph.cfg.nodes[0].clone();
        for i in 0..n {
            // in thread 0
            let parents = block_graph.best_parents.clone();
            let block = create_standalone_block(
                &mut block_graph,
                "42".into(),
                Slot::new(start_slots.0 + i, 0),
                creator.0,
                creator.1,
                parents,
                &mut selector,
            );
            let hash = block.header.compute_hash().unwrap();
            block_graph
                .acknowledge_block(
                    hash,
                    block,
                    &mut selector,
                    Slot::new(start_slots.0 + i + 5, 0),
                )
                .unwrap();

            // in thread 1

            let parents = block_graph.best_parents.clone();
            let block = create_standalone_block(
                &mut block_graph,
                "42".into(),
                Slot::new(start_slots.1 + i, 1),
                creator.0,
                creator.1,
                parents,
                &mut selector,
            );
            let hash = block.header.compute_hash().unwrap();

            block_graph
                .acknowledge_block(
                    hash,
                    block,
                    &mut selector,
                    Slot::new(start_slots.0 + i + 5, 0),
                )
                .unwrap();
        }
    }

    fn extend_thread(
        block_graph: &mut BlockGraph,
        selector: &mut RandomSelector,
        n: u64,
        parents: Vec<Hash>,
        slot: Slot,
    ) {
        let mut current_parents = parents.clone();
        let mut current_period = slot.period;
        let creator = block_graph.cfg.nodes[0].clone();
        for _ in 0..n {
            let block = create_standalone_block(
                block_graph,
                "42".into(),
                Slot::new(current_period, slot.thread),
                creator.0,
                creator.1,
                current_parents.clone(),
                selector,
            );
            let hash = block.header.compute_hash().unwrap();
            block_graph
                .acknowledge_block(
                    hash,
                    block,
                    selector,
                    Slot::new(current_period, slot.thread),
                )
                .unwrap();
            current_period += 1;
            current_parents[slot.thread as usize] = hash;
        }
    }

    #[test]
    fn test_thread_incompatibility() {
        let mut cfg = example_consensus_config();
        // ensure eliminated blocks remain in discard list
        cfg.max_discarded_blocks = 40;

        let mut block_graph = BlockGraph::new(cfg.clone()).unwrap();
        let mut selector = RandomSelector::new(&[0u8; 32].to_vec(), 2, [1u64, 2u64].to_vec())
            .expect("could not initialize selector");

        // generating two incompatible cliques
        let genesis = block_graph.best_parents.clone();

        let block_1 = create_standalone_block(
            &mut block_graph,
            "42".into(),
            Slot::new(1, 0),
            cfg.nodes[0].0,
            cfg.nodes[0].1,
            genesis.clone(),
            &mut selector,
        );
        let hash_1 = block_1.header.compute_hash().unwrap();
        block_graph
            .acknowledge_block(hash_1, block_1, &mut selector, Slot::new(1000, 0))
            .unwrap();

        let block_2 = create_standalone_block(
            &mut block_graph,
            "42".into(),
            Slot::new(1, 1),
            cfg.nodes[0].0,
            cfg.nodes[0].1,
            genesis.clone(),
            &mut selector,
        );
        let hash_2 = block_2.header.compute_hash().unwrap();
        block_graph
            .acknowledge_block(hash_2, block_2, &mut selector, Slot::new(1000, 0))
            .unwrap();

        let block_3 = create_standalone_block(
            &mut block_graph,
            "42".into(),
            Slot::new(2, 0),
            cfg.nodes[0].0,
            cfg.nodes[0].1,
            genesis.clone(),
            &mut selector,
        );
        let hash_3 = block_3.header.compute_hash().unwrap();
        block_graph
            .acknowledge_block(hash_3, block_3, &mut selector, Slot::new(1000, 0))
            .unwrap();

        let parents = block_graph.best_parents.clone();
        if hash_1 > hash_3 {
            assert_eq!(parents[0], hash_3)
        } else {
            assert_eq!(parents[0], hash_1)
        }
        assert_eq!(parents[1], hash_2);

        assert!(if let Some(h) = block_graph.gi_head.get(&hash_3) {
            h.contains(&hash_1)
        } else {
            panic!("missign hash in gi_head")
        });

        assert_eq!(block_graph.max_cliques.len(), 2);

        for clique in block_graph.max_cliques.clone() {
            if clique.contains(&hash_1) && clique.contains(&hash_3) {
                panic!("incompatible bloocks in the same clique")
            }
        }

        extend_thread(
            &mut block_graph,
            &mut selector,
            3,
            vec![hash_1, hash_2],
            Slot::new(3, 0),
        );
        assert!(if let Some(h) = block_graph.gi_head.get(&hash_3) {
            h.contains(&block_graph.best_parents[0])
        } else {
            panic!("missing block in clique")
        });

        let parents = vec![block_graph.best_parents[0].clone(), hash_2];
        extend_thread(
            &mut block_graph,
            &mut selector,
            30,
            parents,
            Slot::new(8, 0),
        );

        assert_eq!(block_graph.max_cliques.len(), 1);

        // clique should have been deleted by now
        let parents = vec![hash_3, hash_2];
        let block_4 = create_standalone_block(
            &mut block_graph,
            "42".into(),
            Slot::new(40, 0),
            cfg.nodes[0].0,
            cfg.nodes[0].1,
            parents,
            &mut selector,
        );
        let hash_4 = block_4.header.compute_hash().unwrap();

        match block_graph.acknowledge_block(hash_4, block_4, &mut selector, Slot::new(1000, 0)) {
            Ok(_) => panic!("Corrupted block has been acknowledged"),
            Err(BlockAcknowledgeError::InvalidParents(s)) => {
                println!("{}", s);
            }
            Err(e) => panic!(format!("unexpected error {:?}", e)),
        }
    }

    #[test]
    fn test_parents() {
        let cfg = example_consensus_config();
        let mut block_graph = BlockGraph::new(cfg.clone()).unwrap();
        let mut selector = RandomSelector::new(&[0u8; 32].to_vec(), 2, [1u64, 2u64].to_vec())
            .expect("could not initialize selector");

        let genesis = block_graph.best_parents.clone();
        let creator = cfg.nodes[0];

        // generate two normal blocks in each thread
        generate_blocks(&mut block_graph, &mut selector, 2, (1, 1));

        let parents = block_graph.best_parents.clone();

        let block_1 = create_standalone_block(
            &mut block_graph,
            "42".into(),
            Slot::new(3, 0),
            creator.0,
            creator.1,
            vec![parents[0], genesis[1]],
            &mut selector,
        );
        let hash_1 = block_1.header.compute_hash().unwrap();

        match block_graph.acknowledge_block(hash_1, block_1, &mut selector, Slot::new(1000, 0)) {
            Ok(_) => panic!("Corrupted block has been acknowledged"),
            Err(BlockAcknowledgeError::InvalidParents(s)) => {
                println!("{}", s);
            }
            Err(e) => panic!(format!("unexpected error {:?}", e)),
        }

        // block 2
        let block_2 = create_standalone_block(
            &mut block_graph,
            "42".into(),
            Slot::new(3, 1),
            creator.0,
            creator.1,
            vec![genesis[0], genesis[0]],
            &mut selector,
        );
        let hash_2 = block_2.header.compute_hash().unwrap();

        match block_graph.acknowledge_block(hash_2, block_2, &mut selector, Slot::new(1000, 0)) {
            Ok(_) => panic!("Corrupted block has been acknowledged"),
            Err(BlockAcknowledgeError::InvalidParents(s)) => {
                println!("{}", s);
            }
            Err(e) => panic!(format!("unexpected error {:?}", e)),
        }
    }

    #[test]
    fn test_grandpa_incompatibility() {
        let cfg = example_consensus_config();
        let mut block_graph = BlockGraph::new(cfg.clone()).unwrap();
        let mut selector = RandomSelector::new(&[0u8; 32].to_vec(), 2, [1u64, 2u64].to_vec())
            .expect("could not initialize selector");
        let genesis = block_graph.best_parents.clone();
        let creator = cfg.nodes[0];

        let block_1 = create_standalone_block(
            &mut block_graph,
            "42".into(),
            Slot::new(1, 0),
            creator.0,
            creator.1,
            vec![genesis[0], genesis[1]],
            &mut selector,
        );
        let hash_1 = block_1.header.compute_hash().unwrap();
        block_graph
            .acknowledge_block(hash_1, block_1, &mut selector, Slot::new(1000, 0))
            .unwrap();

        let block_2 = create_standalone_block(
            &mut block_graph,
            "42".into(),
            Slot::new(1, 1),
            creator.0,
            creator.1,
            vec![genesis[0], genesis[1]],
            &mut selector,
        );
        let hash_2 = block_2.header.compute_hash().unwrap();
        block_graph
            .acknowledge_block(hash_2, block_2, &mut selector, Slot::new(1000, 0))
            .unwrap();

        let block_3 = create_standalone_block(
            &mut block_graph,
            "42".into(),
            Slot::new(2, 0),
            creator.0,
            creator.1,
            vec![hash_1, genesis[1]],
            &mut selector,
        );
        let hash_3 = block_3.header.compute_hash().unwrap();
        block_graph
            .acknowledge_block(hash_3, block_3, &mut selector, Slot::new(1000, 0))
            .unwrap();

        let block_4 = create_standalone_block(
            &mut block_graph,
            "42".into(),
            Slot::new(2, 1),
            creator.0,
            creator.1,
            vec![genesis[0], hash_2],
            &mut selector,
        );
        let hash_4 = block_4.header.compute_hash().unwrap();
        block_graph
            .acknowledge_block(hash_4, block_4, &mut selector, Slot::new(1000, 0))
            .unwrap();

        assert!(if let Some(h) = block_graph.gi_head.get(&hash_4) {
            h.contains(&hash_3)
        } else {
            panic!("missign block in gi_head")
        });

        assert_eq!(block_graph.max_cliques.len(), 2);

        for clique in block_graph.max_cliques.clone() {
            if clique.contains(&hash_3) && clique.contains(&hash_4) {
                panic!("incompatible blocks in the same clique")
            }
        }

        let parents = block_graph.best_parents.clone();
        if hash_4 > hash_3 {
            assert_eq!(parents[0], hash_3)
        } else {
            assert_eq!(parents[1], hash_4)
        }

        let mut latest_extra_blocks: VecDeque<Hash> = VecDeque::new();
        for extend_i in 0..33 {
            let parents = block_graph.best_parents.clone();
            let block_ext = create_standalone_block(
                &mut block_graph,
                "42".into(),
                Slot::new(3 + extend_i, 0),
                creator.0,
                creator.1,
                parents,
                &mut selector,
            );
            let hash_ext = block_ext.header.compute_hash().unwrap();
            block_graph
                .acknowledge_block(hash_ext, block_ext, &mut selector, Slot::new(1000, 0))
                .unwrap();
            latest_extra_blocks.push_back(hash_ext);
            while latest_extra_blocks.len() > cfg.delta_f0 as usize + 1 {
                latest_extra_blocks.pop_front();
            }
        }
        let latest_extra_blocks: HashSet<Hash> = latest_extra_blocks.into_iter().collect();
        assert_eq!(
            block_graph.max_cliques,
            vec![latest_extra_blocks],
            "wrong cliques"
        );
    }

    #[test]
    fn test_clique_calculation() {
        let cfg = example_consensus_config();
        let mut block_graph = BlockGraph::new(cfg).unwrap();
        let hashes: Vec<Hash> = vec![
            "VzCRpnoZVYY1yQZTXtVQbbxwzdu6hYtdCUZB5BXWSabsiXyfP",
            "JnWwNHRR1tUD7UJfnEFgDB4S4gfDTX2ezLadr7pcwuZnxTvn1",
            "xtvLedxC7CigAPytS5qh9nbTuYyLbQKCfbX8finiHsKMWH6SG",
            "2Qs9sSbc5sGpVv5GnTeDkTKdDpKhp4AgCVT4XFcMaf55msdvJN",
            "2VNc8pR4tNnZpEPudJr97iNHxXbHiubNDmuaSzrxaBVwKXxV6w",
            "2bsrYpfLdvVWAJkwXoJz1kn4LWshdJ6QjwTrA7suKg8AY3ecH1",
            "kfUeGj3ZgBprqFRiAQpE47dW5tcKTAueVaWXZquJW6SaPBd4G",
        ]
        .into_iter()
        .map(|h| Hash::from_bs58_check(h).unwrap())
        .collect();
        block_graph.gi_head = vec![
            (0, vec![1, 2, 3, 4]),
            (1, vec![0]),
            (2, vec![0]),
            (3, vec![0]),
            (4, vec![0]),
            (5, vec![6]),
            (6, vec![5]),
        ]
        .into_iter()
        .map(|(idx, lst)| (hashes[idx], lst.into_iter().map(|i| hashes[i]).collect()))
        .collect();
        let computed_sets = block_graph.compute_max_cliques();

        let expected_sets: Vec<HashSet<Hash>> = vec![
            vec![1, 2, 3, 4, 5],
            vec![1, 2, 3, 4, 6],
            vec![0, 5],
            vec![0, 6],
        ]
        .into_iter()
        .map(|lst| lst.into_iter().map(|i| hashes[i]).collect())
        .collect();

        assert_eq!(computed_sets.len(), expected_sets.len());
        for expected in expected_sets.into_iter() {
            assert!(computed_sets.iter().any(|v| v == &expected));
        }
    }

    #[test]
    fn test_old_stale() {
        let cfg = example_consensus_config();
        let mut block_graph = BlockGraph::new(cfg.clone()).unwrap();
        let mut selector = RandomSelector::new(&[0u8; 32].to_vec(), 2, [1u64, 2u64].to_vec())
            .expect("could not initialize selector");

        let genesis = block_graph.best_parents.clone();
        let creator = cfg.nodes[0];

        // generate two normal blocks in each thread
        generate_blocks(&mut block_graph, &mut selector, 40, (1, 1));

        let block_1 = create_standalone_block(
            &mut block_graph,
            "42".into(),
            Slot::new(1, 0),
            creator.0,
            creator.1,
            genesis,
            &mut selector,
        );
        let hash_1 = block_1.header.compute_hash().unwrap();

        match block_graph.acknowledge_block(hash_1, block_1, &mut selector, Slot::new(1000, 0)) {
            Ok(_) => panic!("Corrupted block has been acknowledged"),
            Err(BlockAcknowledgeError::TooOld) => {}
            Err(e) => panic!(format!("unexpected error {:?}", e)),
        }
    }

    #[test]
    fn test_queueing() {
        let cfg = example_consensus_config();
        let mut block_graph = BlockGraph::new(cfg.clone()).unwrap();
        let mut selector = RandomSelector::new(&[0u8; 32].to_vec(), 2, [1u64, 2u64].to_vec())
            .expect("could not initialize selector");

        let genesis = block_graph.best_parents.clone();
        let creator = cfg.nodes[0];

        // generate two normal blocks in each thread
        generate_blocks(&mut block_graph, &mut selector, 2, (1, 1));

        // create a block that will be a missing dependency
        let block_miss = create_standalone_block(
            &mut block_graph,
            "42".into(),
            Slot::new(3, 0),
            creator.0,
            creator.1,
            genesis.clone(),
            &mut selector,
        );
        let hash_miss = block_miss.header.compute_hash().unwrap();

        // create a block that depends on the missing dep
        let block_dep = create_standalone_block(
            &mut block_graph,
            "42".into(),
            Slot::new(4, 0),
            creator.0,
            creator.1,
            vec![hash_miss, genesis[1]],
            &mut selector,
        );
        let hash_dep = block_dep.header.compute_hash().unwrap();

        // make sure the dependency problem is detected
        match block_graph.acknowledge_block(hash_dep, block_dep, &mut selector, Slot::new(1000, 0))
        {
            Ok(_) => panic!("block with missing dependency acknowledged"),
            Err(BlockAcknowledgeError::MissingDependencies(_block, deps)) => {
                if deps != vec![hash_miss].into_iter().collect() {
                    panic!("wrong missing dependencies");
                }
            }
            Err(e) => panic!(format!("unexpected error {:?}", e)),
        };
    }

    #[test]
    fn test_doubles() {
        let cfg = example_consensus_config();
        let mut block_graph = BlockGraph::new(cfg.clone()).unwrap();
        let mut selector = RandomSelector::new(&[0u8; 32].to_vec(), 2, [1u64, 2u64].to_vec())
            .expect("could not initialize selector");

        let creator = cfg.nodes[0];

        // generate two normal blocks in each thread
        generate_blocks(&mut block_graph, &mut selector, 40, (1, 1));

        let parents = block_graph.best_parents.clone();
        let block_1 = create_standalone_block(
            &mut block_graph,
            "42".into(),
            Slot::new(42, 0),
            creator.0,
            creator.1,
            parents,
            &mut selector,
        );
        let hash_1 = block_1.header.compute_hash().unwrap();

        block_graph
            .acknowledge_block(hash_1, block_1.clone(), &mut selector, Slot::new(1000, 0))
            .unwrap();

        // second time processing same block
        match block_graph.acknowledge_block(
            hash_1,
            block_1.clone(),
            &mut selector,
            Slot::new(1000, 0),
        ) {
            Ok(_) => panic!("Corrupted block has been acknowledged"),
            Err(BlockAcknowledgeError::AlreadyAcknowledged) => {}
            Err(e) => panic!(format!("unexpected error {:?}", e)),
        };

        // third time processing same block
        match block_graph.acknowledge_block(
            hash_1,
            block_1.clone(),
            &mut selector,
            Slot::new(1000, 0),
        ) {
            Ok(_) => panic!("Corrupted block has been acknowledged"),
            Err(BlockAcknowledgeError::AlreadyAcknowledged) => {}
            Err(e) => panic!(format!("unexpected error {:?}", e)),
        };
    }

    #[test]
    fn test_double_staking() {
        let cfg = example_consensus_config();
        let mut block_graph = BlockGraph::new(cfg.clone()).unwrap();
        let mut selector = RandomSelector::new(&[0u8; 32].to_vec(), 2, [1u64, 2u64].to_vec())
            .expect("could not initialize selector");

        let creator = cfg.nodes[0];

        // generate two normal blocks in each thread
        generate_blocks(&mut block_graph, &mut selector, 40, (1, 1));

        let parents = block_graph.best_parents.clone();
        let block_1 = create_standalone_block(
            &mut block_graph,
            "42".into(),
            Slot::new(42, 0),
            creator.0,
            creator.1,
            parents.clone(),
            &mut selector,
        );
        let hash_1 = block_1.header.compute_hash().unwrap();

        block_graph
            .acknowledge_block(hash_1, block_1.clone(), &mut selector, Slot::new(1000, 0))
            .unwrap();

        // same creator, same slot, different block
        let block_2 = create_standalone_block(
            &mut block_graph,
            "so long and thanks for all the fish".into(),
            Slot::new(42, 0),
            creator.0,
            creator.1,
            parents.clone(),
            &mut selector,
        );
        let hash_2 = block_2.header.compute_hash().unwrap();

        block_graph
            .acknowledge_block(hash_2, block_2.clone(), &mut selector, Slot::new(1000, 0))
            .unwrap();

        assert_eq!(block_graph.max_cliques.len(), 2);

        for clique in block_graph.max_cliques {
            if clique.contains(&hash_1) && clique.contains(&hash_2) {
                panic!("two different blocks in the same slot and the same clique")
            }
        }
    }

    /*
        #[test]
        fn test_pruning() {
            let cfg = example_consensus_config();
            let mut block_graph = BlockGraph::new(&cfg).unwrap();
            let mut selector = RandomSelector::new(&[0u8; 32].to_vec(), 2, [1u64, 2u64].to_vec())
                .expect("could not initialize selector");

            // everything gonna be ok
            generate_blocks(&mut block_graph, &mut selector, 100_000, (1, 1));
        }
    */
}<|MERGE_RESOLUTION|>--- conflicted
+++ resolved
@@ -423,13 +423,8 @@
         hash: Hash,
         block: Block,
         selector: &mut RandomSelector,
-<<<<<<< HEAD
-        current_slot: (u64, u8),
+        current_slot: Slot,
     ) -> Result<UpdateConsensusReturn, BlockAcknowledgeError> {
-=======
-        current_slot: Slot,
-    ) -> Result<HashMap<Hash, Block>, BlockAcknowledgeError> {
->>>>>>> 30e0bb62
         massa_trace!("start_ack_new_block", {
             "block": hash,
             "slot": block.header.slot
