--- conflicted
+++ resolved
@@ -335,9 +335,6 @@
 
         // get thread ledger and apply block reward
         let mut thread_ledger = LedgerSubset::new(self.cfg.thread_count);
-        massa_trace!("create block creator_addr.get_thread(self.cfg.thread_count)", {
-            "th": creator_addr.get_thread(self.cfg.thread_count)
-        });
         if creator_addr.get_thread(self.cfg.thread_count) == cur_slot.thread {
             let mut fee_ledger = self
                 .block_db
@@ -351,9 +348,6 @@
             ))?;
             thread_ledger.extend(fee_ledger);
         }
-        massa_trace!("create block exclude_operations", {
-            "op": exclude_operations
-        });
 
         // gather operations
         let mut total_hash: Vec<u8> = Vec::new();
@@ -373,10 +367,6 @@
                 .await?;
             finished = operation_batch.len() < self.cfg.operation_batch_size;
 
-            massa_trace!("create block get_operation_batch", {
-                "batch": operation_batch
-            });
-
             for (op_id, op, op_size) in operation_batch.into_iter() {
                 // exclude operation from future batches
                 exclude_operations.insert(op_id);
@@ -405,7 +395,11 @@
                 thread_ledger.extend(missing_entries);
 
                 // try to apply the changes caused by the op in the block's thread
-                if thread_ledger.try_apply_changes(&thread_changes).is_err() {
+                if let Err(err) = thread_ledger.try_apply_changes(&thread_changes) {
+                    massa_trace!("create block thread_ledger.try_apply_changes error", {
+                        "error:": err.to_string(),
+                        "ledger:": thread_ledger,
+                    });
                     continue;
                 }
 
@@ -605,15 +599,8 @@
         let pool_res = self.pool_command_sender.get_operation(id).await?;
 
         let is_in_pool = pool_res.is_some();
-<<<<<<< HEAD
-        let pool = if let Some(op) = pool_res {
-            Ok(Some((op, true, HashMap::new())))
-        } else {
-            Ok(None)
-        };
-=======
+
         let pool = pool_res.map(|op| (op, true, HashMap::new()));
->>>>>>> 7953b3fb
 
         if let Some((op, map)) = consensus_res {
             Ok(Some((op, is_in_pool, map)))
@@ -624,17 +611,10 @@
                     map.insert(block_id, true);
                     Ok(Some((op, is_in_pool, map)))
                 } else {
-<<<<<<< HEAD
-                    pool
-                }
-            } else {
-                pool
-=======
                     Ok(pool)
                 }
             } else {
                 Ok(pool)
->>>>>>> 7953b3fb
             }
         }
     }
