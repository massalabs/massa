// Copyright (c) 2021 MASSA LABS <info@massa.net>

#![feature(async_closure)]
use api_dto::{
<<<<<<< HEAD
    AddressInfo, BalanceInfo, BlockInfo, BlockSummary, EndorsementInfo, NodeStatus, OperationInfo,
    PoolStats, RollsInfo, TimeStats,
=======
    AddressInfo, BalanceInfo, BlockInfo, BlockSummary, EndorsementInfo, NetworkStats, NodeStatus,
    OperationInfo, RollsInfo, TimeStats,
>>>>>>> d2cbe167
};
use communication::network::NetworkCommandSender;
use communication::network::NetworkConfig;
use communication::NodeId;
use consensus::ExportBlockStatus;
use consensus::{
    get_block_slot_timestamp, get_latest_block_slot_at_timestamp, time_range_to_slot_range,
    ConsensusCommandSender, ConsensusConfig, Status,
};
use crypto::derive_public_key;
use crypto::generate_random_private_key;
use error::PublicApiError;
use jsonrpc_core::{BoxFuture, IoHandler};
use jsonrpc_derive::rpc;
use jsonrpc_http_server::ServerBuilder;
use models::address::AddressHashMap;
use models::clique::Clique;
use models::operation::{Operation, OperationId};
use models::BlockHashSet;
use models::OperationHashMap;
use models::OperationHashSet;
use models::{Address, BlockId, Slot};
use models::{EndorsementId, Version};
use pool::PoolCommandSender;
use rpc_server::APIConfig;
pub use rpc_server::API;
use std::collections::hash_map::Entry;
use std::collections::{HashMap, HashSet};
use std::thread;
use storage::StorageAccess;
use time::UTime;

mod error;

pub struct ApiMassaPublic {
    pub url: String,
    pub consensus_command_sender: ConsensusCommandSender,
    pub pool_command_sender: PoolCommandSender,
    pub storage_command_sender: Option<StorageAccess>,
    pub consensus_config: ConsensusConfig,
    pub api_config: APIConfig,
    pub network_config: NetworkConfig,
    pub version: Version,
    pub network_command_sender: NetworkCommandSender,
    pub compensation_millis: i64,
}

impl ApiMassaPublic {
    /// creates Private Api from url and need command senders and configs
    pub fn create(
        url: &str,
        consensus_command_sender: ConsensusCommandSender,
        api_config: APIConfig,
        consensus_config: ConsensusConfig,
        pool_command_sender: PoolCommandSender,
        storage_command_sender: Option<StorageAccess>,
        network_config: NetworkConfig,
        version: Version,
        network_command_sender: NetworkCommandSender,
        compensation_millis: i64,
    ) -> Self {
        ApiMassaPublic {
            url: url.to_string(),
            consensus_command_sender,
            consensus_config,
            api_config,
            pool_command_sender,
            storage_command_sender,
            network_config,
            version,
            network_command_sender,
            compensation_millis,
        }
    }

    /// Starts massa public server.
    pub fn serve_massa_public(self) {
        let mut io = IoHandler::new();
        let url = self.url.parse().unwrap();
        io.extend_with(self.to_delegate());

        let server = ServerBuilder::new(io)
            .start_http(&url)
            .expect("Unable to start RPC server");

        thread::spawn(|| server.wait());
    }
}

/// Public Massa JSON-RPC endpoints
#[rpc(server)]
pub trait MassaPublic {
    /////////////////////////////////
    // Explorer (aggregated stats) //
    /////////////////////////////////

    /// summary of the current state: time, last final blocks (hash, thread, slot, timestamp), clique count, connected nodes count
    #[rpc(name = "get_status")]
    fn get_status(&self) -> BoxFuture<Result<NodeStatus, PublicApiError>>;

    #[rpc(name = "get_cliques")]
    fn get_cliques(&self) -> BoxFuture<Result<Vec<Clique>, PublicApiError>>;

    //////////////////////////////////
    // Debug (specific information) //
    //////////////////////////////////

    /// Returns the active stakers and their roll counts for the current cycle.
    #[rpc(name = "get_stakers")]
    fn get_stakers(&self) -> BoxFuture<Result<AddressHashMap<RollsInfo>, PublicApiError>>;

    /// Returns operations information associated to a given list of operations' IDs.
    #[rpc(name = "get_operations")]
    fn get_operations(
        &self,
        _: Vec<OperationId>,
    ) -> BoxFuture<Result<Vec<OperationInfo>, PublicApiError>>;

    #[rpc(name = "get_endorsements")]
    fn get_endorsements(&self, _: Vec<EndorsementId>)
        -> jsonrpc_core::Result<Vec<EndorsementInfo>>;

    /// Get information on a block given its hash
    #[rpc(name = "get_block")]
    fn get_block(&self, _: BlockId) -> BoxFuture<Result<BlockInfo, PublicApiError>>;

    /// Get the block graph within the specified time interval.
    /// Optional parameters: from <time_start> (included) and to <time_end> (excluded) millisecond timestamp
    #[rpc(name = "get_graph_interval")]
    fn get_graph_interval(
        &self,
        time_start: Option<UTime>,
        time_end: Option<UTime>,
    ) -> BoxFuture<Result<Vec<BlockSummary>, PublicApiError>>;

    #[rpc(name = "get_addresses")]
    fn get_addresses(&self, _: Vec<Address>)
        -> BoxFuture<Result<Vec<AddressInfo>, PublicApiError>>;

    //////////////////////////////////////
    // User (interaction with the node) //
    //////////////////////////////////////

    /// Adds operations to pool. Returns operations that were ok and sent to pool.
    #[rpc(name = "send_operations")]
    fn send_operations(
        &self,
        _: Vec<Operation>,
    ) -> BoxFuture<Result<Vec<OperationId>, PublicApiError>>;
}

impl MassaPublic for ApiMassaPublic {
    fn get_status(&self) -> BoxFuture<Result<NodeStatus, PublicApiError>> {
        let consensus_command_sender = self.consensus_command_sender.clone();
        let network_command_sender = self.network_command_sender.clone();
        let network_config = self.network_config.clone();
        let version = self.version.clone();
        let consensus_config = self.consensus_config.clone();
        let compensation_millis = self.compensation_millis;
        let mut pool_command_sender = self.pool_command_sender.clone();

        let closure = async move || {
            let now = UTime::now(compensation_millis)?;
            let last_slot = get_latest_block_slot_at_timestamp(
                consensus_config.thread_count,
                consensus_config.t0,
                consensus_config.genesis_timestamp,
                now,
            )?;
            let stats = consensus_command_sender.get_stats().await?;
<<<<<<< HEAD
            let network_stats = network_command_sender.get_network_stats().await?;
=======
            let pool_stats = pool_command_sender.get_pool_stats().await?;
>>>>>>> d2cbe167
            Ok(NodeStatus {
                node_id: NodeId(derive_public_key(&generate_random_private_key())),
                node_ip: network_config.routable_ip,
                version,
                genesis_timestamp: consensus_config.genesis_timestamp,
                t0: consensus_config.t0,
                delta_f0: consensus_config.delta_f0,
                roll_price: consensus_config.roll_price,
                thread_count: consensus_config.thread_count,
                current_time: now,
                connected_nodes: network_command_sender
                    .get_peers()
                    .await?
                    .peers
                    .iter()
                    .map(|(ip, peer)| peer.active_nodes.iter().map(move |(id, _)| (*id, *ip)))
                    .flatten()
                    .collect(),

                last_slot,
                next_slot: last_slot
                    .unwrap_or(Slot::new(0, 0))
                    .get_next_slot(consensus_config.thread_count)?,
                time_stats: TimeStats {
                    time_start: consensus_config.genesis_timestamp,
                    time_end: consensus_config.end_timestamp,
                    final_block_count: stats.final_block_count,
                    stale_block_count: stats.stale_block_count,
                    final_operation_count: stats.final_operation_count,
                },
<<<<<<< HEAD
                pool_stats: PoolStats {
                    operation_count: 0,
                    endorsement_count: 0,
                }, // todo add get pool stats command
                network_stats,
=======
                pool_stats,
                network_stats: NetworkStats {
                    in_connection_count: 0,
                    out_connection_count: 0,
                    known_peer_count: 0,
                    banned_peer_count: 0,
                    active_node_count: 0,
                }, // todo add get network stats command
>>>>>>> d2cbe167
            })
        };

        Box::pin(closure())
    }

    fn get_cliques(&self) -> BoxFuture<Result<Vec<Clique>, PublicApiError>> {
        let consensus_command_sender = self.consensus_command_sender.clone();
        let closure = async move || {
            Ok(consensus_command_sender
                .get_block_graph_status()
                .await?
                .max_cliques)
        };

        Box::pin(closure())
    }

    fn get_stakers(&self) -> BoxFuture<Result<AddressHashMap<RollsInfo>, PublicApiError>> {
        let consensus_command_sender = self.consensus_command_sender.clone();
        let closure = async move || {
            let addrs = consensus_command_sender.get_staking_addresses().await?;
            let info = consensus_command_sender.get_addresses_info(addrs).await?;
            Ok(info
                .into_iter()
                .map(|(ad, state)| {
                    (
                        ad,
                        RollsInfo {
                            active_rolls: state.active_rolls.unwrap_or_default(),
                            final_rolls: state.final_rolls,
                            candidate_rolls: state.candidate_rolls,
                        },
                    )
                })
                .collect())
        };

        Box::pin(closure())
    }

    fn get_operations(
        &self,
        ops: Vec<OperationId>,
    ) -> BoxFuture<Result<Vec<OperationInfo>, PublicApiError>> {
        let consensus_command_sender = self.consensus_command_sender.clone();
        let mut pool_command_sender = self.pool_command_sender.clone();
        let storage_command_sender = self.storage_command_sender.clone();
        let closure = async move || {
            let mut res: OperationHashMap<OperationInfo> = pool_command_sender
                .get_operations(ops.iter().cloned().collect())
                .await?
                .into_iter()
                .map(|(id, operation)| {
                    (
                        id,
                        OperationInfo {
                            operation,
                            in_pool: true,
                            in_blocks: Vec::new(),
                            id,
                            is_final: false,
                        },
                    )
                })
                .collect();

            consensus_command_sender
                .get_operations(ops.iter().cloned().collect())
                .await?
                .into_iter()
                .for_each(|(op_id, search_new)| {
                    let search_new = OperationInfo {
                        id: op_id,
                        in_pool: search_new.in_pool,
                        in_blocks: search_new.in_blocks.keys().copied().collect(),
                        is_final: search_new
                            .in_blocks
                            .iter()
                            .any(|(_, (_, is_final))| *is_final),
                        operation: search_new.op,
                    };
                    res.entry(op_id)
                        .and_modify(|search_old| search_old.extend(&search_new))
                        .or_insert(search_new);
                });
            // for those that have not been found in consensus, extend with storage
            if let Some(storage) = storage_command_sender {
                let to_gather: OperationHashSet = ops
                    .iter()
                    .filter(|op_id| {
                        if let Some(cur_search) = res.get(op_id) {
                            if !cur_search.in_blocks.is_empty() {
                                return false;
                            }
                        }
                        true
                    })
                    .copied()
                    .collect();
                storage
                    .get_operations(to_gather)
                    .await?
                    .into_iter()
                    .for_each(|(op_id, search_new)| {
                        let search_new = OperationInfo {
                            id: op_id,
                            in_pool: search_new.in_pool,
                            in_blocks: search_new.in_blocks.keys().copied().collect(),
                            is_final: search_new
                                .in_blocks
                                .iter()
                                .any(|(_, (_, is_final))| *is_final),
                            operation: search_new.op,
                        };
                        res.entry(op_id)
                            .and_modify(|search_old| search_old.extend(&search_new))
                            .or_insert(search_new);
                    });
            }
            Ok(res.into_values().collect())
        };

        Box::pin(closure())
    }

    fn get_endorsements(
        &self,
        _: Vec<EndorsementId>,
    ) -> jsonrpc_core::Result<Vec<EndorsementInfo>> {
        todo!() // wait for !238
    }

    fn get_block(&self, id: BlockId) -> BoxFuture<Result<BlockInfo, PublicApiError>> {
        let consensus_command_sender = self.consensus_command_sender.clone();
        let opt_storage_command_sender = self.storage_command_sender.clone();
        let closure = async move || {
            let graph = consensus_command_sender.get_block_graph_status().await?;
            let block_clique = graph
                .max_cliques
                .iter()
                .find(|clique| clique.is_blockclique)
                .ok_or(PublicApiError::InconsistencyError(
                    "Missing block clique".to_string(),
                ))?;
            if let Some((block, is_final)) =
                match consensus_command_sender.get_block_status(id).await? {
                    Some(ExportBlockStatus::Active(block)) => Some((block, false)),
                    Some(ExportBlockStatus::Incoming) => None,
                    Some(ExportBlockStatus::WaitingForSlot) => None,
                    Some(ExportBlockStatus::WaitingForDependencies) => None,
                    Some(ExportBlockStatus::Discarded(_)) => None, // todo get block if stale
                    Some(ExportBlockStatus::Final(block)) => Some((block, true)),
                    Some(ExportBlockStatus::Stored(_)) => None, // todo remove with old api
                    None => None,
                }
            {
                Ok(BlockInfo {
                    id,
                    is_final,
                    is_stale: false,
                    is_in_blockclique: block_clique.block_ids.contains(&id),
                    block,
                })
            } else {
                if let Some(cmd_tx) = opt_storage_command_sender {
                    match cmd_tx.get_block(id).await {
                        Ok(Some(block)) => Ok(BlockInfo {
                            id,
                            is_final: true,
                            is_stale: false,
                            is_in_blockclique: block_clique.block_ids.contains(&id),
                            block,
                        }),
                        Ok(None) => Err(PublicApiError::NotFound),
                        Err(e) => Err(e.into()),
                    }
                } else {
                    Err(PublicApiError::NotFound)
                }
            }
        };

        Box::pin(closure())
    }

    fn get_graph_interval(
        &self,
        time_start: Option<UTime>,
        time_end: Option<UTime>,
    ) -> BoxFuture<Result<Vec<BlockSummary>, PublicApiError>> {
        let consensus_command_sender = self.consensus_command_sender.clone();
        let opt_storage_command_sender = self.storage_command_sender.clone();
        let consensus_config = self.consensus_config.clone();
        let closure = async move || {
            let graph = consensus_command_sender.get_block_graph_status().await?;

            //filter block from graph_export
            let start = time_start.unwrap_or_else(|| UTime::from(0));
            let end = time_end.unwrap_or_else(|| UTime::from(u64::MAX));
            let mut res = Vec::new();
            let block_clique = graph
                .max_cliques
                .iter()
                .find(|clique| clique.is_blockclique)
                .ok_or(PublicApiError::InconsistencyError(
                    "Missing block clique".to_string(),
                ))?;
            for (id, exported_block) in graph.active_blocks.into_iter() {
                let header = exported_block.block;
                let status = exported_block.status;
                let time = get_block_slot_timestamp(
                    consensus_config.thread_count,
                    consensus_config.t0,
                    consensus_config.genesis_timestamp,
                    header.content.slot,
                )?;

                if start <= time && time < end {
                    res.push(BlockSummary {
                        id,
                        is_final: status == Status::Final,
                        is_stale: false, // todo in the old api we considered only active blocks. Do we need to consider also discarded blocks ?
                        is_in_blockclique: block_clique.block_ids.contains(&id),
                        slot: header.content.slot,
                        creator: Address::from_public_key(&header.content.creator)?,
                        parents: header.content.parents,
                    })
                }
            }

            if let Some(storage) = opt_storage_command_sender {
                let (start_slot, end_slot) = time_range_to_slot_range(
                    consensus_config.thread_count,
                    consensus_config.t0,
                    consensus_config.genesis_timestamp,
                    time_start,
                    time_end,
                )?;

                let blocks = storage.get_slot_range(start_slot, end_slot).await?;
                for (id, block) in blocks {
                    res.push(BlockSummary {
                        id,
                        is_final: true,
                        is_stale: false,         // because in storage
                        is_in_blockclique: true, // because in storage
                        slot: block.header.content.slot,
                        creator: Address::from_public_key(&block.header.content.creator)?,
                        parents: block.header.content.parents,
                    })
                }
            }
            Ok(res)
        };

        Box::pin(closure())
    }

    fn send_operations(
        &self,
        ops: Vec<Operation>,
    ) -> BoxFuture<Result<Vec<OperationId>, PublicApiError>> {
        let mut cmd_sender = self.pool_command_sender.clone();
        let closure = async move || {
            let to_send = ops
                .into_iter()
                .map(|op| Ok((op.verify_integrity()?, op)))
                .collect::<Result<OperationHashMap<_>, PublicApiError>>()?;
            let ids = to_send.keys().copied().collect();
            cmd_sender.add_operations(to_send).await?;
            Ok(ids)
        };
        Box::pin(closure())
    }

    fn get_addresses(
        &self,
        addresses: Vec<Address>,
    ) -> BoxFuture<Result<Vec<AddressInfo>, PublicApiError>> {
        let cmd_sender = self.consensus_command_sender.clone();
        let storage_cmd_sender = self.storage_command_sender.clone();
        let cfg = self.consensus_config.clone();
        let api_cfg = self.api_config.clone();
        let addrs = addresses.clone();
        let mut pool_command_sender = self.pool_command_sender.clone();
        let compensation_millis = self.compensation_millis;
        let closure = async move || {
            let mut res = Vec::new();

            // roll and balance info

            let cloned = addrs.clone();
            let states = cmd_sender
                .get_addresses_info(cloned.into_iter().collect())
                .await?;

            // next draws info
            let now = UTime::now(compensation_millis)?;

            let current_slot = get_latest_block_slot_at_timestamp(
                cfg.thread_count,
                cfg.t0,
                cfg.genesis_timestamp,
                now,
            )?
            .unwrap_or(Slot::new(0, 0));

            let next_draws = cmd_sender
                .get_selection_draws(
                    current_slot,
                    Slot::new(
                        current_slot.period + api_cfg.draw_lookahead_period_count,
                        current_slot.thread,
                    ),
                )
                .await?;

            // block info
            let mut blocks = HashMap::new();
            let cloned = addrs.clone();
            for ad in cloned.iter() {
                blocks.insert(
                    ad,
                    cmd_sender
                        .get_block_ids_by_creator(*ad)
                        .await?
                        .into_keys()
                        .collect::<BlockHashSet>(),
                );
                if let Some(access) = &storage_cmd_sender {
                    let new = access.get_block_ids_by_creator(ad).await?;
                    match blocks.entry(ad) {
                        Entry::Occupied(mut occ) => occ.get_mut().extend(new),
                        Entry::Vacant(vac) => {
                            vac.insert(new);
                        }
                    }
                }
            }

            // endorsements info
            // todo add get_endorsements_by_address consensus command
            // wait for !238

            // operations info
            let mut ops = HashMap::new();
            let cloned = addrs.clone();
            for ad in cloned.iter() {
                let mut res: OperationHashMap<_> = pool_command_sender
                    .get_operations_involving_address(*ad)
                    .await?;

                cmd_sender
                    .get_operations_involving_address(*ad)
                    .await?
                    .into_iter()
                    .for_each(|(op_id, search_new)| {
                        res.entry(op_id)
                            .and_modify(|search_old| search_old.extend(&search_new))
                            .or_insert(search_new);
                    });

                if let Some(access) = &storage_cmd_sender {
                    access
                        .get_operations_involving_address(&ad)
                        .await?
                        .into_iter()
                        .for_each(|(op_id, search_new)| {
                            res.entry(op_id)
                                .and_modify(|search_old| search_old.extend(&search_new))
                                .or_insert(search_new);
                        })
                }

                ops.insert(ad, res);
            }

            // staking addrs
            let staking_addrs = cmd_sender.get_staking_addresses().await?;

            for address in addrs.into_iter() {
                let state = states.get(&address).ok_or(PublicApiError::NotFound)?;
                res.push(AddressInfo {
                    address,
                    thread: address.get_thread(cfg.thread_count),
                    balance: BalanceInfo {
                        final_balance: state.final_ledger_data.balance,
                        candidate_balance: state.candidate_ledger_data.balance,
                        locked_balance: state.locked_balance,
                    },
                    rolls: RollsInfo {
                        active_rolls: state.active_rolls.unwrap_or_default(),
                        final_rolls: state.final_rolls,
                        candidate_rolls: state.candidate_rolls,
                    },
                    block_draws: next_draws
                        .iter()
                        .filter(|(_, (ad, _))| *ad == address)
                        .map(|(slot, _)| *slot)
                        .collect(),
                    endorsement_draws: next_draws
                        .iter()
                        .filter(|(_, (_, ads))| ads.contains(&address))
                        .map(|(slot, (_, ads))| {
                            ads.iter()
                                .enumerate()
                                .filter(|(_, ad)| **ad == address)
                                .map(|(i, _)| (*slot, i as u64))
                                .collect::<Vec<(Slot, u64)>>()
                        })
                        .flatten()
                        .collect(),
                    blocks_created: blocks
                        .get(&address)
                        .ok_or(PublicApiError::NotFound)?
                        .into_iter()
                        .copied()
                        .collect(),
                    involved_in_endorsements: HashSet::new().into_iter().collect(), // todo update wait for !238
                    involved_in_operations: ops
                        .get(&address)
                        .ok_or(PublicApiError::NotFound)?
                        .keys()
                        .copied()
                        .collect(),
                    is_staking: staking_addrs.contains(&address),
                })
            }

            Ok(res)
        };
        Box::pin(closure())
    }
}<|MERGE_RESOLUTION|>--- conflicted
+++ resolved
@@ -2,13 +2,8 @@
 
 #![feature(async_closure)]
 use api_dto::{
-<<<<<<< HEAD
     AddressInfo, BalanceInfo, BlockInfo, BlockSummary, EndorsementInfo, NodeStatus, OperationInfo,
-    PoolStats, RollsInfo, TimeStats,
-=======
-    AddressInfo, BalanceInfo, BlockInfo, BlockSummary, EndorsementInfo, NetworkStats, NodeStatus,
-    OperationInfo, RollsInfo, TimeStats,
->>>>>>> d2cbe167
+    RollsInfo, TimeStats,
 };
 use communication::network::NetworkCommandSender;
 use communication::network::NetworkConfig;
@@ -179,11 +174,8 @@
                 now,
             )?;
             let stats = consensus_command_sender.get_stats().await?;
-<<<<<<< HEAD
             let network_stats = network_command_sender.get_network_stats().await?;
-=======
             let pool_stats = pool_command_sender.get_pool_stats().await?;
->>>>>>> d2cbe167
             Ok(NodeStatus {
                 node_id: NodeId(derive_public_key(&generate_random_private_key())),
                 node_ip: network_config.routable_ip,
@@ -214,22 +206,9 @@
                     stale_block_count: stats.stale_block_count,
                     final_operation_count: stats.final_operation_count,
                 },
-<<<<<<< HEAD
-                pool_stats: PoolStats {
-                    operation_count: 0,
-                    endorsement_count: 0,
-                }, // todo add get pool stats command
+
                 network_stats,
-=======
                 pool_stats,
-                network_stats: NetworkStats {
-                    in_connection_count: 0,
-                    out_connection_count: 0,
-                    known_peer_count: 0,
-                    banned_peer_count: 0,
-                    active_node_count: 0,
-                }, // todo add get network stats command
->>>>>>> d2cbe167
             })
         };
 
