--- conflicted
+++ resolved
@@ -1,37 +1,40 @@
 [package]
 name = "massa_pos_exports"
-<<<<<<< HEAD
 version = "28.16.0"
-=======
-version = "3.0.0"
->>>>>>> 5f314f2a
 authors = ["Massa Labs <info@massa.net>"]
 edition = "2021"
 
 [features]
-test-exports = ["crossbeam-channel", "massa_models/test-exports", "mockall", "mockall_wrap"]
+test-exports = [
+    "crossbeam-channel",
+    "massa_models/test-exports",
+    "mockall",
+    "mockall_wrap",
+]
 
 [dependencies]
-bitvec = {workspace = true, "features" = ["serde"]}
-displaydoc = {workspace = true}
-nom = {workspace = true}
-serde = {workspace = true, "features" = ["derive"]}
-serde_json = {workspace = true}   # BOM UPGRADE     Revert to "1.0" if problem
-thiserror = {workspace = true}
-tracing = {workspace = true}
-num = {workspace = true, "features" = ["serde"]}   # BOM UPGRADE     Revert to {"version": "0.4", "features": ["serde"]} if problem
-parking_lot = {workspace = true, "features" = ["deadlock_detection"]}
-crossbeam-channel = {workspace = true, "optional" = true}
-mockall = {workspace = true, "optional" = true}   # BOM UPGRADE     Revert to {"version": "0.11.4", "optional": true} if problem
-mockall_wrap = {workspace = true, "optional" = true}
-massa_hash = {workspace = true}
-massa_models = {workspace = true}
-massa_serialization = {workspace = true}
-massa_signature = {workspace = true}
-massa_db_exports = {workspace = true}
+bitvec = { workspace = true, "features" = ["serde"] }
+displaydoc = { workspace = true }
+nom = { workspace = true }
+serde = { workspace = true, "features" = ["derive"] }
+serde_json = { workspace = true } # BOM UPGRADE     Revert to "1.0" if problem
+thiserror = { workspace = true }
+tracing = { workspace = true }
+num = { workspace = true, "features" = [
+    "serde",
+] } # BOM UPGRADE     Revert to {"version": "0.4", "features": ["serde"]} if problem
+parking_lot = { workspace = true, "features" = ["deadlock_detection"] }
+crossbeam-channel = { workspace = true, "optional" = true }
+mockall = { workspace = true, "optional" = true } # BOM UPGRADE     Revert to {"version": "0.11.4", "optional": true} if problem
+mockall_wrap = { workspace = true, "optional" = true }
+massa_hash = { workspace = true }
+massa_models = { workspace = true }
+massa_serialization = { workspace = true }
+massa_signature = { workspace = true }
+massa_db_exports = { workspace = true }
 
 [dev-dependencies]
-mockall = {workspace = true}
-tempfile = {workspace = true}   # BOM UPGRADE     Revert to "3.3" if problem
-assert_matches = {workspace = true}
-massa_db_worker = {workspace = true}+mockall = { workspace = true }
+tempfile = { workspace = true }        # BOM UPGRADE     Revert to "3.3" if problem
+assert_matches = { workspace = true }
+massa_db_worker = { workspace = true }