--- conflicted
+++ resolved
@@ -1,31 +1,27 @@
 [package]
 name = "massa_module_cache"
-<<<<<<< HEAD
 version = "28.16.0"
-=======
-version = "3.0.0"
->>>>>>> 5f314f2a
 edition = "2021"
 
 [features]
 jemalloc = ["rocksdb/jemalloc"]
 
 [dependencies]
-schnellru = {workspace = true}
-rand = {workspace = true}   # BOM UPGRADE     Revert to "0.8.5" if problem
-num_enum = {workspace = true}
-nom = {workspace = true}
-displaydoc = {workspace = true}
-thiserror = {workspace = true}
-anyhow = {workspace = true}
-tracing = {workspace = true}
-rocksdb = {workspace = true}
-massa_hash = {workspace = true}
-massa_models = {workspace = true}
-massa_serialization = {workspace = true}
-massa-sc-runtime = {workspace = true}
+schnellru = { workspace = true }
+rand = { workspace = true }                # BOM UPGRADE     Revert to "0.8.5" if problem
+num_enum = { workspace = true }
+nom = { workspace = true }
+displaydoc = { workspace = true }
+thiserror = { workspace = true }
+anyhow = { workspace = true }
+tracing = { workspace = true }
+rocksdb = { workspace = true }
+massa_hash = { workspace = true }
+massa_models = { workspace = true }
+massa_serialization = { workspace = true }
+massa-sc-runtime = { workspace = true }
 
 [dev-dependencies]
-tempfile = {workspace = true}   # BOM UPGRADE     Revert to "3.3" if problem
-serial_test = {workspace = true}
-massa-sc-runtime = {workspace = true, "features" = ["testing"]}+tempfile = { workspace = true }                                   # BOM UPGRADE     Revert to "3.3" if problem
+serial_test = { workspace = true }
+massa-sc-runtime = { workspace = true, "features" = ["testing"] }