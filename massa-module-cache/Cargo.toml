[package]
name = "massa_module_cache"
version = "0.24.0"
edition = "2021"

[features]
testing = ["massa-sc-runtime/testing"]

[dependencies]
<<<<<<< HEAD
schnellru = "0.2.0"
serial_test = "1.0.0"
rand = "0.8.5"
num_enum = "0.5"
nom = "=7.1"
displaydoc = "0.2"
thiserror = "1.0"
anyhow = "1.0"
tracing = "0.1"
rocksdb = "0.20"
# massa
massa_hash = { path = "../massa-hash" }
massa_models = { path = "../massa-models" }
massa_serialization = { path = "../massa-serialization" }
massa-sc-runtime = { git = "https://github.com/massalabs/massa-sc-runtime", branch = "feature/Improve_ABI_types_in_wasmv1", features = [
    "testing",
] }
=======
schnellru = {workspace = true}
serial_test = {workspace = true}
rand = {workspace = true}   # BOM UPGRADE     Revert to "0.8.5" if problem
num_enum = {workspace = true}
nom = {workspace = true}
displaydoc = {workspace = true}
thiserror = {workspace = true}
anyhow = {workspace = true}
tracing = {workspace = true}
rocksdb = {workspace = true}
massa_hash = {workspace = true}
massa_models = {workspace = true}
massa_serialization = {workspace = true}
massa-sc-runtime = {workspace = true, "features" = ["testing"]}
>>>>>>> 7e7e296e

[dev-dependencies]
tempfile = {workspace = true}   # BOM UPGRADE     Revert to "3.3" if problem<|MERGE_RESOLUTION|>--- conflicted
+++ resolved
@@ -7,25 +7,6 @@
 testing = ["massa-sc-runtime/testing"]
 
 [dependencies]
-<<<<<<< HEAD
-schnellru = "0.2.0"
-serial_test = "1.0.0"
-rand = "0.8.5"
-num_enum = "0.5"
-nom = "=7.1"
-displaydoc = "0.2"
-thiserror = "1.0"
-anyhow = "1.0"
-tracing = "0.1"
-rocksdb = "0.20"
-# massa
-massa_hash = { path = "../massa-hash" }
-massa_models = { path = "../massa-models" }
-massa_serialization = { path = "../massa-serialization" }
-massa-sc-runtime = { git = "https://github.com/massalabs/massa-sc-runtime", branch = "feature/Improve_ABI_types_in_wasmv1", features = [
-    "testing",
-] }
-=======
 schnellru = {workspace = true}
 serial_test = {workspace = true}
 rand = {workspace = true}   # BOM UPGRADE     Revert to "0.8.5" if problem
@@ -40,7 +21,6 @@
 massa_models = {workspace = true}
 massa_serialization = {workspace = true}
 massa-sc-runtime = {workspace = true, "features" = ["testing"]}
->>>>>>> 7e7e296e
 
 [dev-dependencies]
 tempfile = {workspace = true}   # BOM UPGRADE     Revert to "3.3" if problem