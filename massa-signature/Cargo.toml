[package]
name = "massa_signature"
<<<<<<< HEAD
version = "28.16.0"
=======
version = "3.0.0"
>>>>>>> 5f314f2a
authors = ["Massa Labs <info@massa.net>"]
edition = "2021"

[dependencies]
bs58 = {workspace = true, "features" = ["check"]}
displaydoc = {workspace = true}
ed25519-dalek = {workspace = true, "features" = ["batch"]}
serde = {workspace = true, "features" = ["derive"]}
thiserror = {workspace = true}
nom = {workspace = true}
rand = "0.8"
transition = {workspace = true}
massa_hash = {workspace = true}
massa_serialization = {workspace = true}

[dev-dependencies]
serial_test = {workspace = true}
serde_json = {workspace = true}   # BOM UPGRADE     Revert to "1.0" if problem<|MERGE_RESOLUTION|>--- conflicted
+++ resolved
@@ -1,25 +1,21 @@
 [package]
 name = "massa_signature"
-<<<<<<< HEAD
 version = "28.16.0"
-=======
-version = "3.0.0"
->>>>>>> 5f314f2a
 authors = ["Massa Labs <info@massa.net>"]
 edition = "2021"
 
 [dependencies]
-bs58 = {workspace = true, "features" = ["check"]}
-displaydoc = {workspace = true}
-ed25519-dalek = {workspace = true, "features" = ["batch"]}
-serde = {workspace = true, "features" = ["derive"]}
-thiserror = {workspace = true}
-nom = {workspace = true}
+bs58 = { workspace = true, "features" = ["check"] }
+displaydoc = { workspace = true }
+ed25519-dalek = { workspace = true, "features" = ["batch"] }
+serde = { workspace = true, "features" = ["derive"] }
+thiserror = { workspace = true }
+nom = { workspace = true }
 rand = "0.8"
-transition = {workspace = true}
-massa_hash = {workspace = true}
-massa_serialization = {workspace = true}
+transition = { workspace = true }
+massa_hash = { workspace = true }
+massa_serialization = { workspace = true }
 
 [dev-dependencies]
-serial_test = {workspace = true}
-serde_json = {workspace = true}   # BOM UPGRADE     Revert to "1.0" if problem+serial_test = { workspace = true }
+serde_json = { workspace = true }  # BOM UPGRADE     Revert to "1.0" if problem