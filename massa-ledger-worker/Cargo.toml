--- conflicted
+++ resolved
@@ -1,28 +1,29 @@
 [package]
 name = "massa_ledger_worker"
-<<<<<<< HEAD
 version = "28.16.0"
-=======
-version = "3.0.0"
->>>>>>> 5f314f2a
 authors = ["Massa Labs <info@massa.net>"]
 edition = "2021"
 
 [features]
-test-exports = ["tempfile", "massa_models/test-exports", "massa_ledger_exports/test-exports", "massa_db_worker"]
+test-exports = [
+    "tempfile",
+    "massa_models/test-exports",
+    "massa_ledger_exports/test-exports",
+    "massa_db_worker",
+]
 
 [dependencies]
-serde_json = {workspace = true}   # BOM UPGRADE     Revert to "1.0" if problem
-tempfile = {workspace = true, "optional" = true}   # BOM UPGRADE     Revert to {"version": "3.3", "optional": true} if problem
-massa_ledger_exports = {workspace = true}
-massa_models = {workspace = true}
-massa_serialization = {workspace = true}
-massa_db_exports = {workspace = true}
-massa_db_worker = {workspace = true, "optional" = true}
-parking_lot = {workspace = true, "features" = ["deadlock_detection"]}
+serde_json = { workspace = true }                                       # BOM UPGRADE     Revert to "1.0" if problem
+tempfile = { workspace = true, "optional" = true }                      # BOM UPGRADE     Revert to {"version": "3.3", "optional": true} if problem
+massa_ledger_exports = { workspace = true }
+massa_models = { workspace = true }
+massa_serialization = { workspace = true }
+massa_db_exports = { workspace = true }
+massa_db_worker = { workspace = true, "optional" = true }
+parking_lot = { workspace = true, "features" = ["deadlock_detection"] }
 
 [dev-dependencies]
-massa_signature = {workspace = true}
-massa_hash = {workspace = true}
-massa_db_worker = {workspace = true}
-tempfile = {workspace = true}   # BOM UPGRADE     Revert to "3.3" if problem+massa_signature = { workspace = true }
+massa_hash = { workspace = true }
+massa_db_worker = { workspace = true }
+tempfile = { workspace = true }        # BOM UPGRADE     Revert to "3.3" if problem