--- conflicted
+++ resolved
@@ -912,10 +912,8 @@
     end_opt: Option<UTime>,
     opt_storage_command_sender: Option<StorageCommandSender>,
 ) -> Result<impl warp::Reply, warp::Rejection> {
-<<<<<<< HEAD
     let start = start_opt.unwrap_or(UTime::from(0));
     let end = end_opt.unwrap_or(UTime::from(u64::MAX));
-=======
     match get_graph_interval_process(
         event_tx,
         consensus_cfg,
@@ -941,7 +939,6 @@
     end: UTime,
     opt_storage_command_sender: Option<StorageCommandSender>,
 ) -> Result<Vec<(Hash, Slot, String, Vec<Hash>)>, String> {
->>>>>>> 130b6376
     let mut res = HashMap::new();
     let graph = retrieve_graph_export(&event_tx)
         .await
