//! The goal of this API is to retrieve information
//! on the current state of our node and interact with it.
//! In version 0.1, we can get some informations
//! and stop the node through the API.
//!
//! # Examples
//! ## Get cliques
//! Returns a vec containing all cliques, as sets of hashes.
//! ```ignore
//! let res = warp::test::request()
//!     .method("GET")
//!     .path("/api/v1/cliques")
//!     .reply(&filter)
//!     .await;
//! ```
//!
//! ## Current parents
//! Returns a vec containing current best parents.
//! ```ignore
//! let res = warp::test::request()
//!     .method("GET")
//!     .path("/api/v1/current_parents")
//!     .reply(&filter)
//!     .await;
//! ```
//!
//! ## Block interval
//! Returns all blocks generate between start and end (excluded), in millis.
//! ```ignore
//! let res = warp::test::request()
//!     .method("GET")
//!     .path(&format!(
//!         "/api/v1/blockinterval?start={}&end={}",
//!         start, end
//!     ))
//!     .reply(&filter)
//!     .await;
//! ```
//!
//! ## Last final
//! Returns last final block in each thread.
//! ```ignore
//! let res = warp::test::request()
//!     .method("GET")
//!     .path("/api/v1/last_final")
//!     .reply(&filter)
//!     .await;
//! ```
//!
//! ## Peers
//! Returns all known peers with full peer info.
//! ```ignore
//! let res = warp::test::request()
//!     .method("GET")
//!     .path("/api/v1/peers")
//!     .reply(&filter)
//!     .await;
//! ```
//!
//! ## Graph interval
//! Returns some information on blocks generated between start and end (excluded), in millis :
//! - hash
//! - period_number,
//! - header.thread_number,
//! - status in ["final", "active", "stale"],
//! - parents,
//!
//! ```ignore
//! let res = warp::test::request()
//!     .method("GET")
//!     .path(&format!(
//!         "/api/v1/graph_interval?start={}&end={}",
//!         start, end
//!     ))
//!     .reply(&filter)
//!     .await;
//! ```
//!
//! ## Get block
//! Returns full block associated with given hash.
//! ```ignore
//! let res = warp::test::request()
//!     .method("GET")
//!     .path(&format!("/api/v1/block/{}", some_hash))
//!     .reply(&filter)
//!     .await;
//! ```
//!
//! ## Network info
//! Returns our ip and known peers with full peer info.
//! ```ignore
//! let res = warp::test::request()
//!     .method("GET")
//!     .path("/api/v1/network_info")
//!     .reply(&filter)
//!     .await;
//! ```
//!
//! ## State
//! Returns current node state :
//! - last final blocks
//! - number of active cliques
//! - number of peers
//! - our ip
//! ```ignore
//! let res = warp::test::request()
//!     .method("GET")
//!     .path("/api/v1/state")
//!     .reply(&filter)
//!     .await;
//! ```
//!
//! ## Last stale
//! Returns a number (see configuration) of recent stale blocks.
//! ```ignore
//! let res = warp::test::request()
//!     .method("GET")
//!     .path("/api/v1/last_stale")
//!     .reply(&filter)
//!     .await;
//! ```
//!
//! ## Last invalid
//! Returns a number (see configuration) of recent invalid blocks.
//! ```ignore
//! let res = warp::test::request()
//!     .method("GET")
//!     .path("/api/v1/last_invalid")
//!     .reply(&filter)
//!     .await;
//! ```
//!
//! ### Staker info
//! Returns information about staker using given public key :
//! - staker active blocks: active blocks created by staker
//! - staker discarded blocks: discarded block created by staker
//! - staker next draw: next slot when staker can create a block
//!
//!
//! ```ignore
//! let res = warp::test::request()
//!     .method("GET")
//!     .path(&format!("/api/v1/staker_info/{}", staker))
//!     .reply(&filter)
//!     .await;
//! ```

use crate::ApiError;
use models::slot::Slot;

use super::config::ApiConfig;
use communication::{
    network::{NetworkConfig, PeerInfo},
    protocol::ProtocolConfig,
};
use consensus::{
    get_block_slot_timestamp, get_latest_block_slot_at_timestamp, get_next_block_slot,
    BlockGraphExport, ConsensusConfig, ConsensusError, DiscardReason,
};
use crypto::{hash::Hash, signature::PublicKey};
use models::block::{Block, BlockHeader};
use serde::Deserialize;
use serde_json::json;
use std::{
    cmp::min,
    collections::{HashMap, HashSet},
    net::IpAddr,
};
use storage::storage_controller::StorageCommandSender;
use time::UTime;
use tokio::sync::{mpsc, oneshot};
use warp::{filters::BoxedFilter, Filter, Rejection, Reply};

/// Events that are transmitted outside the API
#[derive(Debug)]
pub enum ApiEvent {
    /// API received stop signal and wants to fordward it
    AskStop,
    GetBlockGraphStatus(oneshot::Sender<BlockGraphExport>),
    GetActiveBlock(Hash, oneshot::Sender<Option<Block>>),
    GetPeers(oneshot::Sender<HashMap<IpAddr, PeerInfo>>),
    GetSelectionDraw(
        Slot,
        Slot,
        oneshot::Sender<Result<Vec<(Slot, PublicKey)>, ConsensusError>>,
    ),
}

pub enum ApiManagementCommand {}

#[derive(Debug, Deserialize, Clone, Copy)]
struct TimeInterval {
    start: UTime,
    end: UTime,
}

/// This function sets up all the routes that can be used
/// and combines them into one filter
///
pub fn get_filter(
    api_config: ApiConfig,
    consensus_config: ConsensusConfig,
    _protocol_config: ProtocolConfig,
    network_config: NetworkConfig,
    event_tx: mpsc::Sender<ApiEvent>,
    opt_storage_command_sender: Option<StorageCommandSender>,
) -> BoxedFilter<(impl Reply,)> {
    let evt_tx = event_tx.clone();
    let storage = opt_storage_command_sender.clone();
    let block = warp::get()
        .and(warp::path("api"))
        .and(warp::path("v1"))
        .and(warp::path("block"))
        .and(warp::path::param::<Hash>()) //block hash
        .and(warp::path::end())
        .and_then(move |hash| get_block(evt_tx.clone(), hash, storage.clone()));

    let evt_tx = event_tx.clone();
    let consensus_cfg = consensus_config.clone();

    let storage = opt_storage_command_sender.clone();
    let blockinterval = warp::get()
        .and(warp::path("api"))
        .and(warp::path("v1"))
        .and(warp::path("blockinterval"))
        .and(warp::query::<TimeInterval>()) //start, end
        .and(warp::path::end())
        .and_then(move |TimeInterval { start, end }| {
            get_block_interval(
                evt_tx.clone(),
                consensus_cfg.clone(),
                start,
                end,
                storage.clone(),
            )
        });

    let evt_tx = event_tx.clone();
    let current_parents = warp::get()
        .and(warp::path("api"))
        .and(warp::path("v1"))
        .and(warp::path("current_parents"))
        .and(warp::path::end())
        .and_then(move || get_current_parents(evt_tx.clone()));

    let evt_tx = event_tx.clone();
    let last_final = warp::get()
        .and(warp::path("api"))
        .and(warp::path("v1"))
        .and(warp::path("last_final"))
        .and(warp::path::end())
        .and_then(move || get_last_final(evt_tx.clone()));

    let evt_tx = event_tx.clone();
    let consensus_cfg = consensus_config.clone();
    let storage = opt_storage_command_sender.clone();
    let graph_interval = warp::get()
        .and(warp::path("api"))
        .and(warp::path("v1"))
        .and(warp::path("graph_interval"))
        .and(warp::query::<TimeInterval>()) //start, end //end
        .and(warp::path::end())
        .and_then(move |TimeInterval { start, end }| {
            get_graph_interval(
                evt_tx.clone(),
                consensus_cfg.clone(),
                start,
                end,
                storage.clone(),
            )
        });

    let evt_tx = event_tx.clone();
    let cliques = warp::get()
        .and(warp::path("api"))
        .and(warp::path("v1"))
        .and(warp::path("cliques"))
        .and(warp::path::end())
        .and_then(move || get_cliques(evt_tx.clone()));

    let evt_tx = event_tx.clone();
    let peers = warp::get()
        .and(warp::path("api"))
        .and(warp::path("v1"))
        .and(warp::path("peers"))
        .and(warp::path::end())
        .and_then(move || get_peers(evt_tx.clone()));

    let network_cfg = network_config.clone();
    let our_ip = warp::get()
        .and(warp::path("api"))
        .and(warp::path("v1"))
        .and(warp::path("our_ip"))
        .and_then(move || get_our_ip(network_cfg.clone()));

    let evt_tx = event_tx.clone();
    let network_cfg = network_config.clone();
    let network_info = warp::get()
        .and(warp::path("api"))
        .and(warp::path("v1"))
        .and(warp::path("network_info"))
        .and(warp::path::end())
        .and_then(move || get_network_info(network_cfg.clone(), evt_tx.clone()));

    let evt_tx = event_tx.clone();
    let network_cfg = network_config.clone();
    let consensus_cfg = consensus_config.clone();
    let state = warp::get()
        .and(warp::path("api"))
        .and(warp::path("v1"))
        .and(warp::path("state"))
        .and(warp::path::end())
        .and_then(move || get_state(evt_tx.clone(), consensus_cfg.clone(), network_cfg.clone()));

    let evt_tx = event_tx.clone();
    let api_cfg = api_config.clone();
    let last_stale = warp::get()
        .and(warp::path("api"))
        .and(warp::path("v1"))
        .and(warp::path("last_stale"))
        .and(warp::path::end())
        .and_then(move || get_last_stale(evt_tx.clone(), api_cfg.clone()));

    let evt_tx = event_tx.clone();
    let api_cfg = api_config.clone();
    let last_invalid = warp::get()
        .and(warp::path("api"))
        .and(warp::path("v1"))
        .and(warp::path("last_invalid"))
        .and(warp::path::end())
        .and_then(move || get_last_invalid(evt_tx.clone(), api_cfg.clone()));

    let evt_tx = event_tx.clone();
    let api_cfg = api_config.clone();
    let consensus_cfg = consensus_config.clone();
    let staker_info = warp::get()
        .and(warp::path("api"))
        .and(warp::path("v1"))
        .and(warp::path("staker_info"))
        .and(warp::path::param::<PublicKey>())
        .and(warp::path::end())
        .and_then(move |creator| {
            get_staker_info(
                evt_tx.clone(),
                api_cfg.clone(),
                consensus_cfg.clone(),
                creator,
            )
        });

    let evt_tx = event_tx.clone();
    let stop_node = warp::post()
        .and(warp::path("api"))
        .and(warp::path("v1"))
        .and(warp::path("stop_node"))
        .and(warp::path::end())
        .and_then(move || stop_node(evt_tx.clone()));

    block
        .or(blockinterval)
        .or(current_parents)
        .or(last_final)
        .or(graph_interval)
        .or(cliques)
        .or(peers)
        .or(our_ip)
        .or(network_info)
        .or(state)
        .or(last_stale)
        .or(last_invalid)
        .or(staker_info)
        .or(stop_node)
        .boxed()
}

/// This function sends AskStop outside the Api and
/// return the result as a warp reply.
///
/// # Argument
/// * event_tx : Sender used to send the event out
async fn stop_node(evt_tx: mpsc::Sender<ApiEvent>) -> Result<impl Reply, Rejection> {
    match evt_tx.send(ApiEvent::AskStop).await {
        Ok(_) => Ok(warp::reply().into_response()),
        Err(err) => Ok(warp::reply::with_status(
            warp::reply::json(&json!({
                "message": format!("error stopping node : {:?}", err)
            })),
            warp::http::StatusCode::INTERNAL_SERVER_ERROR,
        )
        .into_response()),
    }
}

/// Returns block with given hash as a reply
///
async fn get_block(
    event_tx: mpsc::Sender<ApiEvent>,
    hash: Hash,
    opt_storage_command_sender: Option<StorageCommandSender>,
) -> Result<impl Reply, Rejection> {
    match retrieve_block(hash, &event_tx).await {
        Err(err) => Ok(warp::reply::with_status(
            warp::reply::json(&json!({
                "message": format!("error retrieving active blocks : {:?}", err)
            })),
            warp::http::StatusCode::INTERNAL_SERVER_ERROR,
        )
        .into_response()),
        Ok(None) => Ok(warp::reply::with_status(
            warp::reply::json(&json!({
                "message": format!("active block not found : {:?}", hash)
            })),
            warp::http::StatusCode::NOT_FOUND,
        )
        .into_response()),
        Ok(Some(block)) => Ok(warp::reply::json(&block).into_response()),
    }
}

/// Returns our ip adress
///
/// Note: as our ip adress is in the config,
/// this function is more about getting every bit of
/// information we want exactly in the same way
async fn get_our_ip(network_cfg: NetworkConfig) -> Result<impl warp::Reply, warp::Rejection> {
    Ok(warp::reply::json(&network_cfg.routable_ip))
}

async fn retrieve_graph_export(
    event_tx: &mpsc::Sender<ApiEvent>,
) -> Result<BlockGraphExport, ApiError> {
    let (response_tx, response_rx) = oneshot::channel();
    event_tx
        .send(ApiEvent::GetBlockGraphStatus(response_tx))
        .await
        .map_err(|e| {
            ApiError::SendChannelError(format!("Could not send api event get block graph : {0}", e))
        })?;
    response_rx.await.map_err(|e| {
        ApiError::ReceiveChannelError(format!("Could not retrieve block graph: {0}", e))
    })
}

async fn retrieve_block(
    hash: Hash,
    event_tx: &mpsc::Sender<ApiEvent>,
) -> Result<Option<Block>, ApiError> {
    let (response_tx, response_rx) = oneshot::channel();
    event_tx
        .send(ApiEvent::GetActiveBlock(hash, response_tx))
        .await
        .map_err(|e| {
            ApiError::SendChannelError(format!("Could not send api event get block : {0}", e))
        })?;
    response_rx
        .await
        .map_err(|e| ApiError::ReceiveChannelError(format!("Could not retrieve block : {0}", e)))
}

async fn retrieve_peers(
    event_tx: &mpsc::Sender<ApiEvent>,
) -> Result<HashMap<IpAddr, PeerInfo>, ApiError> {
    let (response_tx, response_rx) = oneshot::channel();
    event_tx
        .send(ApiEvent::GetPeers(response_tx))
        .await
        .map_err(|e| {
            ApiError::SendChannelError(format!("Could not send api event get peers : {0}", e))
        })?;
    response_rx.await.map_err(|e| {
        ApiError::ReceiveChannelError(format!("Could not retrieve block peers: {0}", e))
    })
}

async fn retrieve_selection_draw(
    start: Slot,
    end: Slot,
    event_tx: &mpsc::Sender<ApiEvent>,
) -> Result<Vec<(Slot, PublicKey)>, ApiError> {
    let (response_tx, response_rx) = oneshot::channel();
    event_tx
        .send(ApiEvent::GetSelectionDraw(start, end, response_tx))
        .await
        .map_err(|e| {
            ApiError::SendChannelError(format!(
                "Could not send api event get selection draw: {0}",
                e
            ))
        })?;
    response_rx
        .await
        .map_err(|e| {
            ApiError::ReceiveChannelError(format!("Could not retrieve selection draws: {0}", e))
        })?
        .map_err(|e| {
            ApiError::ReceiveChannelError(format!("Could not retrieve selection draws: {0}", e))
        })
}

/// Returns best parents as a Vec<Hash, Slot> wrapped in a reply.
/// The Slot represents the parent's slot.
///
async fn get_current_parents(
    event_tx: mpsc::Sender<ApiEvent>,
) -> Result<impl warp::Reply, warp::Rejection> {
    let graph = match retrieve_graph_export(&event_tx).await {
        Err(err) => {
            return Ok(warp::reply::with_status(
                warp::reply::json(&json!({
                    "message": format!("error retrieving graph : {:?}", err)
                })),
                warp::http::StatusCode::INTERNAL_SERVER_ERROR,
            )
            .into_response())
        }
        Ok(graph) => graph,
    };

    let parents = graph.best_parents;
    let mut best = Vec::new();
    for hash in parents {
        match graph.active_blocks.get_key_value(&hash) {
            Some((_, block)) => best.push((hash, block.block.slot)),
            None => {
                return Ok(warp::reply::with_status(
                    warp::reply::json(&json!({
                        "message":
                            format!("inconsistency error between best_parents and active_blocks")
                    })),
                    warp::http::StatusCode::INTERNAL_SERVER_ERROR,
                )
                .into_response())
            }
        }
    }

    Ok(warp::reply::json(&best).into_response())
}

/// Returns last final blocks as a Vec<(Hash, Slot)> wrapped in a reply.
///
async fn get_last_final(
    event_tx: mpsc::Sender<ApiEvent>,
) -> Result<impl warp::Reply, warp::Rejection> {
    let graph = match retrieve_graph_export(&event_tx).await {
        Err(err) => {
            return Ok(warp::reply::with_status(
                warp::reply::json(&json!({
                    "message": format!("error retrieving graph : {:?}", err)
                })),
                warp::http::StatusCode::INTERNAL_SERVER_ERROR,
            )
            .into_response())
        }
        Ok(graph) => graph,
    };
    let finals = graph
        .latest_final_blocks_periods
        .iter()
        .enumerate()
        .map(|(i, (hash, period))| (hash, *period, i as u8))
        .collect::<Vec<(&Hash, u64, u8)>>();
    Ok(warp::reply::json(&finals).into_response())
}

/// Returns all blocks in a time interval as a Vec<Hash, Slot> wrapped in a reply.
///
/// Note: both start time is included and end time is excluded
async fn get_block_interval(
    event_tx: mpsc::Sender<ApiEvent>,
    consensus_cfg: ConsensusConfig,
    start: UTime,
    end: UTime,
    opt_storage_command_sender: Option<StorageCommandSender>,
) -> Result<impl warp::Reply, warp::Rejection> {
    let mut res = HashMap::new();

    let graph = match retrieve_graph_export(&event_tx).await {
        Err(err) => {
            return Ok(warp::reply::with_status(
                warp::reply::json(&json!({
                    "message": format!("error retrieving graph : {:?}", err)
                })),
                warp::http::StatusCode::INTERNAL_SERVER_ERROR,
            )
            .into_response())
        }
        Ok(graph) => graph,
    };
    for (hash, exported_block) in graph.active_blocks {
        let header = exported_block.block;
        let time = match get_block_slot_timestamp(
            consensus_cfg.thread_count,
            consensus_cfg.t0,
            consensus_cfg.genesis_timestamp,
            header.slot,
        ) {
            Ok(time) => time,
            Err(err) => {
                return Ok(warp::reply::with_status(
                    warp::reply::json(&json!({
                        "message": format!("error getting time : {:?}", err)
                    })),
                    warp::http::StatusCode::INTERNAL_SERVER_ERROR,
                )
                .into_response())
            }
        };
<<<<<<< HEAD
        if start <= time && time <= end {
            res.insert(hash, (header.period_number, header.thread_number));
        }
    }
    if let Some(storage) = opt_storage_command_sender {
        let start_slot = match get_latest_block_slot_at_timestamp(
            consensus_cfg.thread_count,
            consensus_cfg.t0,
            consensus_cfg.genesis_timestamp,
            start,
        ) {
            Err(err) => {
                return Ok(warp::reply::with_status(
                    warp::reply::json(&json!({
                        "message": format!("error retrieving slot from time: {:?}", err)
                    })),
                    warp::http::StatusCode::INTERNAL_SERVER_ERROR,
                )
                .into_response())
            }
            Ok(Some(slot)) => {
                if match get_block_slot_timestamp(
                    consensus_cfg.thread_count,
                    consensus_cfg.t0,
                    consensus_cfg.genesis_timestamp,
                    slot,
                ) {
                    Ok(start_time) => start_time,
                    Err(e) => {
                        return Ok(warp::reply::with_status(
                            warp::reply::json(&json!({
                                "message": format!("error retrieving next slot: {:?}", e)
                            })),
                            warp::http::StatusCode::INTERNAL_SERVER_ERROR,
                        )
                        .into_response())
                    }
                } == start
                {
                    slot
                } else {
                    match get_next_block_slot(consensus_cfg.thread_count, slot) {
                        Ok(next) => next,
                        Err(e) => {
                            return Ok(warp::reply::with_status(
                                warp::reply::json(&json!({
                                    "message": format!("error retrieving next slot: {:?}", e)
                                })),
                                warp::http::StatusCode::INTERNAL_SERVER_ERROR,
                            )
                            .into_response())
                        }
                    }
                }
            }
            Ok(None) => (0, 0),
        };
        let end_slot = match get_latest_block_slot_at_timestamp(
            consensus_cfg.thread_count,
            consensus_cfg.t0,
            consensus_cfg.genesis_timestamp,
            end,
        ) {
            Err(err) => {
                return Ok(warp::reply::with_status(
                    warp::reply::json(&json!({
                        "message": format!("error retrieving slot from time: {:?}", err)
                    })),
                    warp::http::StatusCode::INTERNAL_SERVER_ERROR,
                )
                .into_response())
            }
            Ok(Some(slot)) => {
                if match get_block_slot_timestamp(
                    consensus_cfg.thread_count,
                    consensus_cfg.t0,
                    consensus_cfg.genesis_timestamp,
                    slot,
                ) {
                    Ok(start_time) => start_time,
                    Err(e) => {
                        return Ok(warp::reply::with_status(
                            warp::reply::json(&json!({
                                "message": format!("error retrieving next slot: {:?}", e)
                            })),
                            warp::http::StatusCode::INTERNAL_SERVER_ERROR,
                        )
                        .into_response())
                    }
                } == start
                {
                    slot
                } else {
                    match get_next_block_slot(consensus_cfg.thread_count, slot) {
                        Ok(next) => next,
                        Err(e) => {
                            return Ok(warp::reply::with_status(
                                warp::reply::json(&json!({
                                    "message": format!("error retrieving next slot: {:?}", e)
                                })),
                                warp::http::StatusCode::INTERNAL_SERVER_ERROR,
                            )
                            .into_response())
                        }
                    }
                }
            }
            Ok(None) => {
                return Ok(warp::reply::with_status(
                    warp::reply::json(&json!({
                        "message": format!("error retrieving end slot from time : no slot found")
                    })),
                    warp::http::StatusCode::INTERNAL_SERVER_ERROR,
                )
                .into_response())
            }
        };

        let blocks = match storage.get_slot_range(start_slot, end_slot).await {
            Err(err) => {
                return Ok(warp::reply::with_status(
                    warp::reply::json(&json!({
                        "message": format!("error retrieving slot range: {:?}", err)
                    })),
                    warp::http::StatusCode::INTERNAL_SERVER_ERROR,
                )
                .into_response())
            }
            Ok(blocks) => blocks,
        };
        for (hash, block) in blocks {
            res.insert(
                hash,
                (block.header.period_number, block.header.thread_number),
            );
=======
        if start <= time && time < end {
            res.push((hash, header.slot));
>>>>>>> 30e0bb62
        }
    }

    let res: Vec<(&Hash, &(u64, u8))> = res.iter().collect();
    Ok(warp::reply::json(&res).into_response())
}

/// Returns all block info needed to reconstruct the graph found in the time interval.
/// The result is a vec of (hash, period, thread, status, parents hash) wrapped in a reply.
///
/// Note:
/// * both start time is included and end time is excluded
/// * status is in ["active", "final", "stale"]
async fn get_graph_interval(
    event_tx: mpsc::Sender<ApiEvent>,
    consensus_cfg: ConsensusConfig,
    start: UTime,
    end: UTime,
    opt_storage_command_sender: Option<StorageCommandSender>,
) -> Result<impl warp::Reply, warp::Rejection> {
    let mut res = HashMap::new();
    let graph = match retrieve_graph_export(&event_tx).await {
        Err(err) => {
            return Ok(warp::reply::with_status(
                warp::reply::json(&json!({
                    "message": format!("error retrieving graph : {:?}", err)
                })),
                warp::http::StatusCode::INTERNAL_SERVER_ERROR,
            )
            .into_response())
        }
        Ok(graph) => graph,
    };
    for (hash, exported_block) in graph.active_blocks {
        let header = exported_block.block;
        let time = match get_block_slot_timestamp(
            consensus_cfg.thread_count,
            consensus_cfg.t0,
            consensus_cfg.genesis_timestamp,
            header.slot,
        ) {
            Ok(time) => time,
            Err(err) => {
                return Ok(warp::reply::with_status(
                    warp::reply::json(&json!({
                        "message": format!("error getting time : {:?}", err)
                    })),
                    warp::http::StatusCode::INTERNAL_SERVER_ERROR,
                )
                .into_response())
            }
        };

        if start <= time && time < end {
            res.insert(hash, (header.slot, "active", header.parents));
        }
    }
    let mut final_blocks = HashMap::new();
    for (hash, (slot, _, parents)) in res.iter() {
        if !graph.gi_head.contains_key(&hash) {
            final_blocks.insert(hash.clone(), (*slot, "final", parents.clone()));
        }
    }

    for (key, value) in final_blocks {
        res.insert(key, value);
    }

    for (hash, (reason, header)) in graph.discarded_blocks.map {
        let time = match get_block_slot_timestamp(
            consensus_cfg.thread_count,
            consensus_cfg.t0,
            consensus_cfg.genesis_timestamp,
            header.slot,
        ) {
            Ok(time) => time,
            Err(err) => {
                return Ok(warp::reply::with_status(
                    warp::reply::json(&json!({
                        "message": format!("error getting time : {:?}", err)
                    })),
                    warp::http::StatusCode::INTERNAL_SERVER_ERROR,
                )
                .into_response())
            }
        };
        if start <= time && time <= end {
            let status;
            match reason {
                DiscardReason::Invalid => {
                    continue;
                }
                DiscardReason::Stale => status = "stale",
                DiscardReason::Final => status = "final",
            }
            res.insert(hash, (header.slot, status, header.parents));
        }
    }
    let res = res
        .iter()
        .map(|(hash, (slot, status, parents))| (hash.clone(), *slot, *status, parents.clone()))
        .collect::<Vec<(Hash, Slot, &str, Vec<Hash>)>>();
    Ok(warp::reply::json(&res).into_response())
}

/// Returns number of cliques and current cliques as Vec<HashSet<(hash, (period, thread))>>
/// The result is a tuple (number_of_cliques, current_cliques) wrapped in a reply.
///
async fn get_cliques(
    event_tx: mpsc::Sender<ApiEvent>,
) -> Result<impl warp::Reply, warp::Rejection> {
    let graph = match retrieve_graph_export(&event_tx).await {
        Err(err) => {
            return Ok(warp::reply::with_status(
                warp::reply::json(&json!({
                    "message": format!("error retrieving graph : {:?}", err)
                })),
                warp::http::StatusCode::INTERNAL_SERVER_ERROR,
            )
            .into_response())
        }
        Ok(graph) => graph,
    };

    let mut hashes = HashSet::new();
    for clique in graph.max_cliques.iter() {
        hashes.extend(clique)
    }

    let mut hashes_map = HashMap::new();
    for hash in hashes.iter() {
        if let Some((_, block)) = graph.active_blocks.get_key_value(hash) {
            hashes_map.insert(hash, block.block.slot);
        } else {
            return Ok(warp::reply::with_status(
                warp::reply::json(&json!({
                    "message": format!("inconsticency error between cliques and active_blocks")
                })),
                warp::http::StatusCode::INTERNAL_SERVER_ERROR,
            )
            .into_response());
        }
    }

    let mut res = Vec::new();
    for clique in graph.max_cliques.iter() {
        let mut set = HashSet::new();
        for hash in clique.iter() {
            match hashes_map.get_key_value(hash) {
                Some((k, v)) => {
                    set.insert((k.clone(), v.clone()));
                }
                None => {
                    return Ok(warp::reply::with_status(
                        warp::reply::json(&json!({
                            "message":"inconsistency error between clique and active blocks"
                        })),
                        warp::http::StatusCode::INTERNAL_SERVER_ERROR,
                    )
                    .into_response())
                }
            }
        }
        res.push(set)
    }

    Ok(warp::reply::json(&(graph.max_cliques.len(), res)).into_response())
}

/// Returns network information:
/// * own IP address
/// * connected peers :
///      - ip address
///      - peer info (see PeerInfo struct in communication::network::PeerInfoDatabase)
///
async fn get_network_info(
    network_cfg: NetworkConfig,
    event_tx: mpsc::Sender<ApiEvent>,
) -> Result<impl warp::Reply, warp::Rejection> {
    let peers = match retrieve_peers(&event_tx).await {
        Ok(peers) => peers,
        Err(err) => {
            return Ok(warp::reply::with_status(
                warp::reply::json(&json!({
                    "message": format!("error retrieving peers : {:?}", err)
                })),
                warp::http::StatusCode::INTERNAL_SERVER_ERROR,
            )
            .into_response())
        }
    };
    let our_ip = network_cfg.routable_ip;
    Ok(warp::reply::json(&json!({
        "our_ip": our_ip,
        "peers": peers,
    }))
    .into_response())
}

/// Returns connected peers :
/// - ip address
/// - peer info (see PeerInfo struct in communication::network::PeerInfoDatabase)
///
async fn get_peers(event_tx: mpsc::Sender<ApiEvent>) -> Result<impl warp::Reply, warp::Rejection> {
    let peers = match retrieve_peers(&event_tx).await {
        Ok(peers) => peers,
        Err(err) => {
            return Ok(warp::reply::with_status(
                warp::reply::json(&json!({
                    "message": format!("error retrieving peers : {:?}", err)
                })),
                warp::http::StatusCode::INTERNAL_SERVER_ERROR,
            )
            .into_response())
        }
    };
    Ok(warp::reply::json(&peers).into_response())
}

/// Returns a summary of the current state:
/// * time in UTime
/// * lastest slot (optional)
/// * last final block as Vec<(&Hash, u64, u8, UTime)>
/// * number of cliques
/// * number of connected peers
///
async fn get_state(
    event_tx: mpsc::Sender<ApiEvent>,
    consensus_cfg: ConsensusConfig,
    network_cfg: NetworkConfig,
) -> Result<impl warp::Reply, warp::Rejection> {
    let cur_time = match UTime::now() {
        Ok(time) => time,
        Err(err) => {
            return Ok(warp::reply::with_status(
                warp::reply::json(&json!({
                    "message": format!("error getting current time : {:?}", err)
                })),
                warp::http::StatusCode::INTERNAL_SERVER_ERROR,
            )
            .into_response())
        }
    };

    let latest_slot_opt = match get_latest_block_slot_at_timestamp(
        consensus_cfg.thread_count,
        consensus_cfg.t0,
        consensus_cfg.genesis_timestamp,
        cur_time,
    ) {
        Ok(slot) => slot,
        Err(err) => {
            return Ok(warp::reply::with_status(
                warp::reply::json(&json!({
                    "message": format!("error getting latest slot : {:?}", err)
                })),
                warp::http::StatusCode::INTERNAL_SERVER_ERROR,
            )
            .into_response())
        }
    };

    let peers = match retrieve_peers(&event_tx).await {
        Ok(peers) => peers,
        Err(err) => {
            return Ok(warp::reply::with_status(
                warp::reply::json(&json!({
                    "message": format!("error retrieving peers : {:?}", err)
                })),
                warp::http::StatusCode::INTERNAL_SERVER_ERROR,
            )
            .into_response())
        }
    };

    let connected_peers: HashSet<IpAddr> = peers
        .iter()
        .filter(|(_ip, peer_info)| {
            peer_info.active_out_connections > 0 || peer_info.active_in_connections > 0
        })
        .map(|(ip, _peer_info)| *ip)
        .collect();

    let graph = match retrieve_graph_export(&event_tx).await {
        Err(err) => {
            return Ok(warp::reply::with_status(
                warp::reply::json(&json!({
                    "message": format!("error retrieving graph : {:?}", err)
                })),
                warp::http::StatusCode::INTERNAL_SERVER_ERROR,
            )
            .into_response())
        }
        Ok(graph) => graph,
    };

    let finals = match graph
        .latest_final_blocks_periods
        .iter()
        .enumerate()
        .map(|(thread, (hash, period))| {
            Ok((
                hash,
                *period,
                thread as u8,
                get_block_slot_timestamp(
                    consensus_cfg.thread_count,
                    consensus_cfg.t0,
                    consensus_cfg.genesis_timestamp,
                    Slot::new(*period, thread as u8),
                )?,
            ))
        })
        .collect::<Result<Vec<(&Hash, u64, u8, UTime)>, consensus::ConsensusError>>()
    {
        Ok(finals) => finals,
        Err(err) => {
            return Ok(warp::reply::with_status(
                warp::reply::json(&json!({
                    "message": format!("error getting final blocks : {:?}", err)
                })),
                warp::http::StatusCode::INTERNAL_SERVER_ERROR,
            )
            .into_response())
        }
    };

    Ok(warp::reply::json(&json!({
        "time": cur_time,
        "latest_slot": latest_slot_opt,
        "our_ip": network_cfg.routable_ip,
        "last_final": finals,
        "nb_cliques": graph.max_cliques.len(),
        "nb_peers": connected_peers.len(),
    }))
    .into_response())
}

/// Returns a number of last stale blocks as a Vec<(Hash, Slot)> wrapped in a reply.
///
async fn get_last_stale(
    event_tx: mpsc::Sender<ApiEvent>,
    api_config: ApiConfig,
) -> Result<impl warp::Reply, warp::Rejection> {
    let graph = match retrieve_graph_export(&event_tx).await {
        Err(err) => {
            return Ok(warp::reply::with_status(
                warp::reply::json(&json!({
                    "message": format!("error retrieving graph : {:?}", err)
                })),
                warp::http::StatusCode::INTERNAL_SERVER_ERROR,
            )
            .into_response())
        }
        Ok(graph) => graph,
    };

    let discarded = graph.discarded_blocks.clone();
    let mut discarded = discarded
        .map
        .iter()
        .filter(|(_hash, (reason, _header))| *reason == DiscardReason::Stale)
        .map(|(hash, (_reason, header))| (hash, header.slot))
        .collect::<Vec<(&Hash, Slot)>>();
    if discarded.len() > 0 {
        let min = min(discarded.len(), api_config.max_return_invalid_blocks);
        discarded = discarded.drain(0..min).collect();
    }

    Ok(warp::reply::json(&json!(discarded)).into_response())
}

/// Returns a number of last invalid blocks as a Vec<(Hash, Slot)> wrapped in a reply.
///
async fn get_last_invalid(
    event_tx: mpsc::Sender<ApiEvent>,
    api_cfg: ApiConfig,
) -> Result<impl warp::Reply, warp::Rejection> {
    let graph = match retrieve_graph_export(&event_tx).await {
        Err(err) => {
            return Ok(warp::reply::with_status(
                warp::reply::json(&json!({
                    "message": format!("error retrieving graph : {:?}", err)
                })),
                warp::http::StatusCode::INTERNAL_SERVER_ERROR,
            )
            .into_response())
        }
        Ok(graph) => graph,
    };
    let discarded = graph.discarded_blocks.clone();

    let mut discarded = discarded
        .map
        .iter()
        .filter(|(_hash, (reason, _header))| *reason == DiscardReason::Invalid)
        .map(|(hash, (_reason, header))| (hash, header.slot))
        .collect::<Vec<(&Hash, Slot)>>();
    if discarded.len() > 0 {
        let min = min(discarded.len(), api_cfg.max_return_invalid_blocks);
        discarded = discarded.drain(0..min).collect();
    }

    Ok(warp::reply::json(&json!(discarded)).into_response())
}

/// Returns
/// * a number of discarded blocks by the staker as a Vec<(&Hash, DiscardReason, BlockHeader)>
/// * a number of active blocks by the staker as a Vec<(&Hash, BlockHeader)>
/// * next slots that are for the staker as a Vec<Slot>
///
async fn get_staker_info(
    event_tx: mpsc::Sender<ApiEvent>,
    api_cfg: ApiConfig,
    consensus_cfg: ConsensusConfig,
    creator: PublicKey,
) -> Result<impl warp::Reply, warp::Rejection> {
    let graph = match retrieve_graph_export(&event_tx).await {
        Err(err) => {
            return Ok(warp::reply::with_status(
                warp::reply::json(&json!({
                    "message": format!("error retrieving graph : {:?}", err)
                })),
                warp::http::StatusCode::INTERNAL_SERVER_ERROR,
            )
            .into_response())
        }
        Ok(graph) => graph,
    };

    let blocks = graph
        .active_blocks
        .iter()
        .filter(|(_hash, block)| block.block.creator == creator)
        .map(|(hash, block)| (hash, block.block.clone()))
        .collect::<Vec<(&Hash, BlockHeader)>>();

    let discarded = graph
        .discarded_blocks
        .map
        .iter()
        .filter(|(_hash, (_reason, header))| header.creator == creator)
        .map(|(hash, (reason, header))| (hash, reason.clone(), header.clone()))
        .collect::<Vec<(&Hash, DiscardReason, BlockHeader)>>();
    let cur_time = match UTime::now() {
        Ok(time) => time,
        Err(err) => {
            return Ok(warp::reply::with_status(
                warp::reply::json(&json!({
                    "message": format!("error getting current time : {:?}", err)
                })),
                warp::http::StatusCode::INTERNAL_SERVER_ERROR,
            )
            .into_response())
        }
    };

    let start_slot = match consensus::get_latest_block_slot_at_timestamp(
        consensus_cfg.thread_count,
        consensus_cfg.t0,
        consensus_cfg.genesis_timestamp,
        cur_time,
    ) {
        Ok(slot) => slot,
        Err(err) => {
            return Ok(warp::reply::with_status(
                warp::reply::json(&json!({
                    "message": format!("error getting slot at timestamp : {:?}", err)
                })),
                warp::http::StatusCode::INTERNAL_SERVER_ERROR,
            )
            .into_response())
        }
    }
    .unwrap_or(Slot::new(0, 0));
    let end_slot = Slot::new(
        start_slot
            .period
            .saturating_add(api_cfg.selection_return_periods),
        start_slot.thread,
    );

    let next_slots_by_creator: Vec<Slot> =
        match retrieve_selection_draw(start_slot, end_slot, &event_tx).await {
            Ok(slot) => slot,
            Err(err) => {
                return Ok(warp::reply::with_status(
                    warp::reply::json(&json!({
                        "message": format!("error selecting draw : {:?}", err)
                    })),
                    warp::http::StatusCode::INTERNAL_SERVER_ERROR,
                )
                .into_response())
            }
        }
        .into_iter()
        .filter_map(|(slt, sel)| {
            if sel == creator {
                return Some(slt);
            }
            None
        })
        .collect();

    Ok(warp::reply::json(&json!({
        "staker_active_blocks": blocks,
        "staker_discarded_blocks": discarded,
        "staker_next_draws": next_slots_by_creator,
    }))
    .into_response())
}<|MERGE_RESOLUTION|>--- conflicted
+++ resolved
@@ -154,8 +154,8 @@
     protocol::ProtocolConfig,
 };
 use consensus::{
-    get_block_slot_timestamp, get_latest_block_slot_at_timestamp, get_next_block_slot,
-    BlockGraphExport, ConsensusConfig, ConsensusError, DiscardReason,
+    get_block_slot_timestamp, get_latest_block_slot_at_timestamp, BlockGraphExport,
+    ConsensusConfig, ConsensusError, DiscardReason,
 };
 use crypto::{hash::Hash, signature::PublicKey};
 use models::block::{Block, BlockHeader};
@@ -606,9 +606,8 @@
                 .into_response())
             }
         };
-<<<<<<< HEAD
         if start <= time && time <= end {
-            res.insert(hash, (header.period_number, header.thread_number));
+            res.insert(hash, header.slot);
         }
     }
     if let Some(storage) = opt_storage_command_sender {
@@ -648,7 +647,7 @@
                 {
                     slot
                 } else {
-                    match get_next_block_slot(consensus_cfg.thread_count, slot) {
+                    match slot.get_next_slot(consensus_cfg.thread_count) {
                         Ok(next) => next,
                         Err(e) => {
                             return Ok(warp::reply::with_status(
@@ -662,7 +661,7 @@
                     }
                 }
             }
-            Ok(None) => (0, 0),
+            Ok(None) => Slot::new(0, 0),
         };
         let end_slot = match get_latest_block_slot_at_timestamp(
             consensus_cfg.thread_count,
@@ -700,7 +699,7 @@
                 {
                     slot
                 } else {
-                    match get_next_block_slot(consensus_cfg.thread_count, slot) {
+                    match slot.get_next_slot(consensus_cfg.thread_count) {
                         Ok(next) => next,
                         Err(e) => {
                             return Ok(warp::reply::with_status(
@@ -738,18 +737,11 @@
             Ok(blocks) => blocks,
         };
         for (hash, block) in blocks {
-            res.insert(
-                hash,
-                (block.header.period_number, block.header.thread_number),
-            );
-=======
-        if start <= time && time < end {
-            res.push((hash, header.slot));
->>>>>>> 30e0bb62
-        }
-    }
-
-    let res: Vec<(&Hash, &(u64, u8))> = res.iter().collect();
+            res.insert(hash, block.header.slot);
+        }
+    }
+
+    let res: Vec<(&Hash, &Slot)> = res.iter().collect();
     Ok(warp::reply::json(&res).into_response())
 }
 
