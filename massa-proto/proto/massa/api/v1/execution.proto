--- conflicted
+++ resolved
@@ -78,13 +78,6 @@
 
 // ExecutionOutputStatus type enum
 enum ExecutionOutputStatus {
-<<<<<<< HEAD
-  EXECUTION_OUTPUT_STATUS_UNSPECIFIED = 0; // Defaut enum value
-  EXECUTION_OUTPUT_STATUS_CANDIDATE = 1; // Candidate status
-  EXECUTION_OUTPUT_STATUS_FINAL = 2; // Final status
-}
- 
-=======
   EXECUTION_OUTPUT_STATUS_UNSPECIFIED = 0; // Default enum value
   EXECUTION_OUTPUT_STATUS_CANDIDATE = 1; // Candidate status
   EXECUTION_OUTPUT_STATUS_FINAL = 2; // Final status
@@ -304,5 +297,4 @@
     Slot slot = 1;
     // Denounciation index
     fixed32 index = 2;
-}
->>>>>>> 5b0654fb
+}