--- conflicted
+++ resolved
@@ -1,22 +1,22 @@
 [package]
 name = "massa_sdk"
-<<<<<<< HEAD
 version = "28.16.0"
-=======
-version = "3.0.0"
->>>>>>> 5f314f2a
 edition = "2021"
 
 [dependencies]
-jsonrpsee = {workspace = true, "features" = ["client"]}
-jsonrpsee-http-client = {workspace = true}
-jsonrpsee-ws-client = {workspace = true}
-http = {workspace = true}
-tonic = {workspace = true, "features" = ["gzip"]}   # BOM UPGRADE     Revert to {"version": "0.9.1", "features": ["gzip"]} if problem
-thiserror = {workspace = true}
-tracing = {workspace = true, "features" = ["log"]}   # BOM UPGRADE     Revert to {"version": "0.1", "features": ["log"]} if problem
-massa_api_exports = {workspace = true}
-massa_models = {workspace = true}
-massa_time = {workspace = true}
-massa-proto-rs = {workspace = true, "features" = ["tonic"]}
-rcgen = {workspace = true , features = ["pem", "x509-parser"]}+jsonrpsee = { workspace = true, "features" = ["client"] }
+jsonrpsee-http-client = { workspace = true }
+jsonrpsee-ws-client = { workspace = true }
+http = { workspace = true }
+tonic = { workspace = true, "features" = [
+    "gzip",
+] } # BOM UPGRADE     Revert to {"version": "0.9.1", "features": ["gzip"]} if problem
+thiserror = { workspace = true }
+tracing = { workspace = true, "features" = [
+    "log",
+] } # BOM UPGRADE     Revert to {"version": "0.1", "features": ["log"]} if problem
+massa_api_exports = { workspace = true }
+massa_models = { workspace = true }
+massa_time = { workspace = true }
+massa-proto-rs = { workspace = true, "features" = ["tonic"] }
+rcgen = { workspace = true, features = ["pem", "x509-parser"] }