[package]
name = "massa_test_framework"
<<<<<<< HEAD
version = "28.16.0"
=======
version = "3.0.0"
>>>>>>> 5f314f2a
authors = ["Massa Labs <info@massa.net>"]
edition = "2021"

[dependencies]
massa_hash = { path = "../massa-hash" }
massa_models = { path = "../massa-models"}
massa_signature = { path = "../massa-signature" }
tracing-subscriber = { workspace = true, features = ["env-filter"]}

[features]
test-exports = ["massa_models/test-exports"]<|MERGE_RESOLUTION|>--- conflicted
+++ resolved
@@ -1,18 +1,14 @@
 [package]
 name = "massa_test_framework"
-<<<<<<< HEAD
 version = "28.16.0"
-=======
-version = "3.0.0"
->>>>>>> 5f314f2a
 authors = ["Massa Labs <info@massa.net>"]
 edition = "2021"
 
 [dependencies]
 massa_hash = { path = "../massa-hash" }
-massa_models = { path = "../massa-models"}
+massa_models = { path = "../massa-models" }
 massa_signature = { path = "../massa-signature" }
-tracing-subscriber = { workspace = true, features = ["env-filter"]}
+tracing-subscriber = { workspace = true, features = ["env-filter"] }
 
 [features]
 test-exports = ["massa_models/test-exports"]