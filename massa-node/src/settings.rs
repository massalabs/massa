// Copyright (c) 2022 MASSA LABS <info@massa.net>

//! Build here the default node settings from the configuration file toml
use std::path::PathBuf;

use enum_map::EnumMap;
use massa_models::{config::build_massa_settings, node::NodeId};
use massa_time::MassaTime;
use serde::Deserialize;
use std::net::{IpAddr, SocketAddr};

use massa_network_exports::{settings::PeerTypeConnectionConfig, PeerType};

lazy_static::lazy_static! {
    pub static ref SETTINGS: Settings = build_massa_settings("massa-node", "MASSA_NODE");
}

#[derive(Debug, Deserialize, Clone)]
pub struct LoggingSettings {
    pub level: usize,
}

#[derive(Clone, Debug, Deserialize)]
pub struct ExecutionSettings {
    pub max_final_events: usize,
    pub readonly_queue_length: usize,
    pub cursor_delay: MassaTime,
    pub stats_time_window_duration: MassaTime,
    pub max_read_only_gas: u64,
    pub abi_gas_costs_file: PathBuf,
    pub wasm_gas_costs_file: PathBuf,
}

#[derive(Clone, Debug, Deserialize)]
pub struct SelectionSettings {
    pub max_draw_cache: usize,
    pub initial_rolls_path: PathBuf,
}

#[derive(Clone, Debug, Deserialize)]
pub struct LedgerSettings {
    pub initial_ledger_path: PathBuf,
    pub disk_ledger_path: PathBuf,
    pub final_history_length: usize,
}

#[derive(Debug, Deserialize, Clone)]
pub struct NetworkSettings {
    pub bind: SocketAddr,
    pub routable_ip: Option<IpAddr>,
    pub protocol_port: u16,
    pub connect_timeout: MassaTime,
    pub wakeup_interval: MassaTime,
    pub initial_peers_file: PathBuf,
    pub peers_file: PathBuf,
    pub keypair_file: PathBuf,
    pub peer_types_config: EnumMap<PeerType, PeerTypeConnectionConfig>,
    pub max_in_connections_per_ip: usize,
    pub max_idle_peers: usize,
    pub max_banned_peers: usize,
    pub peers_file_dump_interval: MassaTime,
    pub message_timeout: MassaTime,
    pub ask_peer_list_interval: MassaTime,
    pub max_send_wait_node_event: MassaTime,
    pub max_send_wait_network_event: MassaTime,
    pub ban_timeout: MassaTime,
    pub peer_list_send_timeout: MassaTime,
    pub max_in_connection_overflow: usize,
    pub max_operations_per_message: u32,
    pub max_bytes_read: f64,
    pub max_bytes_write: f64,
}

/// Bootstrap configuration.
#[derive(Debug, Deserialize, Clone)]
pub struct BootstrapSettings {
<<<<<<< HEAD
    pub bootstrap_list: Vec<(SocketAddr, PublicKey)>,
    pub bootstrap_protocol: Option<String>,
=======
    pub bootstrap_list: Vec<(SocketAddr, NodeId)>,
>>>>>>> c0d61fbc
    pub bootstrap_whitelist_path: PathBuf,
    pub bootstrap_blacklist_path: PathBuf,
    pub bind: Option<SocketAddr>,
    pub connect_timeout: MassaTime,
    pub read_timeout: MassaTime,
    pub write_timeout: MassaTime,
    pub read_error_timeout: MassaTime,
    pub write_error_timeout: MassaTime,
    pub retry_delay: MassaTime,
    pub max_ping: MassaTime,
    pub max_clock_delta: MassaTime,
    pub cache_duration: MassaTime,
    pub max_simultaneous_bootstraps: u32,
    pub per_ip_min_interval: MassaTime,
    pub ip_list_max_size: usize,
    pub max_bytes_read_write: f64,
}

/// Factory settings
#[derive(Debug, Deserialize, Clone)]
pub struct FactorySettings {
    /// Initial delay
    pub initial_delay: MassaTime,
    /// Staking wallet file
    pub staking_wallet_path: PathBuf,
}

/// Pool configuration, read from a file configuration
#[derive(Debug, Deserialize, Clone)]
pub struct PoolSettings {
    pub max_pool_size_per_thread: usize,
    pub max_operation_future_validity_start_periods: u64,
    pub max_endorsement_count: u64,
    pub max_item_return_count: usize,
}

/// API and server configuration, read from a file configuration.
#[derive(Debug, Deserialize, Clone)]
pub struct APISettings {
    pub draw_lookahead_period_count: u64,
    pub bind_private: SocketAddr,
    pub bind_public: SocketAddr,
    pub bind_api: SocketAddr,
    pub max_arguments: u64,
    pub openrpc_spec_path: PathBuf,
    pub max_request_body_size: u32,
    pub max_response_body_size: u32,
    pub max_connections: u32,
    pub max_subscriptions_per_connection: u32,
    pub max_log_length: u32,
    pub allow_hosts: Vec<String>,
    pub batch_requests_supported: bool,
    pub ping_interval: MassaTime,
    pub enable_http: bool,
    pub enable_ws: bool,
}

#[derive(Debug, Deserialize, Clone)]
pub struct Settings {
    pub logging: LoggingSettings,
    pub protocol: ProtocolSettings,
    pub network: NetworkSettings,
    pub consensus: ConsensusSettings,
    pub api: APISettings,
    pub bootstrap: BootstrapSettings,
    pub pool: PoolSettings,
    pub execution: ExecutionSettings,
    pub ledger: LedgerSettings,
    pub selector: SelectionSettings,
    pub factory: FactorySettings,
}

/// Consensus configuration
/// Assumes `thread_count >= 1, t0_millis >= 1, t0_millis % thread_count == 0`
#[derive(Debug, Deserialize, Clone)]
pub struct ConsensusSettings {
    /// Maximum number of blocks allowed in discarded blocks.
    pub max_discarded_blocks: usize,
    /// If a block is `future_block_processing_max_periods` periods in the future, it is just discarded.
    pub future_block_processing_max_periods: u64,
    /// Maximum number of blocks allowed in `FutureIncomingBlocks`.
    pub max_future_processing_blocks: usize,
    /// Maximum number of blocks allowed in `DependencyWaitingBlocks`.
    pub max_dependency_blocks: usize,
    /// stats time span
    pub stats_timespan: MassaTime,
    /// max event send wait
    pub max_send_wait: MassaTime,
    /// force keep at least this number of final periods in RAM for each thread
    pub force_keep_final_periods: u64,
    /// old blocks are pruned every `block_db_prune_interval`
    pub block_db_prune_interval: MassaTime,
    /// max number of items returned while querying
    pub max_item_return_count: usize,
    /// blocks headers sender(channel) capacity
    pub broadcast_blocks_headers_capacity: usize,
    /// blocks sender(channel) capacity
    pub broadcast_blocks_capacity: usize,
    /// filled blocks sender(channel) capacity
    pub broadcast_filled_blocks_capacity: usize,
}

/// Protocol Configuration, read from toml user configuration file
#[derive(Debug, Deserialize, Clone, Copy)]
pub struct ProtocolSettings {
    /// after `ask_block_timeout` milliseconds we try to ask a block to another node
    pub ask_block_timeout: MassaTime,
    /// max known blocks of current nodes we keep in memory (by node)
    pub max_known_blocks_size: usize,
    /// max known blocks of foreign nodes we keep in memory (by node)
    pub max_node_known_blocks_size: usize,
    /// max wanted blocks per node kept in memory
    pub max_node_wanted_blocks_size: usize,
    /// max known operations current node kept in memory
    pub max_known_ops_size: usize,
    /// max known operations of foreign nodes we keep in memory (by node)
    pub max_node_known_ops_size: usize,
    /// max known endorsements by our node that we kept in memory
    pub max_known_endorsements_size: usize,
    /// max known endorsements of foreign nodes we keep in memory (by node)
    pub max_node_known_endorsements_size: usize,
    /// we ask for the same block `max_simultaneous_ask_blocks_per_node` times at the same time
    pub max_simultaneous_ask_blocks_per_node: usize,
    /// Max wait time for sending a Network or Node event.
    pub max_send_wait: MassaTime,
    /// Maximum number of batches in the memory buffer.
    /// Dismiss the new batches if overflow
    pub operation_batch_buffer_capacity: usize,
    /// Maximum number of operations in the announcement buffer.
    /// Immediately announce if overflow.
    pub operation_announcement_buffer_capacity: usize,
    /// Start processing batches in the buffer each `operation_batch_proc_period` in millisecond
    pub operation_batch_proc_period: MassaTime,
    /// All operations asked are prune each `operation_asked_pruning_period` millisecond
    pub asked_operations_pruning_period: MassaTime,
    /// Interval at which operations are announced in batches.
    pub operation_announcement_interval: MassaTime,
    /// Maximum of operations sent in one message.
    pub max_operations_per_message: u64,
    /// Time threshold after which operation are not propagated
    pub max_operations_propagation_time: MassaTime,
    /// Time threshold after which operation are not propagated
    pub max_endorsements_propagation_time: MassaTime,
    /// operations sender sender(channel) capacity
    pub broadcast_operations_capacity: usize,
}

#[cfg(test)]
#[test]
fn test_load_node_config() {
    let _ = *SETTINGS;
}<|MERGE_RESOLUTION|>--- conflicted
+++ resolved
@@ -74,12 +74,8 @@
 /// Bootstrap configuration.
 #[derive(Debug, Deserialize, Clone)]
 pub struct BootstrapSettings {
-<<<<<<< HEAD
-    pub bootstrap_list: Vec<(SocketAddr, PublicKey)>,
+    pub bootstrap_list: Vec<(SocketAddr, NodeId)>,
     pub bootstrap_protocol: Option<String>,
-=======
-    pub bootstrap_list: Vec<(SocketAddr, NodeId)>,
->>>>>>> c0d61fbc
     pub bootstrap_whitelist_path: PathBuf,
     pub bootstrap_blacklist_path: PathBuf,
     pub bind: Option<SocketAddr>,
