// Copyright (c) 2022 MASSA LABS <info@massa.net>

#![doc = include_str!("../../README.md")]
#![warn(missing_docs)]
#![warn(unused_crate_dependencies)]
#![feature(ip)]
extern crate massa_logging;

use crate::settings::SETTINGS;

use crossbeam_channel::{Receiver, TryRecvError};
use dialoguer::Password;
use massa_api::{ApiServer, ApiV2, Private, Public, RpcServer, StopHandle, API};
use massa_api_exports::config::APIConfig;
use massa_async_pool::AsyncPoolConfig;
use massa_bootstrap::{
    get_state, start_bootstrap_server, BootstrapConfig, BootstrapManager, BootstrapTcpListener,
    DefaultConnector,
};
use massa_consensus_exports::events::ConsensusEvent;
use massa_consensus_exports::{ConsensusChannels, ConsensusConfig, ConsensusManager};
use massa_consensus_worker::start_consensus_worker;
use massa_executed_ops::{ExecutedDenunciationsConfig, ExecutedOpsConfig};
use massa_execution_exports::{ExecutionConfig, ExecutionManager, GasCosts, StorageCostsConstants};
use massa_execution_worker::start_execution_worker;
use massa_factory_exports::{FactoryChannels, FactoryConfig, FactoryManager};
use massa_factory_worker::start_factory;
use massa_final_state::{FinalState, FinalStateConfig};
use massa_grpc::config::GrpcConfig;
use massa_grpc::server::MassaGrpc;
use massa_ledger_exports::LedgerConfig;
use massa_ledger_worker::FinalLedger;
use massa_logging::massa_trace;
use massa_models::address::Address;
use massa_models::config::constants::{
    ASYNC_POOL_BOOTSTRAP_PART_SIZE, BLOCK_REWARD, BOOTSTRAP_RANDOMNESS_SIZE_BYTES, CHANNEL_SIZE,
    CONSENSUS_BOOTSTRAP_PART_SIZE, DEFERRED_CREDITS_BOOTSTRAP_PART_SIZE, DELTA_F0,
    DENUNCIATION_EXPIRE_PERIODS, ENDORSEMENT_COUNT, END_TIMESTAMP,
    EXECUTED_OPS_BOOTSTRAP_PART_SIZE, GENESIS_KEY, GENESIS_TIMESTAMP, INITIAL_DRAW_SEED,
    LEDGER_COST_PER_BYTE, LEDGER_ENTRY_BASE_SIZE, LEDGER_ENTRY_DATASTORE_BASE_SIZE,
    LEDGER_PART_SIZE_MESSAGE_BYTES, MAX_ADVERTISE_LENGTH, MAX_ASK_BLOCKS_PER_MESSAGE,
    MAX_ASYNC_GAS, MAX_ASYNC_MESSAGE_DATA, MAX_ASYNC_POOL_LENGTH, MAX_BLOCK_SIZE,
    MAX_BOOTSTRAP_ASYNC_POOL_CHANGES, MAX_BOOTSTRAP_BLOCKS, MAX_BOOTSTRAP_ERROR_LENGTH,
    MAX_BOOTSTRAP_FINAL_STATE_PARTS_SIZE, MAX_BOOTSTRAP_MESSAGE_SIZE, MAX_BYTECODE_LENGTH,
    MAX_CONSENSUS_BLOCKS_IDS, MAX_DATASTORE_ENTRY_COUNT, MAX_DATASTORE_KEY_LENGTH,
    MAX_DATASTORE_VALUE_LENGTH, MAX_DEFERRED_CREDITS_LENGTH, MAX_DENUNCIATIONS_PER_BLOCK_HEADER,
    MAX_DENUNCIATION_CHANGES_LENGTH, MAX_ENDORSEMENTS_PER_MESSAGE, MAX_EXECUTED_OPS_CHANGES_LENGTH,
    MAX_EXECUTED_OPS_LENGTH, MAX_FUNCTION_NAME_LENGTH, MAX_GAS_PER_BLOCK, MAX_LEDGER_CHANGES_COUNT,
    MAX_LISTENERS_PER_PEER, MAX_OPERATIONS_PER_BLOCK, MAX_OPERATIONS_PER_MESSAGE,
    MAX_OPERATION_DATASTORE_ENTRY_COUNT, MAX_OPERATION_DATASTORE_KEY_LENGTH,
    MAX_OPERATION_DATASTORE_VALUE_LENGTH, MAX_OPERATION_STORAGE_TIME, MAX_PARAMETERS_SIZE,
    MAX_PEERS_IN_ANNOUNCEMENT_LIST, MAX_PRODUCTION_STATS_LENGTH, MAX_ROLLS_COUNT_LENGTH,
    MAX_SIZE_CHANNEL_COMMANDS_CONNECTIVITY, MAX_SIZE_CHANNEL_COMMANDS_PEERS,
    MAX_SIZE_CHANNEL_COMMANDS_PEER_TESTERS, MAX_SIZE_CHANNEL_COMMANDS_PROPAGATION_BLOCKS,
    MAX_SIZE_CHANNEL_COMMANDS_PROPAGATION_ENDORSEMENTS,
    MAX_SIZE_CHANNEL_COMMANDS_PROPAGATION_OPERATIONS, MAX_SIZE_CHANNEL_COMMANDS_RETRIEVAL_BLOCKS,
    MAX_SIZE_CHANNEL_COMMANDS_RETRIEVAL_ENDORSEMENTS,
    MAX_SIZE_CHANNEL_COMMANDS_RETRIEVAL_OPERATIONS, MAX_SIZE_CHANNEL_NETWORK_TO_BLOCK_HANDLER,
    MAX_SIZE_CHANNEL_NETWORK_TO_ENDORSEMENT_HANDLER, MAX_SIZE_CHANNEL_NETWORK_TO_OPERATION_HANDLER,
    MAX_SIZE_CHANNEL_NETWORK_TO_PEER_HANDLER, MIP_STORE_STATS_BLOCK_CONSIDERED,
    MIP_STORE_STATS_COUNTERS_MAX, OPERATION_VALIDITY_PERIODS, PERIODS_PER_CYCLE,
    POOL_CONTROLLER_CHANNEL_SIZE, POS_MISS_RATE_DEACTIVATION_THRESHOLD, POS_SAVED_CYCLES,
    PROTOCOL_CONTROLLER_CHANNEL_SIZE, PROTOCOL_EVENT_CHANNEL_SIZE,
    ROLL_COUNT_TO_SLASH_ON_DENUNCIATION, ROLL_PRICE, SELECTOR_DRAW_CACHE_SIZE, T0, THREAD_COUNT,
    VERSION,
};
use massa_pool_exports::{PoolChannels, PoolConfig, PoolManager};
use massa_pool_worker::start_pool_controller;
use massa_pos_exports::{PoSConfig, SelectorConfig, SelectorManager};
use massa_pos_worker::start_selector_worker;
use massa_protocol_exports::{ProtocolConfig, ProtocolManager};
use massa_protocol_worker::{create_protocol_controller, start_protocol_controller};
use massa_storage::Storage;
use massa_time::MassaTime;
use massa_versioning_worker::versioning::{MipStatsConfig, MipStore};
use massa_wallet::Wallet;
use parking_lot::RwLock;
use peernet::transports::TransportType;
use std::collections::HashMap;
use std::path::PathBuf;
use std::sync::atomic::{AtomicUsize, Ordering};
use std::thread::sleep;
use std::time::Duration;
use std::{path::Path, process, sync::Arc};
use structopt::StructOpt;
use tokio::signal;
use tokio::sync::{broadcast, mpsc};
use tracing::{error, info, warn};
use tracing_subscriber::filter::{filter_fn, LevelFilter};

mod settings;

async fn launch(
    args: &Args,
    node_wallet: Arc<RwLock<Wallet>>,
) -> (
    Receiver<ConsensusEvent>,
    Option<BootstrapManager>,
    Box<dyn ConsensusManager>,
    Box<dyn ExecutionManager>,
    Box<dyn SelectorManager>,
    Box<dyn PoolManager>,
    Box<dyn ProtocolManager>,
    Box<dyn FactoryManager>,
    mpsc::Receiver<()>,
    StopHandle,
    StopHandle,
    StopHandle,
    Option<massa_grpc::server::StopHandle>,
) {
    info!("Node version : {}", *VERSION);
    let now = MassaTime::now().expect("could not get now time");
    // Do not start if genesis is in the future. This is meant to prevent nodes
    // from desync if the bootstrap nodes keep a previous ledger
    #[cfg(all(not(feature = "sandbox"), not(feature = "bootstrap_server")))]
    {
        if *GENESIS_TIMESTAMP > now {
            let (days, hours, mins, secs) = GENESIS_TIMESTAMP
                .saturating_sub(now)
                .days_hours_mins_secs()
                .unwrap();
            panic!(
                "This episode has not started yet, please wait {} days, {} hours, {} minutes, {} seconds for genesis",
                days, hours, mins, secs,
            )
        }
    }

    if let Some(end) = *END_TIMESTAMP {
        if now > end {
            panic!("This episode has come to an end, please get the latest testnet node version to continue");
        }
    }

    let now = MassaTime::now().expect("could not get now time");

    use massa_models::config::constants::DOWNTIME_END_TIMESTAMP;
    use massa_models::config::constants::DOWNTIME_START_TIMESTAMP;

    // Simulate downtime
    // last_start_period should be set to trigger after the DOWNTIME_END_TIMESTAMP
    if now >= DOWNTIME_START_TIMESTAMP && now <= DOWNTIME_END_TIMESTAMP {
        let (days, hours, mins, secs) = DOWNTIME_END_TIMESTAMP
            .saturating_sub(now)
            .days_hours_mins_secs()
            .unwrap();

        if let Ok(Some(end_period)) = massa_models::timeslots::get_latest_block_slot_at_timestamp(
            THREAD_COUNT,
            T0,
            *GENESIS_TIMESTAMP,
            DOWNTIME_END_TIMESTAMP,
        ) {
            panic!(
                "We are in downtime! {} days, {} hours, {} minutes, {} seconds remaining to the end of the downtime. Downtime end period: {}",
                days, hours, mins, secs, end_period.period
            );
        }

        panic!(
            "We are in downtime! {} days, {} hours, {} minutes, {} seconds remaining to the end of the downtime",
            days, hours, mins, secs,
        );
    }

    // Storage shared by multiple components.
    let shared_storage: Storage = Storage::create_root();

    // init final state
    let ledger_config = LedgerConfig {
        thread_count: THREAD_COUNT,
        initial_ledger_path: SETTINGS.ledger.initial_ledger_path.clone(),
        disk_ledger_path: SETTINGS.ledger.disk_ledger_path.clone(),
        max_key_length: MAX_DATASTORE_KEY_LENGTH,
        max_ledger_part_size: LEDGER_PART_SIZE_MESSAGE_BYTES,
        max_datastore_value_length: MAX_DATASTORE_VALUE_LENGTH,
    };
    let async_pool_config = AsyncPoolConfig {
        max_length: MAX_ASYNC_POOL_LENGTH,
        thread_count: THREAD_COUNT,
        bootstrap_part_size: ASYNC_POOL_BOOTSTRAP_PART_SIZE,
        max_async_message_data: MAX_ASYNC_MESSAGE_DATA,
    };
    let pos_config = PoSConfig {
        periods_per_cycle: PERIODS_PER_CYCLE,
        thread_count: THREAD_COUNT,
        cycle_history_length: POS_SAVED_CYCLES,
        credits_bootstrap_part_size: DEFERRED_CREDITS_BOOTSTRAP_PART_SIZE,
    };
    let executed_ops_config = ExecutedOpsConfig {
        thread_count: THREAD_COUNT,
        bootstrap_part_size: EXECUTED_OPS_BOOTSTRAP_PART_SIZE,
    };
    let executed_denunciations_config = ExecutedDenunciationsConfig {
        denunciation_expire_periods: DENUNCIATION_EXPIRE_PERIODS,
        bootstrap_part_size: EXECUTED_OPS_BOOTSTRAP_PART_SIZE,
    };
    let final_state_config = FinalStateConfig {
        ledger_config: ledger_config.clone(),
        async_pool_config,
        pos_config,
        executed_ops_config,
        executed_denunciations_config,
        final_history_length: SETTINGS.ledger.final_history_length,
        thread_count: THREAD_COUNT,
        periods_per_cycle: PERIODS_PER_CYCLE,
        initial_seed_string: INITIAL_DRAW_SEED.into(),
        initial_rolls_path: SETTINGS.selector.initial_rolls_path.clone(),
        endorsement_count: ENDORSEMENT_COUNT,
        max_executed_denunciations_length: MAX_DENUNCIATION_CHANGES_LENGTH,
        max_denunciations_per_block_header: MAX_DENUNCIATIONS_PER_BLOCK_HEADER,
    };

    // Remove current disk ledger if there is one and we don't want to restart from snapshot
    // NOTE: this is temporary, since we cannot currently handle bootstrap from remaining ledger
    if args.keep_ledger || args.restart_from_snapshot_at_period.is_some() {
        info!("Loading old ledger for next episode");
    } else if SETTINGS.ledger.disk_ledger_path.exists() {
        std::fs::remove_dir_all(SETTINGS.ledger.disk_ledger_path.clone())
            .expect("disk ledger delete failed");
    }

    // Create final ledger
    let ledger = FinalLedger::new(
        ledger_config.clone(),
        args.restart_from_snapshot_at_period.is_some() || cfg!(feature = "create_snapshot"),
    );

    // launch selector worker
    let (selector_manager, selector_controller) = start_selector_worker(SelectorConfig {
        max_draw_cache: SELECTOR_DRAW_CACHE_SIZE,
        channel_size: CHANNEL_SIZE,
        thread_count: THREAD_COUNT,
        endorsement_count: ENDORSEMENT_COUNT,
        periods_per_cycle: PERIODS_PER_CYCLE,
        genesis_address: Address::from_public_key(&GENESIS_KEY.get_public_key()),
    })
    .expect("could not start selector worker");

    // Create final state, either from a snapshot, or from scratch
    let final_state = Arc::new(parking_lot::RwLock::new(
        match args.restart_from_snapshot_at_period {
            Some(last_start_period) => FinalState::new_derived_from_snapshot(
                final_state_config,
                Box::new(ledger),
                selector_controller.clone(),
                last_start_period,
            )
            .expect("could not init final state"),
            None => FinalState::new(
                final_state_config,
                Box::new(ledger),
                selector_controller.clone(),
            )
            .expect("could not init final state"),
        },
    ));

    // interrupt signal listener
    let stop_signal = signal::ctrl_c();
    tokio::pin!(stop_signal);

    let bootstrap_config: BootstrapConfig = BootstrapConfig {
        bootstrap_list: SETTINGS.bootstrap.bootstrap_list.clone(),
        bootstrap_protocol: SETTINGS.bootstrap.bootstrap_protocol,
        bootstrap_whitelist_path: SETTINGS.bootstrap.bootstrap_whitelist_path.clone(),
        bootstrap_blacklist_path: SETTINGS.bootstrap.bootstrap_blacklist_path.clone(),
        listen_addr: SETTINGS.bootstrap.bind,
        connect_timeout: SETTINGS.bootstrap.connect_timeout,
        bootstrap_timeout: SETTINGS.bootstrap.bootstrap_timeout,
        read_timeout: SETTINGS.bootstrap.read_timeout,
        write_timeout: SETTINGS.bootstrap.write_timeout,
        read_error_timeout: SETTINGS.bootstrap.read_error_timeout,
        write_error_timeout: SETTINGS.bootstrap.write_error_timeout,
        retry_delay: SETTINGS.bootstrap.retry_delay,
        max_ping: SETTINGS.bootstrap.max_ping,
        max_clock_delta: SETTINGS.bootstrap.max_clock_delta,
        cache_duration: SETTINGS.bootstrap.cache_duration,
        keep_ledger: args.keep_ledger,
        max_listeners_per_peer: MAX_LISTENERS_PER_PEER as u32,
        max_simultaneous_bootstraps: SETTINGS.bootstrap.max_simultaneous_bootstraps,
        per_ip_min_interval: SETTINGS.bootstrap.per_ip_min_interval,
        ip_list_max_size: SETTINGS.bootstrap.ip_list_max_size,
        max_bytes_read_write: SETTINGS.bootstrap.max_bytes_read_write,
        max_bootstrap_message_size: MAX_BOOTSTRAP_MESSAGE_SIZE,
        max_datastore_key_length: MAX_DATASTORE_KEY_LENGTH,
        randomness_size_bytes: BOOTSTRAP_RANDOMNESS_SIZE_BYTES,
        thread_count: THREAD_COUNT,
        periods_per_cycle: PERIODS_PER_CYCLE,
        endorsement_count: ENDORSEMENT_COUNT,
        max_advertise_length: MAX_ADVERTISE_LENGTH,
        max_bootstrap_blocks_length: MAX_BOOTSTRAP_BLOCKS,
        max_bootstrap_error_length: MAX_BOOTSTRAP_ERROR_LENGTH,
        max_bootstrap_final_state_parts_size: MAX_BOOTSTRAP_FINAL_STATE_PARTS_SIZE,
        max_async_pool_changes: MAX_BOOTSTRAP_ASYNC_POOL_CHANGES,
        max_async_pool_length: MAX_ASYNC_POOL_LENGTH,
        max_async_message_data: MAX_ASYNC_MESSAGE_DATA,
        max_operations_per_block: MAX_OPERATIONS_PER_BLOCK,
        max_datastore_entry_count: MAX_DATASTORE_ENTRY_COUNT,
        max_datastore_value_length: MAX_DATASTORE_VALUE_LENGTH,
        max_function_name_length: MAX_FUNCTION_NAME_LENGTH,
        max_ledger_changes_count: MAX_LEDGER_CHANGES_COUNT,
        max_parameters_size: MAX_PARAMETERS_SIZE,
        max_op_datastore_entry_count: MAX_OPERATION_DATASTORE_ENTRY_COUNT,
        max_op_datastore_key_length: MAX_OPERATION_DATASTORE_KEY_LENGTH,
        max_op_datastore_value_length: MAX_OPERATION_DATASTORE_VALUE_LENGTH,
        max_changes_slot_count: SETTINGS.ledger.final_history_length as u64,
        max_rolls_length: MAX_ROLLS_COUNT_LENGTH,
        max_production_stats_length: MAX_PRODUCTION_STATS_LENGTH,
        max_credits_length: MAX_DEFERRED_CREDITS_LENGTH,
        max_executed_ops_length: MAX_EXECUTED_OPS_LENGTH,
        max_ops_changes_length: MAX_EXECUTED_OPS_CHANGES_LENGTH,
        consensus_bootstrap_part_size: CONSENSUS_BOOTSTRAP_PART_SIZE,
        max_consensus_block_ids: MAX_CONSENSUS_BLOCKS_IDS,
        mip_store_stats_block_considered: MIP_STORE_STATS_BLOCK_CONSIDERED,
        mip_store_stats_counters_max: MIP_STORE_STATS_COUNTERS_MAX,
        max_denunciations_per_block_header: MAX_DENUNCIATIONS_PER_BLOCK_HEADER,
        max_denunciation_changes_length: MAX_DENUNCIATION_CHANGES_LENGTH,
    };

    // bootstrap
    let bootstrap_state = tokio::select! {
        _ = &mut stop_signal => {
            info!("interrupt signal received in bootstrap loop");
            process::exit(0);
        },
        res = get_state(
            &bootstrap_config,
            final_state.clone(),
            DefaultConnector,
            *VERSION,
            *GENESIS_TIMESTAMP,
            *END_TIMESTAMP,
            args.restart_from_snapshot_at_period
        ) => match res {
            Ok(vals) => vals,
            Err(err) => panic!("critical error detected in the bootstrap process: {}", err)
        }
    };

    if args.restart_from_snapshot_at_period.is_none() {
        let last_start_period = final_state.read().last_start_period;
        final_state.write().init_ledger_hash(last_start_period);

        // give the controller to final state in order for it to feed the cycles
        final_state
            .write()
            .compute_initial_draws()
            .expect("could not compute initial draws"); // TODO: this might just mean a bad bootstrap, no need to panic, just reboot
    }

    // Storage costs constants
    let storage_costs_constants = StorageCostsConstants {
        ledger_cost_per_byte: LEDGER_COST_PER_BYTE,
        ledger_entry_base_cost: LEDGER_COST_PER_BYTE
            .checked_mul_u64(LEDGER_ENTRY_BASE_SIZE as u64)
            .expect("Overflow when creating constant ledger_entry_base_cost"),
        ledger_entry_datastore_base_cost: LEDGER_COST_PER_BYTE
            .checked_mul_u64(LEDGER_ENTRY_DATASTORE_BASE_SIZE as u64)
            .expect("Overflow when creating constant ledger_entry_datastore_base_size"),
    };

    // Creates an empty default store
    let mip_stats_config = MipStatsConfig {
        block_count_considered: MIP_STORE_STATS_BLOCK_CONSIDERED,
        counters_max: MIP_STORE_STATS_COUNTERS_MAX,
    };
    let mut mip_store =
        MipStore::try_from(([], mip_stats_config)).expect("Cannot create an empty MIP store");
    if let Some(bootstrap_mip_store) = bootstrap_state.mip_store {
        mip_store
            .update_with(&bootstrap_mip_store)
            .expect("Cannot update MIP store with bootstrap mip store");
    }

    // launch execution module
    let execution_config = ExecutionConfig {
        max_final_events: SETTINGS.execution.max_final_events,
        readonly_queue_length: SETTINGS.execution.readonly_queue_length,
        cursor_delay: SETTINGS.execution.cursor_delay,
        max_async_gas: MAX_ASYNC_GAS,
        max_gas_per_block: MAX_GAS_PER_BLOCK,
        roll_price: ROLL_PRICE,
        thread_count: THREAD_COUNT,
        t0: T0,
        genesis_timestamp: *GENESIS_TIMESTAMP,
        block_reward: BLOCK_REWARD,
        endorsement_count: ENDORSEMENT_COUNT as u64,
        operation_validity_period: OPERATION_VALIDITY_PERIODS,
        periods_per_cycle: PERIODS_PER_CYCLE,
        stats_time_window_duration: SETTINGS.execution.stats_time_window_duration,
        max_miss_ratio: *POS_MISS_RATE_DEACTIVATION_THRESHOLD,
        max_datastore_key_length: MAX_DATASTORE_KEY_LENGTH,
        max_bytecode_size: MAX_BYTECODE_LENGTH,
        max_datastore_value_size: MAX_DATASTORE_VALUE_LENGTH,
        storage_costs_constants,
        max_read_only_gas: SETTINGS.execution.max_read_only_gas,
        initial_vesting_path: SETTINGS.execution.initial_vesting_path.clone(),
        gas_costs: GasCosts::new(
            SETTINGS.execution.abi_gas_costs_file.clone(),
            SETTINGS.execution.wasm_gas_costs_file.clone(),
        )
        .expect("Failed to load gas costs"),
        last_start_period: final_state.read().last_start_period,
        hd_cache_path: SETTINGS.execution.hd_cache_path.clone(),
        lru_cache_size: SETTINGS.execution.lru_cache_size,
        hd_cache_size: SETTINGS.execution.hd_cache_size,
        snip_amount: SETTINGS.execution.snip_amount,
        roll_count_to_slash_on_denunciation: ROLL_COUNT_TO_SLASH_ON_DENUNCIATION,
        denunciation_expire_periods: DENUNCIATION_EXPIRE_PERIODS,
    };
    let (execution_manager, execution_controller) = start_execution_worker(
        execution_config,
        final_state.clone(),
        selector_controller.clone(),
        mip_store.clone(),
    );

    // launch pool controller
    let pool_config = PoolConfig {
        thread_count: THREAD_COUNT,
        max_block_size: MAX_BLOCK_SIZE,
        max_block_gas: MAX_GAS_PER_BLOCK,
        roll_price: ROLL_PRICE,
        max_block_endorsement_count: ENDORSEMENT_COUNT,
        operation_validity_periods: OPERATION_VALIDITY_PERIODS,
        max_operations_per_block: MAX_OPERATIONS_PER_BLOCK,
        max_operation_pool_size_per_thread: SETTINGS.pool.max_pool_size_per_thread,
        max_endorsements_pool_size_per_thread: SETTINGS.pool.max_pool_size_per_thread,
        channels_size: POOL_CONTROLLER_CHANNEL_SIZE,
        broadcast_enabled: SETTINGS.api.enable_broadcast,
        broadcast_endorsements_channel_capacity: SETTINGS
            .pool
            .broadcast_endorsements_channel_capacity,
        broadcast_operations_channel_capacity: SETTINGS.pool.broadcast_operations_channel_capacity,
        genesis_timestamp: *GENESIS_TIMESTAMP,
        t0: T0,
        periods_per_cycle: PERIODS_PER_CYCLE,
        denunciation_expire_periods: DENUNCIATION_EXPIRE_PERIODS,
        max_denunciations_per_block_header: MAX_DENUNCIATIONS_PER_BLOCK_HEADER,
        last_start_period: final_state.read().last_start_period,
    };

    let pool_channels = PoolChannels {
        endorsement_sender: broadcast::channel(pool_config.broadcast_endorsements_channel_capacity)
            .0,
        operation_sender: broadcast::channel(pool_config.broadcast_operations_channel_capacity).0,
        selector: selector_controller.clone(),
    };

    let (pool_manager, pool_controller) = start_pool_controller(
        pool_config,
        &shared_storage,
        execution_controller.clone(),
        pool_channels.clone(),
    );

    // launch protocol controller
    let mut listeners = HashMap::default();
    listeners.insert(SETTINGS.protocol.bind, TransportType::Tcp);
    let protocol_config = ProtocolConfig {
        thread_count: THREAD_COUNT,
        ask_block_timeout: SETTINGS.protocol.ask_block_timeout,
        max_known_blocks_size: SETTINGS.protocol.max_known_blocks_size,
        max_node_known_blocks_size: SETTINGS.protocol.max_node_known_blocks_size,
        max_node_wanted_blocks_size: SETTINGS.protocol.max_node_wanted_blocks_size,
        max_known_ops_size: SETTINGS.protocol.max_known_ops_size,
        max_node_known_ops_size: SETTINGS.protocol.max_node_known_ops_size,
        max_known_endorsements_size: SETTINGS.protocol.max_known_endorsements_size,
        max_node_known_endorsements_size: SETTINGS.protocol.max_node_known_endorsements_size,
        max_simultaneous_ask_blocks_per_node: SETTINGS
            .protocol
            .max_simultaneous_ask_blocks_per_node,
        max_send_wait: SETTINGS.protocol.max_send_wait,
        operation_batch_buffer_capacity: SETTINGS.protocol.operation_batch_buffer_capacity,
        operation_announcement_buffer_capacity: SETTINGS
            .protocol
            .operation_announcement_buffer_capacity,
        operation_batch_proc_period: SETTINGS.protocol.operation_batch_proc_period,
        asked_operations_pruning_period: SETTINGS.protocol.asked_operations_pruning_period,
        operation_announcement_interval: SETTINGS.protocol.operation_announcement_interval,
        max_operations_per_message: SETTINGS.protocol.max_operations_per_message,
        max_serialized_operations_size_per_block: MAX_BLOCK_SIZE as usize,
        max_operations_per_block: MAX_OPERATIONS_PER_BLOCK,
        controller_channel_size: PROTOCOL_CONTROLLER_CHANNEL_SIZE,
        event_channel_size: PROTOCOL_EVENT_CHANNEL_SIZE,
        genesis_timestamp: *GENESIS_TIMESTAMP,
        t0: T0,
        endorsement_count: ENDORSEMENT_COUNT,
        max_operations_propagation_time: SETTINGS.protocol.max_operations_propagation_time,
        max_endorsements_propagation_time: SETTINGS.protocol.max_endorsements_propagation_time,
        last_start_period: final_state.read().last_start_period,
        max_endorsements_per_message: MAX_ENDORSEMENTS_PER_MESSAGE as u64,
        max_denunciations_in_block_header: MAX_DENUNCIATIONS_PER_BLOCK_HEADER,
        initial_peers: SETTINGS.protocol.initial_peers_file.clone(),
        listeners,
        keypair_file: SETTINGS.protocol.keypair_file.clone(),
        max_in_connections: SETTINGS.protocol.max_incoming_connections,
        max_out_connections: SETTINGS.protocol.max_outgoing_connections,
        max_known_blocks_saved_size: SETTINGS.protocol.max_known_blocks_size,
        asked_operations_buffer_capacity: SETTINGS.protocol.max_known_ops_size,
        thread_tester_count: SETTINGS.protocol.thread_tester_count,
        max_operation_storage_time: MAX_OPERATION_STORAGE_TIME,
        max_size_channel_commands_propagation_blocks: MAX_SIZE_CHANNEL_COMMANDS_PROPAGATION_BLOCKS,
        max_size_channel_commands_propagation_operations:
            MAX_SIZE_CHANNEL_COMMANDS_PROPAGATION_OPERATIONS,
        max_size_channel_commands_propagation_endorsements:
            MAX_SIZE_CHANNEL_COMMANDS_PROPAGATION_ENDORSEMENTS,
        max_size_channel_commands_retrieval_blocks: MAX_SIZE_CHANNEL_COMMANDS_RETRIEVAL_BLOCKS,
        max_size_channel_commands_retrieval_operations:
            MAX_SIZE_CHANNEL_COMMANDS_RETRIEVAL_OPERATIONS,
        max_size_channel_commands_retrieval_endorsements:
            MAX_SIZE_CHANNEL_COMMANDS_RETRIEVAL_ENDORSEMENTS,
        max_size_channel_commands_connectivity: MAX_SIZE_CHANNEL_COMMANDS_CONNECTIVITY,
        max_size_channel_commands_peers: MAX_SIZE_CHANNEL_COMMANDS_PEERS,
        max_size_channel_commands_peer_testers: MAX_SIZE_CHANNEL_COMMANDS_PEER_TESTERS,
        max_size_channel_network_to_block_handler: MAX_SIZE_CHANNEL_NETWORK_TO_BLOCK_HANDLER,
        max_size_channel_network_to_operation_handler:
            MAX_SIZE_CHANNEL_NETWORK_TO_OPERATION_HANDLER,
        max_size_channel_network_to_endorsement_handler:
            MAX_SIZE_CHANNEL_NETWORK_TO_ENDORSEMENT_HANDLER,
        max_size_channel_network_to_peer_handler: MAX_SIZE_CHANNEL_NETWORK_TO_PEER_HANDLER,
        max_size_value_datastore: MAX_DATASTORE_VALUE_LENGTH,
        max_op_datastore_entry_count: MAX_OPERATION_DATASTORE_ENTRY_COUNT,
        max_op_datastore_key_length: MAX_OPERATION_DATASTORE_KEY_LENGTH,
        max_op_datastore_value_length: MAX_OPERATION_DATASTORE_VALUE_LENGTH,
        max_size_function_name: MAX_FUNCTION_NAME_LENGTH,
        max_size_call_sc_parameter: MAX_PARAMETERS_SIZE,
        max_size_block_infos: MAX_ASK_BLOCKS_PER_MESSAGE as u64,
        max_size_listeners_per_peer: MAX_LISTENERS_PER_PEER,
        max_size_peers_announcement: MAX_PEERS_IN_ANNOUNCEMENT_LIST,
        read_write_limit_bytes_per_second: SETTINGS.protocol.read_write_limit_bytes_per_second
            as u128,
        routable_ip: SETTINGS.protocol.routable_ip,
        debug: false,
    };

    let (protocol_controller, protocol_channels) =
        create_protocol_controller(protocol_config.clone());

    let consensus_config = ConsensusConfig {
        genesis_timestamp: *GENESIS_TIMESTAMP,
        end_timestamp: *END_TIMESTAMP,
        thread_count: THREAD_COUNT,
        t0: T0,
        genesis_key: GENESIS_KEY.clone(),
        max_discarded_blocks: SETTINGS.consensus.max_discarded_blocks,
        future_block_processing_max_periods: SETTINGS.consensus.future_block_processing_max_periods,
        max_future_processing_blocks: SETTINGS.consensus.max_future_processing_blocks,
        max_dependency_blocks: SETTINGS.consensus.max_dependency_blocks,
        delta_f0: DELTA_F0,
        operation_validity_periods: OPERATION_VALIDITY_PERIODS,
        periods_per_cycle: PERIODS_PER_CYCLE,
        stats_timespan: SETTINGS.consensus.stats_timespan,
        max_send_wait: SETTINGS.consensus.max_send_wait,
        force_keep_final_periods: SETTINGS.consensus.force_keep_final_periods,
        endorsement_count: ENDORSEMENT_COUNT,
        block_db_prune_interval: SETTINGS.consensus.block_db_prune_interval,
        max_item_return_count: SETTINGS.consensus.max_item_return_count,
        max_gas_per_block: MAX_GAS_PER_BLOCK,
        channel_size: CHANNEL_SIZE,
        bootstrap_part_size: CONSENSUS_BOOTSTRAP_PART_SIZE,
        broadcast_enabled: SETTINGS.api.enable_broadcast,
        broadcast_blocks_headers_channel_capacity: SETTINGS
            .consensus
            .broadcast_blocks_headers_channel_capacity,
        broadcast_blocks_channel_capacity: SETTINGS.consensus.broadcast_blocks_channel_capacity,
        broadcast_filled_blocks_channel_capacity: SETTINGS
            .consensus
            .broadcast_filled_blocks_channel_capacity,
        last_start_period: final_state.read().last_start_period,
    };

    let (consensus_event_sender, consensus_event_receiver) =
        crossbeam_channel::bounded(CHANNEL_SIZE);
    let consensus_channels = ConsensusChannels {
        execution_controller: execution_controller.clone(),
        selector_controller: selector_controller.clone(),
        pool_controller: pool_controller.clone(),
        controller_event_tx: consensus_event_sender,
        protocol_controller: protocol_controller.clone(),
        block_header_sender: broadcast::channel(
            consensus_config.broadcast_blocks_headers_channel_capacity,
        )
        .0,
        block_sender: broadcast::channel(consensus_config.broadcast_blocks_channel_capacity).0,
        filled_block_sender: broadcast::channel(
            consensus_config.broadcast_filled_blocks_channel_capacity,
        )
        .0,
    };

    let (consensus_controller, consensus_manager) = start_consensus_worker(
        consensus_config,
        consensus_channels.clone(),
        bootstrap_state.graph,
        shared_storage.clone(),
    );

    let (protocol_manager, keypair, node_id) = start_protocol_controller(
        protocol_config.clone(),
        consensus_controller.clone(),
        bootstrap_state.peers,
        pool_controller.clone(),
        shared_storage.clone(),
        protocol_channels,
    )
    .expect("could not start protocol controller");

    // launch factory
    let factory_config = FactoryConfig {
        thread_count: THREAD_COUNT,
        genesis_timestamp: *GENESIS_TIMESTAMP,
        t0: T0,
        initial_delay: SETTINGS.factory.initial_delay,
        max_block_size: MAX_BLOCK_SIZE as u64,
        max_block_gas: MAX_GAS_PER_BLOCK,
        max_operations_per_block: MAX_OPERATIONS_PER_BLOCK,
        last_start_period: final_state.read().last_start_period,
        periods_per_cycle: PERIODS_PER_CYCLE,
        denunciation_expire_periods: DENUNCIATION_EXPIRE_PERIODS,
    };
    let factory_channels = FactoryChannels {
        selector: selector_controller.clone(),
        consensus: consensus_controller.clone(),
        pool: pool_controller.clone(),
        protocol: protocol_controller.clone(),
        storage: shared_storage.clone(),
    };
    let factory_manager = start_factory(factory_config, node_wallet.clone(), factory_channels);

    let bootstrap_manager = bootstrap_config.listen_addr.map(|addr| {
        let (waker, listener) = BootstrapTcpListener::new(addr).unwrap_or_else(|_| {
            panic!(
                "{}",
                format!("Could not bind to address: {}", addr).as_str()
            )
        });
        let mut manager = start_bootstrap_server(
            listener,
            consensus_controller.clone(),
            protocol_controller.clone(),
            final_state.clone(),
            bootstrap_config,
<<<<<<< HEAD
            private_key,
=======
            DefaultListener::new(&addr).unwrap(),
            keypair.clone(),
>>>>>>> f61766fb
            *VERSION,
            mip_store.clone(),
        )
        .expect("Could not start bootstrap server");
        manager.set_listener_stopper(waker);
        manager
    });

    let api_config: APIConfig = APIConfig {
        bind_private: SETTINGS.api.bind_private,
        bind_public: SETTINGS.api.bind_public,
        bind_api: SETTINGS.api.bind_api,
        draw_lookahead_period_count: SETTINGS.api.draw_lookahead_period_count,
        max_arguments: SETTINGS.api.max_arguments,
        openrpc_spec_path: SETTINGS.api.openrpc_spec_path.clone(),
        bootstrap_whitelist_path: SETTINGS.bootstrap.bootstrap_whitelist_path.clone(),
        bootstrap_blacklist_path: SETTINGS.bootstrap.bootstrap_blacklist_path.clone(),
        max_request_body_size: SETTINGS.api.max_request_body_size,
        max_response_body_size: SETTINGS.api.max_response_body_size,
        max_connections: SETTINGS.api.max_connections,
        max_subscriptions_per_connection: SETTINGS.api.max_subscriptions_per_connection,
        max_log_length: SETTINGS.api.max_log_length,
        allow_hosts: SETTINGS.api.allow_hosts.clone(),
        batch_requests_supported: SETTINGS.api.batch_requests_supported,
        ping_interval: SETTINGS.api.ping_interval,
        enable_http: SETTINGS.api.enable_http,
        enable_ws: SETTINGS.api.enable_ws,
        max_datastore_value_length: MAX_DATASTORE_VALUE_LENGTH,
        max_op_datastore_entry_count: MAX_OPERATION_DATASTORE_ENTRY_COUNT,
        max_op_datastore_key_length: MAX_OPERATION_DATASTORE_KEY_LENGTH,
        max_op_datastore_value_length: MAX_OPERATION_DATASTORE_VALUE_LENGTH,
        max_function_name_length: MAX_FUNCTION_NAME_LENGTH,
        max_parameter_size: MAX_PARAMETERS_SIZE,
        thread_count: THREAD_COUNT,
        keypair,
        genesis_timestamp: *GENESIS_TIMESTAMP,
        t0: T0,
        periods_per_cycle: PERIODS_PER_CYCLE,
    };

    // spawn Massa API
    let api = API::<ApiV2>::new(
        consensus_controller.clone(),
        consensus_channels.clone(),
        execution_controller.clone(),
        pool_channels.clone(),
        api_config.clone(),
        *VERSION,
    );
    let api_handle = api
        .serve(&SETTINGS.api.bind_api, &api_config)
        .await
        .expect("failed to start MASSA API");

    info!(
        "API | EXPERIMENTAL JsonRPC | listening on: {}",
        &SETTINGS.api.bind_api
    );

    // Disable WebSockets for Private and Public API's
    let mut api_config = api_config.clone();
    api_config.enable_ws = false;

    // Whether to spawn gRPC API
    let grpc_handle = if SETTINGS.grpc.enabled {
        let grpc_config = GrpcConfig {
            enabled: SETTINGS.grpc.enabled,
            accept_http1: SETTINGS.grpc.accept_http1,
            enable_cors: SETTINGS.grpc.enable_cors,
            enable_reflection: SETTINGS.grpc.enable_reflection,
            bind: SETTINGS.grpc.bind,
            accept_compressed: SETTINGS.grpc.accept_compressed.clone(),
            send_compressed: SETTINGS.grpc.send_compressed.clone(),
            max_decoding_message_size: SETTINGS.grpc.max_decoding_message_size,
            max_encoding_message_size: SETTINGS.grpc.max_encoding_message_size,
            concurrency_limit_per_connection: SETTINGS.grpc.concurrency_limit_per_connection,
            timeout: SETTINGS.grpc.timeout.to_duration(),
            initial_stream_window_size: SETTINGS.grpc.initial_stream_window_size,
            initial_connection_window_size: SETTINGS.grpc.initial_connection_window_size,
            max_concurrent_streams: SETTINGS.grpc.max_concurrent_streams,
            tcp_keepalive: SETTINGS.grpc.tcp_keepalive.map(|t| t.to_duration()),
            tcp_nodelay: SETTINGS.grpc.tcp_nodelay,
            http2_keepalive_interval: SETTINGS
                .grpc
                .http2_keepalive_interval
                .map(|t| t.to_duration()),
            http2_keepalive_timeout: SETTINGS
                .grpc
                .http2_keepalive_timeout
                .map(|t| t.to_duration()),
            http2_adaptive_window: SETTINGS.grpc.http2_adaptive_window,
            max_frame_size: SETTINGS.grpc.max_frame_size,
            thread_count: THREAD_COUNT,
            max_operations_per_block: MAX_OPERATIONS_PER_BLOCK,
            endorsement_count: ENDORSEMENT_COUNT,
            max_endorsements_per_message: MAX_ENDORSEMENTS_PER_MESSAGE,
            max_datastore_value_length: MAX_DATASTORE_VALUE_LENGTH,
            max_op_datastore_entry_count: MAX_OPERATION_DATASTORE_ENTRY_COUNT,
            max_op_datastore_key_length: MAX_OPERATION_DATASTORE_KEY_LENGTH,
            max_op_datastore_value_length: MAX_OPERATION_DATASTORE_VALUE_LENGTH,
            max_function_name_length: MAX_FUNCTION_NAME_LENGTH,
            max_parameter_size: MAX_PARAMETERS_SIZE,
            max_operations_per_message: MAX_OPERATIONS_PER_MESSAGE,
            genesis_timestamp: *GENESIS_TIMESTAMP,
            t0: T0,
            periods_per_cycle: PERIODS_PER_CYCLE,
            max_channel_size: SETTINGS.grpc.max_channel_size,
            draw_lookahead_period_count: SETTINGS.grpc.draw_lookahead_period_count,
            last_start_period: final_state.read().last_start_period,
            max_denunciations_per_block_header: MAX_DENUNCIATIONS_PER_BLOCK_HEADER,
            max_block_ids_per_request: SETTINGS.grpc.max_block_ids_per_request,
            max_operation_ids_per_request: SETTINGS.grpc.max_operation_ids_per_request,
        };

        let grpc_api = MassaGrpc {
            consensus_controller: consensus_controller.clone(),
            consensus_channels: consensus_channels.clone(),
            execution_controller: execution_controller.clone(),
            pool_channels,
            pool_command_sender: pool_controller.clone(),
            protocol_command_sender: protocol_controller.clone(),
            selector_controller: selector_controller.clone(),
            storage: shared_storage.clone(),
            grpc_config: grpc_config.clone(),
            version: *VERSION,
        };

        // HACK maybe should remove timeout later
        if let Ok(result) =
            tokio::time::timeout(Duration::from_secs(3), grpc_api.serve(&grpc_config)).await
        {
            match result {
                Ok(stop) => {
                    info!("API | gRPC | listening on: {}", grpc_config.bind);
                    Some(stop)
                }
                Err(e) => {
                    error!("{}", e);
                    None
                }
            }
        } else {
            error!("Timeout on start grpc API");
            None
        }
    } else {
        None
    };

    // spawn private API
    let (api_private, api_private_stop_rx) = API::<Private>::new(
        protocol_controller.clone(),
        execution_controller.clone(),
        api_config.clone(),
        node_wallet,
    );
    let api_private_handle = api_private
        .serve(&SETTINGS.api.bind_private, &api_config)
        .await
        .expect("failed to start PRIVATE API");
    info!(
        "API | PRIVATE JsonRPC | listening on: {}",
        api_config.bind_private
    );

    // spawn public API
    let api_public = API::<Public>::new(
        consensus_controller.clone(),
        execution_controller.clone(),
        api_config.clone(),
        selector_controller.clone(),
        pool_controller.clone(),
        protocol_controller.clone(),
        protocol_config.clone(),
        *VERSION,
        node_id,
        shared_storage.clone(),
    );
    let api_public_handle = api_public
        .serve(&SETTINGS.api.bind_public, &api_config)
        .await
        .expect("failed to start PUBLIC API");
    info!(
        "API | PUBLIC JsonRPC | listening on: {}",
        api_config.bind_public
    );

    #[cfg(feature = "deadlock_detection")]
    {
        // only for #[cfg]
        use parking_lot::deadlock;
        use std::thread;

        let interval = Duration::from_secs(args.dl_interval);
        warn!("deadlocks detector will run every {:?}", interval);

        // Create a background thread which checks for deadlocks at the defined interval
        let thread_builder = thread::Builder::new().name("deadlock-detection".into());
        thread_builder
            .spawn(move || loop {
                thread::sleep(interval);
                let deadlocks = deadlock::check_deadlock();
                if deadlocks.is_empty() {
                    continue;
                }
                warn!("{} deadlocks detected", deadlocks.len());
                for (i, threads) in deadlocks.iter().enumerate() {
                    warn!("Deadlock #{}", i);
                    for t in threads {
                        warn!("Thread Id {:#?}", t.thread_id());
                        warn!("{:#?}", t.backtrace());
                    }
                }
            })
            .expect("failed to spawn thread : deadlock-detection");
    }
    (
        consensus_event_receiver,
        bootstrap_manager,
        consensus_manager,
        execution_manager,
        selector_manager,
        pool_manager,
        protocol_manager,
        factory_manager,
        api_private_stop_rx,
        api_private_handle,
        api_public_handle,
        api_handle,
        grpc_handle,
    )
}

struct Managers {
    bootstrap_manager: Option<BootstrapManager>,
    consensus_manager: Box<dyn ConsensusManager>,
    execution_manager: Box<dyn ExecutionManager>,
    selector_manager: Box<dyn SelectorManager>,
    pool_manager: Box<dyn PoolManager>,
    protocol_manager: Box<dyn ProtocolManager>,
    factory_manager: Box<dyn FactoryManager>,
}

async fn stop(
    _consensus_event_receiver: Receiver<ConsensusEvent>,
    Managers {
        bootstrap_manager,
        mut execution_manager,
        mut consensus_manager,
        mut selector_manager,
        mut pool_manager,
        mut protocol_manager,
        mut factory_manager,
    }: Managers,
    api_private_handle: StopHandle,
    api_public_handle: StopHandle,
    api_handle: StopHandle,
    grpc_handle: Option<massa_grpc::server::StopHandle>,
) {
    // stop bootstrap
    if let Some(bootstrap_manager) = bootstrap_manager {
        bootstrap_manager
            .stop()
            .expect("bootstrap server shutdown failed")
    }

    info!("Start stopping API's: gRPC, EXPERIMENTAL, PUBLIC, PRIVATE");

    // stop Massa gRPC API
    if let Some(handle) = grpc_handle {
        handle.stop();
    }

    // stop Massa API
    api_handle.stop().await;
    info!("API | EXPERIMENTAL JsonRPC | stopped");

    // stop public API
    api_public_handle.stop().await;
    info!("API | PUBLIC JsonRPC | stopped");

    // stop private API
    api_private_handle.stop().await;
    info!("API | PRIVATE JsonRPC | stopped");

    // stop factory
    factory_manager.stop();

    // stop protocol controller
    protocol_manager.stop();

    // stop consensus
    consensus_manager.stop();

    // stop pool
    pool_manager.stop();

    // stop execution controller
    execution_manager.stop();

    // stop selector controller
    selector_manager.stop();

    // stop pool controller
    // TODO
    //let protocol_pool_event_receiver = pool_manager.stop().await.expect("pool shutdown failed");

    // note that FinalLedger gets destroyed as soon as its Arc count goes to zero
}

#[derive(StructOpt)]
struct Args {
    #[structopt(long = "keep-ledger")]
    keep_ledger: bool,
    /// Wallet password
    #[structopt(short = "p", long = "pwd")]
    password: Option<String>,

    /// restart_from_snapshot_at_period
    #[structopt(long = "restart-from-snapshot-at-period")]
    restart_from_snapshot_at_period: Option<u64>,

    #[cfg(feature = "deadlock_detection")]
    /// Deadlocks detector
    #[structopt(
        name = "deadlocks interval",
        about = "Define the interval of launching a deadlocks checking.",
        short = "i",
        long = "dli",
        default_value = "10"
    )]
    dl_interval: u64,
}

/// Load wallet, asking for passwords if necessary
fn load_wallet(password: Option<String>, path: &Path) -> anyhow::Result<Arc<RwLock<Wallet>>> {
    let password = if path.is_file() {
        password.unwrap_or_else(|| {
            Password::new()
                .with_prompt("Enter staking keys file password")
                .interact()
                .expect("IO error: Password reading failed, staking keys file couldn't be unlocked")
        })
    } else {
        password.unwrap_or_else(|| {
            Password::new()
                .with_prompt("Enter new password for staking keys file")
                .with_confirmation("Confirm password", "Passwords mismatching")
                .interact()
                .expect("IO error: Password reading failed, staking keys file couldn't be created")
        })
    };
    Ok(Arc::new(RwLock::new(Wallet::new(
        PathBuf::from(path),
        password,
    )?)))
}

#[paw::main]
fn main(args: Args) -> anyhow::Result<()> {
    let tokio_rt = tokio::runtime::Builder::new_multi_thread()
        .thread_name_fn(|| {
            static ATOMIC_ID: AtomicUsize = AtomicUsize::new(0);
            let id = ATOMIC_ID.fetch_add(1, Ordering::SeqCst);
            format!("tokio-node-{}", id)
        })
        .enable_all()
        .build()
        .unwrap();

    tokio_rt.block_on(run(args))
}

async fn run(args: Args) -> anyhow::Result<()> {
    let mut cur_args = args;
    use tracing_subscriber::prelude::*;
    // spawn the console server in the background, returning a `Layer`:
    let tracing_layer = tracing_subscriber::fmt::layer()
        .with_filter(match SETTINGS.logging.level {
            4 => LevelFilter::TRACE,
            3 => LevelFilter::DEBUG,
            2 => LevelFilter::INFO,
            1 => LevelFilter::WARN,
            _ => LevelFilter::ERROR,
        })
        .with_filter(filter_fn(|metadata| {
            metadata.target().starts_with("massa") // ignore non-massa logs
        }));
    // build a `Subscriber` by combining layers with a `tracing_subscriber::Registry`:
    tracing_subscriber::registry()
        // add the console layer to the subscriber or default layers...
        .with(tracing_layer)
        .init();

    // Setup panic handlers,
    // and when a panic occurs,
    // run default handler,
    // and then shutdown.
    let default_panic = std::panic::take_hook();
    std::panic::set_hook(Box::new(move |info| {
        default_panic(info);
        std::process::exit(1);
    }));

    // load or create wallet, asking for password if necessary
    let node_wallet = load_wallet(
        cur_args.password.clone(),
        &SETTINGS.factory.staking_wallet_path,
    )?;

    loop {
        let (
            consensus_event_receiver,
            bootstrap_manager,
            consensus_manager,
            execution_manager,
            selector_manager,
            pool_manager,
            protocol_manager,
            factory_manager,
            mut api_private_stop_rx,
            api_private_handle,
            api_public_handle,
            api_handle,
            grpc_handle,
        ) = launch(&cur_args, node_wallet.clone()).await;

        // interrupt signal listener
        let (tx, rx) = crossbeam_channel::bounded(1);
        let interrupt_signal_listener = tokio::spawn(async move {
            signal::ctrl_c().await.unwrap();
            tx.send(()).unwrap();
        });

        // loop over messages
        let restart = loop {
            massa_trace!("massa-node.main.run.select", {});
            match consensus_event_receiver.try_recv() {
                Ok(evt) => match evt {
                    ConsensusEvent::NeedSync => {
                        warn!("in response to a desynchronization, the node is going to bootstrap again");
                        break true;
                    }
                    ConsensusEvent::Stop => {
                        break false;
                    }
                },
                Err(TryRecvError::Disconnected) => {
                    error!("consensus_event_receiver.wait_event disconnected");
                    break false;
                }
                _ => {}
            };

            match api_private_stop_rx.try_recv() {
                Ok(_) => {
                    info!("stop command received from private API");
                    break false;
                }
                Err(tokio::sync::mpsc::error::TryRecvError::Disconnected) => {
                    error!("api_private_stop_rx disconnected");
                    break false;
                }
                _ => {}
            }
            match rx.try_recv() {
                Ok(_) => {
                    info!("interrupt signal received");
                    break false;
                }
                Err(crossbeam_channel::TryRecvError::Disconnected) => {
                    error!("interrupt_signal_listener disconnected");
                    break false;
                }
                _ => {}
            }
            sleep(Duration::from_millis(100));
        };
        stop(
            consensus_event_receiver,
            Managers {
                bootstrap_manager,
                consensus_manager,
                execution_manager,
                selector_manager,
                pool_manager,
                protocol_manager,
                factory_manager,
            },
            api_private_handle,
            api_public_handle,
            api_handle,
            grpc_handle,
        )
        .await;

        if !restart {
            break;
        }
        // If we restart because of a desync, then we do not want to restart from a snapshot
        cur_args.restart_from_snapshot_at_period = None;
        interrupt_signal_listener.abort();
    }
    Ok(())
}<|MERGE_RESOLUTION|>--- conflicted
+++ resolved
@@ -642,12 +642,7 @@
             protocol_controller.clone(),
             final_state.clone(),
             bootstrap_config,
-<<<<<<< HEAD
             private_key,
-=======
-            DefaultListener::new(&addr).unwrap(),
-            keypair.clone(),
->>>>>>> f61766fb
             *VERSION,
             mip_store.clone(),
         )
