// Copyright (c) 2022 MASSA LABS <info@massa.net>

#![doc = include_str!("../../README.md")]
#![warn(missing_docs)]
#![warn(unused_crate_dependencies)]

#[cfg(feature = "jemalloc")]
mod jemalloc_init;

extern crate massa_logging;

#[cfg(feature = "op_spammer")]
use crate::operation_injector::start_operation_injector;
use crate::settings::SETTINGS;
use crate::survey::MassaSurvey;

use cfg_if::cfg_if;
use clap::{crate_version, Parser};
use crossbeam_channel::TryRecvError;
use dialoguer::Password;
use massa_api::{ApiServer, ApiV2, Private, Public, RpcServer, StopHandle, API};
use massa_api_exports::config::APIConfig;
use massa_async_pool::AsyncPoolConfig;
use massa_bootstrap::BootstrapError;
use massa_bootstrap::{
    get_state, start_bootstrap_server, BootstrapConfig, BootstrapManager, BootstrapTcpListener,
    DefaultConnector,
};
use massa_channel::receiver::MassaReceiver;
use massa_channel::MassaChannel;
use massa_consensus_exports::events::ConsensusEvent;
use massa_consensus_exports::{
    ConsensusBroadcasts, ConsensusChannels, ConsensusConfig, ConsensusManager,
};
use massa_consensus_worker::start_consensus_worker;
use massa_db_exports::{MassaDBConfig, MassaDBController};
use massa_db_worker::MassaDB;
use massa_deferred_calls::config::DeferredCallsConfig;
use massa_executed_ops::{ExecutedDenunciationsConfig, ExecutedOpsConfig};
use massa_execution_exports::{
    CondomLimits, ExecutionChannels, ExecutionConfig, ExecutionManager, GasCosts,
    StorageCostsConstants,
};
use massa_execution_worker::start_execution_worker;
#[cfg(all(
    feature = "dump-block",
    feature = "file_storage_backend",
    not(feature = "db_storage_backend")
))]
use massa_execution_worker::storage_backend::FileStorageBackend;
#[cfg(all(feature = "dump-block", feature = "db_storage_backend"))]
use massa_execution_worker::storage_backend::RocksDBStorageBackend;

use massa_factory_exports::{FactoryChannels, FactoryConfig, FactoryManager};
use massa_factory_worker::start_factory;
use massa_final_state::{FinalState, FinalStateConfig, FinalStateController};
use massa_grpc::config::{GrpcConfig, ServiceName};
use massa_grpc::server::{MassaPrivateGrpc, MassaPublicGrpc};
use massa_ledger_exports::LedgerConfig;
use massa_ledger_worker::FinalLedger;
use massa_logging::massa_trace;
use massa_metrics::{MassaMetrics, MetricsStopper};
use massa_models::address::Address;
use massa_models::amount::Amount;
use massa_models::config::constants::{
<<<<<<< HEAD
    ASYNC_MSG_CST_GAS_COST, BLOCK_REWARD, BOOTSTRAP_RANDOMNESS_SIZE_BYTES, CHANNEL_SIZE,
    CONSENSUS_BOOTSTRAP_PART_SIZE, DEFERRED_CALL_MAX_FUTURE_SLOTS, DELTA_F0,
=======
    ASYNC_MSG_CST_GAS_COST, BLOCK_REWARD_V0, BLOCK_REWARD_V1, BOOTSTRAP_RANDOMNESS_SIZE_BYTES,
    CHANNEL_SIZE, CONSENSUS_BOOTSTRAP_PART_SIZE, DEFERRED_CALL_MAX_FUTURE_SLOTS, DELTA_F0,
>>>>>>> b18c665a
    DENUNCIATION_EXPIRE_PERIODS, ENDORSEMENT_COUNT, END_TIMESTAMP, GENESIS_KEY, GENESIS_TIMESTAMP,
    INITIAL_DRAW_SEED, LEDGER_COST_PER_BYTE, LEDGER_ENTRY_BASE_COST,
    LEDGER_ENTRY_DATASTORE_BASE_SIZE, MAX_ADVERTISE_LENGTH, MAX_ASYNC_GAS, MAX_ASYNC_POOL_LENGTH,
    MAX_BLOCK_SIZE, MAX_BOOTSTRAP_BLOCKS, MAX_BOOTSTRAP_ERROR_LENGTH, MAX_BYTECODE_LENGTH,
    MAX_CONSENSUS_BLOCKS_IDS, MAX_DATASTORE_ENTRY_COUNT, MAX_DATASTORE_KEY_LENGTH,
    MAX_DATASTORE_VALUE_LENGTH, MAX_DEFERRED_CREDITS_LENGTH, MAX_DENUNCIATIONS_PER_BLOCK_HEADER,
    MAX_DENUNCIATION_CHANGES_LENGTH, MAX_ENDORSEMENTS_PER_MESSAGE, MAX_EXECUTED_OPS_CHANGES_LENGTH,
    MAX_EXECUTED_OPS_LENGTH, MAX_FUNCTION_NAME_LENGTH, MAX_GAS_PER_BLOCK, MAX_LEDGER_CHANGES_COUNT,
    MAX_LISTENERS_PER_PEER, MAX_OPERATIONS_PER_BLOCK, MAX_OPERATIONS_PER_MESSAGE,
    MAX_OPERATION_DATASTORE_ENTRY_COUNT, MAX_OPERATION_DATASTORE_KEY_LENGTH,
    MAX_OPERATION_DATASTORE_VALUE_LENGTH, MAX_OPERATION_STORAGE_TIME, MAX_PARAMETERS_SIZE,
    MAX_PEERS_IN_ANNOUNCEMENT_LIST, MAX_PRODUCTION_STATS_LENGTH, MAX_ROLLS_COUNT_LENGTH,
    MAX_SIZE_CHANNEL_COMMANDS_CONNECTIVITY, MAX_SIZE_CHANNEL_COMMANDS_PEERS,
    MAX_SIZE_CHANNEL_COMMANDS_PEER_TESTERS, MAX_SIZE_CHANNEL_COMMANDS_PROPAGATION_BLOCKS,
    MAX_SIZE_CHANNEL_COMMANDS_PROPAGATION_ENDORSEMENTS,
    MAX_SIZE_CHANNEL_COMMANDS_PROPAGATION_OPERATIONS, MAX_SIZE_CHANNEL_COMMANDS_RETRIEVAL_BLOCKS,
    MAX_SIZE_CHANNEL_COMMANDS_RETRIEVAL_ENDORSEMENTS,
    MAX_SIZE_CHANNEL_COMMANDS_RETRIEVAL_OPERATIONS, MAX_SIZE_CHANNEL_NETWORK_TO_BLOCK_HANDLER,
    MAX_SIZE_CHANNEL_NETWORK_TO_ENDORSEMENT_HANDLER, MAX_SIZE_CHANNEL_NETWORK_TO_OPERATION_HANDLER,
    MAX_SIZE_CHANNEL_NETWORK_TO_PEER_HANDLER, MIP_STORE_STATS_BLOCK_CONSIDERED,
    OPERATION_VALIDITY_PERIODS, PERIODS_PER_CYCLE, POS_MISS_RATE_DEACTIVATION_THRESHOLD,
    POS_SAVED_CYCLES, PROTOCOL_CONTROLLER_CHANNEL_SIZE, PROTOCOL_EVENT_CHANNEL_SIZE,
    ROLL_COUNT_TO_SLASH_ON_DENUNCIATION, ROLL_PRICE, SELECTOR_DRAW_CACHE_SIZE, T0, THREAD_COUNT,
    VERSION,
};
use massa_models::config::{
    handle_disclaimer, BASE_OPERATION_GAS_COST, CHAINID,
    DEFERRED_CALL_BASE_FEE_MAX_CHANGE_DENOMINATOR, DEFERRED_CALL_CST_GAS_COST,
    DEFERRED_CALL_GLOBAL_OVERBOOKING_PENALTY, DEFERRED_CALL_MAX_ASYNC_GAS,
    DEFERRED_CALL_MAX_POOL_CHANGES, DEFERRED_CALL_MIN_GAS_COST, DEFERRED_CALL_MIN_GAS_INCREMENT,
    DEFERRED_CALL_SLOT_OVERBOOKING_PENALTY, KEEP_EXECUTED_HISTORY_EXTRA_PERIODS,
    MAX_BOOTSTRAP_FINAL_STATE_PARTS_SIZE, MAX_BOOTSTRAP_VERSIONING_ELEMENTS_SIZE,
    MAX_EVENT_DATA_SIZE_V0, MAX_EVENT_DATA_SIZE_V1, MAX_EVENT_PER_OPERATION, MAX_MESSAGE_SIZE,
    MAX_RECURSIVE_CALLS_DEPTH, MAX_RUNTIME_MODULE_CUSTOM_SECTION_DATA_LEN,
    MAX_RUNTIME_MODULE_CUSTOM_SECTION_LEN, MAX_RUNTIME_MODULE_EXPORTS,
    MAX_RUNTIME_MODULE_FUNCTIONS, MAX_RUNTIME_MODULE_FUNCTION_NAME_LEN,
    MAX_RUNTIME_MODULE_GLOBAL_INITIALIZER, MAX_RUNTIME_MODULE_IMPORTS, MAX_RUNTIME_MODULE_MEMORIES,
    MAX_RUNTIME_MODULE_NAME_LEN, MAX_RUNTIME_MODULE_PASSIVE_DATA,
    MAX_RUNTIME_MODULE_PASSIVE_ELEMENT, MAX_RUNTIME_MODULE_SIGNATURE_LEN, MAX_RUNTIME_MODULE_TABLE,
    MAX_RUNTIME_MODULE_TABLE_INITIALIZER, POOL_CONTROLLER_DENUNCIATIONS_CHANNEL_SIZE,
    POOL_CONTROLLER_ENDORSEMENTS_CHANNEL_SIZE, POOL_CONTROLLER_OPERATIONS_CHANNEL_SIZE,
};
use massa_models::slot::Slot;
use massa_models::timeslots::get_block_slot_timestamp;
use massa_pool_exports::{PoolBroadcasts, PoolChannels, PoolConfig, PoolManager};
use massa_pool_worker::start_pool_controller;
use massa_pos_exports::{PoSConfig, SelectorConfig, SelectorManager};
use massa_pos_worker::start_selector_worker;
use massa_protocol_exports::{ProtocolConfig, ProtocolManager, TransportType};
use massa_protocol_worker::{create_protocol_controller, start_protocol_controller};
use massa_signature::KeyPair;
use massa_storage::Storage;
use massa_time::MassaTime;
use massa_versioning::keypair_factory::KeyPairFactory;
use massa_versioning::mips::get_mip_list;
use massa_versioning::versioning::{MipStatsConfig, MipStore};
use massa_wallet::Wallet;
use num::rational::Ratio;
use parking_lot::RwLock;
use settings::GrpcSettings;
use std::collections::HashMap;
use std::path::PathBuf;
use std::sync::atomic::{AtomicUsize, Ordering};
use std::sync::{Condvar, Mutex};
use std::time::Duration;
use std::{path::Path, process, sync::Arc};

use massa_event_cache::config::EventCacheConfig;
use massa_event_cache::worker::{start_event_cache_writer_worker, EventCacheManager};
use survey::MassaSurveyStopper;
use tokio::sync::broadcast;
use tracing::{debug, error, info, warn};
use tracing_subscriber::filter::{filter_fn, LevelFilter};

#[cfg(feature = "op_spammer")]
mod operation_injector;
mod settings;
mod survey;

async fn launch(
    args: &Args,
    node_wallet: Arc<RwLock<Wallet>>,
    sig_int_toggled: Arc<(Mutex<bool>, Condvar)>,
) -> (
    MassaReceiver<ConsensusEvent>,
    Option<BootstrapManager>,
    Box<dyn ConsensusManager>,
    Box<dyn ExecutionManager>,
    Box<dyn SelectorManager>,
    Box<dyn PoolManager>,
    Box<dyn ProtocolManager>,
    Box<dyn FactoryManager>,
    Box<dyn EventCacheManager>,
    StopHandle,
    StopHandle,
    StopHandle,
    Option<massa_grpc::server::StopHandle>,
    Option<massa_grpc::server::StopHandle>,
    MetricsStopper,
    MassaSurveyStopper,
) {
    let now = MassaTime::now();

    if let Some(end) = *END_TIMESTAMP {
        if now > end {
            panic!("This episode has come to an end, please get the latest testnet node version to continue");
        }
    }

    // Storage shared by multiple components.
    let shared_storage: Storage = Storage::create_root();

    // init final state
    let ledger_config = LedgerConfig {
        thread_count: THREAD_COUNT,
        initial_ledger_path: SETTINGS.ledger.initial_ledger_path.clone(),
        max_key_length: MAX_DATASTORE_KEY_LENGTH,
        max_datastore_value_length: MAX_DATASTORE_VALUE_LENGTH,
    };
    let async_pool_config = AsyncPoolConfig {
        max_length: MAX_ASYNC_POOL_LENGTH,
        thread_count: THREAD_COUNT,
        max_function_length: MAX_FUNCTION_NAME_LENGTH,
        max_function_params_length: MAX_PARAMETERS_SIZE as u64,
        max_key_length: MAX_DATASTORE_KEY_LENGTH as u32,
    };
    let pos_config = PoSConfig {
        periods_per_cycle: PERIODS_PER_CYCLE,
        thread_count: THREAD_COUNT,
        cycle_history_length: POS_SAVED_CYCLES,
        max_rolls_length: MAX_ROLLS_COUNT_LENGTH,
        max_production_stats_length: MAX_PRODUCTION_STATS_LENGTH,
        max_credit_length: MAX_DEFERRED_CREDITS_LENGTH,
        initial_deferred_credits_path: SETTINGS.ledger.initial_deferred_credits_path.clone(),
    };
    let executed_ops_config = ExecutedOpsConfig {
        thread_count: THREAD_COUNT,
        keep_executed_history_extra_periods: KEEP_EXECUTED_HISTORY_EXTRA_PERIODS,
    };
    let executed_denunciations_config = ExecutedDenunciationsConfig {
        denunciation_expire_periods: DENUNCIATION_EXPIRE_PERIODS,
        thread_count: THREAD_COUNT,
        endorsement_count: ENDORSEMENT_COUNT,
        keep_executed_history_extra_periods: KEEP_EXECUTED_HISTORY_EXTRA_PERIODS,
    };
    let deferred_calls_config = DeferredCallsConfig {
        thread_count: THREAD_COUNT,
        max_function_name_length: MAX_FUNCTION_NAME_LENGTH,
        max_parameter_size: MAX_PARAMETERS_SIZE,
        max_pool_changes: DEFERRED_CALL_MAX_POOL_CHANGES,
        max_gas: DEFERRED_CALL_MAX_ASYNC_GAS,
        max_future_slots: DEFERRED_CALL_MAX_FUTURE_SLOTS,
        base_fee_max_max_change_denominator: DEFERRED_CALL_BASE_FEE_MAX_CHANGE_DENOMINATOR,
        min_gas_increment: DEFERRED_CALL_MIN_GAS_INCREMENT,
        min_gas_cost: DEFERRED_CALL_MIN_GAS_COST,
        global_overbooking_penalty: DEFERRED_CALL_GLOBAL_OVERBOOKING_PENALTY,
        slot_overbooking_penalty: DEFERRED_CALL_SLOT_OVERBOOKING_PENALTY,
        call_cst_gas_cost: DEFERRED_CALL_CST_GAS_COST,
        ledger_cost_per_byte: LEDGER_COST_PER_BYTE,
    };
    let final_state_config = FinalStateConfig {
        ledger_config: ledger_config.clone(),
        async_pool_config,
        deferred_calls_config,
        pos_config,
        executed_ops_config,
        executed_denunciations_config,
        final_history_length: SETTINGS.ledger.final_history_length,
        thread_count: THREAD_COUNT,
        periods_per_cycle: PERIODS_PER_CYCLE,
        initial_seed_string: INITIAL_DRAW_SEED.into(),
        initial_rolls_path: SETTINGS.selector.initial_rolls_path.clone(),
        endorsement_count: ENDORSEMENT_COUNT,
        max_executed_denunciations_length: MAX_DENUNCIATION_CHANGES_LENGTH,
        max_denunciations_per_block_header: MAX_DENUNCIATIONS_PER_BLOCK_HEADER,
        ledger_backup_periods_interval: SETTINGS.ledger.ledger_backup_periods_interval,
        t0: T0,
        genesis_timestamp: *GENESIS_TIMESTAMP,
    };

    // Start massa metrics
    let (massa_metrics, metrics_stopper) = MassaMetrics::new(
        SETTINGS.metrics.enabled,
        SETTINGS.metrics.bind,
        THREAD_COUNT,
        SETTINGS.metrics.tick_delay.to_duration(),
    );

    // Remove current disk ledger if there is one and we don't want to restart from snapshot
    // NOTE: this is temporary, since we cannot currently handle bootstrap from remaining ledger
    if args.keep_ledger || args.restart_from_snapshot_at_period.is_some() {
        info!("Loading old ledger for next episode");
    } else {
        if SETTINGS.ledger.disk_ledger_path.exists() {
            std::fs::remove_dir_all(SETTINGS.ledger.disk_ledger_path.clone())
                .expect("disk ledger delete failed");
        }
        if SETTINGS.execution.hd_cache_path.exists() {
            std::fs::remove_dir_all(SETTINGS.execution.hd_cache_path.clone())
                .expect("disk hd cache delete failed");
        }
    }

    let db_config = MassaDBConfig {
        path: SETTINGS.ledger.disk_ledger_path.clone(),
        max_history_length: SETTINGS.ledger.final_history_length,
        max_final_state_elements_size: MAX_BOOTSTRAP_FINAL_STATE_PARTS_SIZE.try_into().unwrap(),
        max_versioning_elements_size: MAX_BOOTSTRAP_VERSIONING_ELEMENTS_SIZE.try_into().unwrap(),
        thread_count: THREAD_COUNT,
        max_ledger_backups: SETTINGS.ledger.max_ledger_backups,
        enable_metrics: SETTINGS.metrics.enabled,
    };
    let db = Arc::new(RwLock::new(
        Box::new(MassaDB::new(db_config)) as Box<(dyn MassaDBController + 'static)>
    ));

    // Create final ledger
    let ledger = FinalLedger::new(ledger_config.clone(), db.clone());

    // launch selector worker
    let (selector_manager, selector_controller) = start_selector_worker(SelectorConfig {
        max_draw_cache: SELECTOR_DRAW_CACHE_SIZE,
        channel_size: CHANNEL_SIZE,
        thread_count: THREAD_COUNT,
        endorsement_count: ENDORSEMENT_COUNT,
        periods_per_cycle: PERIODS_PER_CYCLE,
        genesis_address: Address::from_public_key(&GENESIS_KEY.get_public_key()),
    })
    .expect("could not start selector worker");

    // Creates an empty default store
    let mip_stats_config = MipStatsConfig {
        block_count_considered: MIP_STORE_STATS_BLOCK_CONSIDERED,
        warn_announced_version_ratio: Ratio::new(
            u64::from(SETTINGS.versioning.mip_stats_warn_announced_version),
            100,
        ),
    };
    // Ratio::new_raw(*SETTINGS.versioning.warn_announced_version_ratio, 100),

    // Create final state, either from a snapshot, or from scratch
    let final_state: Arc<RwLock<dyn FinalStateController>> = Arc::new(parking_lot::RwLock::new(
        match args.restart_from_snapshot_at_period {
            Some(last_start_period) => {
                // The node is restarted from a snapshot:
                // MIP store by reading from the db as it must have been updated by the massa ledger editor
                // (to shift transitions that might have happened during the network shutdown)
                // Note that FinalState::new_derived_from_snapshot will check if MIP store is consistent
                // No Bootstrap are expected after this
                let mip_store: MipStore = MipStore::try_from_db(db.clone(), mip_stats_config)
                    .expect("MIP store creation failed");
                debug!("After read from db, Mip store: {:?}", mip_store);

                FinalState::new_derived_from_snapshot(
                    db.clone(),
                    final_state_config,
                    Box::new(ledger),
                    selector_controller.clone(),
                    mip_store,
                    last_start_period,
                )
                .expect("could not init final state")
            }
            None => {
                // The node is started in a normal way
                // Read the mip list supported by the current software
                // The resulting MIP store will likely be updated by the bootstrap process in order
                // to get the latest information for the MIP store (new states, votes...)

                let mip_list = get_mip_list();
                debug!("MIP list: {:?}", mip_list);
                let mip_store = MipStore::try_from((mip_list, mip_stats_config))
                    .expect("mip store creation failed");

                FinalState::new(
                    db.clone(),
                    final_state_config,
                    Box::new(ledger),
                    selector_controller.clone(),
                    mip_store,
                    true,
                )
                .expect("could not init final state")
            }
        },
    ));

    let mip_store = final_state.read().get_mip_store().clone();

    let bootstrap_config: BootstrapConfig = BootstrapConfig {
        bootstrap_list: SETTINGS.bootstrap.bootstrap_list.clone(),
        bootstrap_protocol: SETTINGS.bootstrap.bootstrap_protocol,
        bootstrap_whitelist_path: SETTINGS.bootstrap.bootstrap_whitelist_path.clone(),
        bootstrap_blacklist_path: SETTINGS.bootstrap.bootstrap_blacklist_path.clone(),
        listen_addr: SETTINGS.bootstrap.bind,
        connect_timeout: SETTINGS.bootstrap.connect_timeout,
        bootstrap_timeout: SETTINGS.bootstrap.bootstrap_timeout,
        read_timeout: SETTINGS.bootstrap.read_timeout,
        write_timeout: SETTINGS.bootstrap.write_timeout,
        read_error_timeout: SETTINGS.bootstrap.read_error_timeout,
        write_error_timeout: SETTINGS.bootstrap.write_error_timeout,
        retry_delay: SETTINGS.bootstrap.retry_delay,
        max_ping: SETTINGS.bootstrap.max_ping,
        max_clock_delta: SETTINGS.bootstrap.max_clock_delta,
        cache_duration: SETTINGS.bootstrap.cache_duration,
        keep_ledger: args.keep_ledger,
        max_listeners_per_peer: MAX_LISTENERS_PER_PEER as u32,
        max_simultaneous_bootstraps: SETTINGS.bootstrap.max_simultaneous_bootstraps,
        per_ip_min_interval: SETTINGS.bootstrap.per_ip_min_interval,
        ip_list_max_size: SETTINGS.bootstrap.ip_list_max_size,
        rate_limit: SETTINGS.bootstrap.rate_limit,
        max_datastore_key_length: MAX_DATASTORE_KEY_LENGTH,
        randomness_size_bytes: BOOTSTRAP_RANDOMNESS_SIZE_BYTES,
        thread_count: THREAD_COUNT,
        periods_per_cycle: PERIODS_PER_CYCLE,
        endorsement_count: ENDORSEMENT_COUNT,
        max_advertise_length: MAX_ADVERTISE_LENGTH,
        max_bootstrap_blocks_length: MAX_BOOTSTRAP_BLOCKS,
        max_bootstrap_error_length: MAX_BOOTSTRAP_ERROR_LENGTH,
        max_final_state_elements_size: MAX_BOOTSTRAP_FINAL_STATE_PARTS_SIZE,
        max_versioning_elements_size: MAX_BOOTSTRAP_VERSIONING_ELEMENTS_SIZE,
        max_operations_per_block: MAX_OPERATIONS_PER_BLOCK,
        max_datastore_entry_count: MAX_DATASTORE_ENTRY_COUNT,
        max_datastore_value_length: MAX_DATASTORE_VALUE_LENGTH,
        max_function_name_length: MAX_FUNCTION_NAME_LENGTH,
        max_ledger_changes_count: MAX_LEDGER_CHANGES_COUNT,
        max_parameters_size: MAX_PARAMETERS_SIZE,
        max_op_datastore_entry_count: MAX_OPERATION_DATASTORE_ENTRY_COUNT,
        max_op_datastore_key_length: MAX_OPERATION_DATASTORE_KEY_LENGTH,
        max_op_datastore_value_length: MAX_OPERATION_DATASTORE_VALUE_LENGTH,
        max_changes_slot_count: SETTINGS.ledger.final_history_length as u64,
        max_rolls_length: MAX_ROLLS_COUNT_LENGTH,
        max_production_stats_length: MAX_PRODUCTION_STATS_LENGTH,
        max_credits_length: MAX_DEFERRED_CREDITS_LENGTH,
        max_executed_ops_length: MAX_EXECUTED_OPS_LENGTH,
        max_ops_changes_length: MAX_EXECUTED_OPS_CHANGES_LENGTH,
        consensus_bootstrap_part_size: CONSENSUS_BOOTSTRAP_PART_SIZE,
        max_consensus_block_ids: MAX_CONSENSUS_BLOCKS_IDS,
        mip_store_stats_block_considered: MIP_STORE_STATS_BLOCK_CONSIDERED,
        max_denunciations_per_block_header: MAX_DENUNCIATIONS_PER_BLOCK_HEADER,
        max_denunciation_changes_length: MAX_DENUNCIATION_CHANGES_LENGTH,
        chain_id: *CHAINID,
    };

    let bootstrap_state = match get_state(
        &bootstrap_config,
        final_state.clone(),
        DefaultConnector,
        *VERSION,
        *GENESIS_TIMESTAMP,
        *END_TIMESTAMP,
        args.restart_from_snapshot_at_period,
        sig_int_toggled.clone(),
        massa_metrics.clone(),
    ) {
        Ok(vals) => vals,
        Err(BootstrapError::Interrupted(msg)) => {
            info!("{}", msg);
            process::exit(0);
        }
        Err(err) => panic!("critical error detected in the bootstrap process: {}", err),
    };

    if !final_state.read().is_db_valid() {
        // TODO: Bootstrap again instead of panicking
        panic!("critical: db is not valid after bootstrap");
    }

    if args.restart_from_snapshot_at_period.is_none() {
        final_state.write().recompute_caches();

        // give the controller to final state in order for it to feed the cycles
        final_state
            .write()
            .compute_initial_draws()
            .expect("could not compute initial draws"); // TODO: this might just mean a bad bootstrap, no need to panic, just reboot
    }

    let last_slot_before_downtime_ = *final_state.read().get_last_slot_before_downtime();
    if let Some(last_slot_before_downtime) = last_slot_before_downtime_ {
        let last_shutdown_start = last_slot_before_downtime
            .get_next_slot(THREAD_COUNT)
            .unwrap();
        let last_shutdown_end = Slot::new(final_state.read().get_last_start_period(), 0)
            .get_prev_slot(THREAD_COUNT)
            .unwrap();

        final_state
            .read()
            .get_mip_store()
            .is_consistent_with_shutdown_period(
                last_shutdown_start,
                last_shutdown_end,
                THREAD_COUNT,
                T0,
                *GENESIS_TIMESTAMP,
            )
            .expect("Mip store is not consistent with shutdown period");

        // If we are before a network restart, print the hash to make it easier to debug bootstrapping issues
        let now = MassaTime::now();
        let last_start_slot = Slot::new(
            final_state.read().get_last_start_period(),
            THREAD_COUNT.saturating_sub(1),
        );
        let last_start_slot_timestamp =
            get_block_slot_timestamp(THREAD_COUNT, T0, *GENESIS_TIMESTAMP, last_start_slot)
                .expect("Can't get timestamp for last_start_slot");
        if now < last_start_slot_timestamp {
            let final_state_hash = final_state.read().get_fingerprint();
            info!(
                "final_state hash before network restarts at slot {}: {}",
                last_start_slot, final_state_hash
            );
        }
    }

    // Event cache thread
    let event_cache_config = EventCacheConfig {
        event_cache_path: SETTINGS.execution.event_cache_path.clone(),
        max_event_cache_length: SETTINGS.execution.event_cache_size,
        snip_amount: SETTINGS.execution.event_snip_amount,
        max_event_data_length: MAX_EVENT_DATA_SIZE_V0 as u64,
        thread_count: THREAD_COUNT,
        // Note: SCOutputEvent call stack comes from the execution module, and we assume
        //       this should return a limited call stack length
        //       The value remains for future use & limitations
        max_call_stack_length: u16::MAX,

        max_events_per_operation: MAX_EVENT_PER_OPERATION as u64,
        max_operations_per_block: MAX_OPERATIONS_PER_BLOCK as u64,
        max_events_per_query: SETTINGS.execution.max_event_per_query,
    };
    let (event_cache_manager, event_cache_controller) =
        start_event_cache_writer_worker(event_cache_config);

    // Storage costs constants
    let storage_costs_constants = StorageCostsConstants {
        ledger_cost_per_byte: LEDGER_COST_PER_BYTE,
        ledger_entry_base_cost: LEDGER_ENTRY_BASE_COST,
        ledger_entry_datastore_base_cost: LEDGER_COST_PER_BYTE
            .checked_mul_u64(LEDGER_ENTRY_DATASTORE_BASE_SIZE as u64)
            .expect("Overflow when creating constant ledger_entry_datastore_base_size"),
    };

    // gas costs
    let gas_costs = GasCosts::new(SETTINGS.execution.abi_gas_costs_file.clone())
        .expect("Failed to load gas costs");

    // Limits imposed to wasm files so the compilation phase is smooth
    let condom_limits = CondomLimits {
        max_exports: Some(MAX_RUNTIME_MODULE_EXPORTS),
        max_functions: Some(MAX_RUNTIME_MODULE_FUNCTIONS),
        max_signature_len: Some(MAX_RUNTIME_MODULE_SIGNATURE_LEN),
        max_name_len: Some(MAX_RUNTIME_MODULE_NAME_LEN),
        max_imports_len: Some(MAX_RUNTIME_MODULE_IMPORTS),
        max_table_initializers_len: Some(MAX_RUNTIME_MODULE_TABLE_INITIALIZER),
        max_passive_elements_len: Some(MAX_RUNTIME_MODULE_PASSIVE_ELEMENT),
        max_passive_data_len: Some(MAX_RUNTIME_MODULE_PASSIVE_DATA),
        max_global_initializers_len: Some(MAX_RUNTIME_MODULE_GLOBAL_INITIALIZER),
        max_function_names_len: Some(MAX_RUNTIME_MODULE_FUNCTION_NAME_LEN),
        max_tables_count: Some(MAX_RUNTIME_MODULE_TABLE),
        max_memories_len: Some(MAX_RUNTIME_MODULE_MEMORIES),
        max_globals_len: Some(MAX_RUNTIME_MODULE_GLOBAL_INITIALIZER),
        max_custom_sections_len: Some(MAX_RUNTIME_MODULE_CUSTOM_SECTION_LEN),
        max_custom_sections_data_len: Some(MAX_RUNTIME_MODULE_CUSTOM_SECTION_DATA_LEN),
    };

    let block_dump_folder_path = SETTINGS.block_dump.block_dump_folder_path.clone();
    if !block_dump_folder_path.exists() {
        info!("Current folder: {:?}", std::env::current_dir().unwrap());
        info!("Creating dump folder: {:?}", block_dump_folder_path);
        std::fs::create_dir_all(block_dump_folder_path.clone())
            .expect("Cannot create dump block folder");
    }

    // launch execution module
    let execution_config = ExecutionConfig {
        max_final_events: SETTINGS.execution.max_final_events,
        readonly_queue_length: SETTINGS.execution.readonly_queue_length,
        cursor_delay: SETTINGS.execution.cursor_delay,
        max_async_gas: MAX_ASYNC_GAS,
        async_msg_cst_gas_cost: ASYNC_MSG_CST_GAS_COST,
        max_gas_per_block: MAX_GAS_PER_BLOCK,
        roll_price: ROLL_PRICE,
        thread_count: THREAD_COUNT,
        t0: T0,
        genesis_timestamp: *GENESIS_TIMESTAMP,
        block_reward_v0: BLOCK_REWARD_V0,
        block_reward_v1: BLOCK_REWARD_V1,
        endorsement_count: ENDORSEMENT_COUNT as u64,
        operation_validity_period: OPERATION_VALIDITY_PERIODS,
        periods_per_cycle: PERIODS_PER_CYCLE,
        stats_time_window_duration: SETTINGS.execution.stats_time_window_duration,
        max_miss_ratio: *POS_MISS_RATE_DEACTIVATION_THRESHOLD,
        max_datastore_key_length: MAX_DATASTORE_KEY_LENGTH,
        max_bytecode_size: MAX_BYTECODE_LENGTH,
        max_datastore_value_size: MAX_DATASTORE_VALUE_LENGTH,
        storage_costs_constants,
        max_read_only_gas: SETTINGS.execution.max_read_only_gas,
        gas_costs: gas_costs.clone(),
        base_operation_gas_cost: BASE_OPERATION_GAS_COST,
        last_start_period: final_state.read().get_last_start_period(),
        hd_cache_path: SETTINGS.execution.hd_cache_path.clone(),
        lru_cache_size: SETTINGS.execution.lru_cache_size,
        hd_cache_size: SETTINGS.execution.hd_cache_size,
        snip_amount: SETTINGS.execution.snip_amount,
        roll_count_to_slash_on_denunciation: ROLL_COUNT_TO_SLASH_ON_DENUNCIATION,
        denunciation_expire_periods: DENUNCIATION_EXPIRE_PERIODS,
        broadcast_enabled: SETTINGS.api.enable_broadcast,
        broadcast_slot_execution_output_channel_capacity: SETTINGS
            .execution
            .broadcast_slot_execution_output_channel_capacity,
        max_event_size_v0: MAX_EVENT_DATA_SIZE_V0,
        max_event_size_v1: MAX_EVENT_DATA_SIZE_V1,
        max_function_length: MAX_FUNCTION_NAME_LENGTH,
        max_parameter_length: MAX_PARAMETERS_SIZE,
        chain_id: *CHAINID,
        #[cfg(feature = "execution-trace")]
        broadcast_traces_enabled: true,
        #[cfg(not(feature = "execution-trace"))]
        broadcast_traces_enabled: false,
        broadcast_slot_execution_traces_channel_capacity: SETTINGS
            .execution
            .broadcast_slot_execution_traces_channel_capacity,
        max_execution_traces_slot_limit: SETTINGS.execution.execution_traces_limit,
        block_dump_folder_path,
        max_recursive_calls_depth: MAX_RECURSIVE_CALLS_DEPTH,
        condom_limits,
        deferred_calls_config,
        max_event_per_operation: MAX_EVENT_PER_OPERATION,
        event_cache_path: SETTINGS.execution.event_cache_path.clone(),
        event_cache_size: SETTINGS.execution.event_cache_size,
        event_snip_amount: SETTINGS.execution.event_snip_amount,
<<<<<<< HEAD
        broadcast_slot_execution_info_channel_capacity: SETTINGS
            .execution
            .broadcast_slot_execution_info_channel_capacity,
=======
>>>>>>> b18c665a
    };

    let execution_channels = ExecutionChannels {
        slot_execution_output_sender: broadcast::channel(
            execution_config.broadcast_slot_execution_output_channel_capacity,
        )
        .0,
        #[cfg(feature = "execution-trace")]
        slot_execution_traces_sender: broadcast::channel(
            execution_config.broadcast_slot_execution_traces_channel_capacity,
        )
        .0,
        #[cfg(feature = "execution-info")]
        slot_execution_info_sender: broadcast::channel(
            execution_config.broadcast_slot_execution_info_channel_capacity,
        )
        .0,
    };

    cfg_if! {
        if #[cfg(all(feature = "dump-block", feature = "db_storage_backend"))] {
            let block_storage_backend = Arc::new(RwLock::new(
                RocksDBStorageBackend::new(
                execution_config.block_dump_folder_path.clone(), SETTINGS.block_dump.max_blocks),
            ));
        } else if #[cfg(all(feature = "dump-block", feature = "file_storage_backend"))] {
            let block_storage_backend = Arc::new(RwLock::new(
                FileStorageBackend::new(
                execution_config.block_dump_folder_path.clone(), SETTINGS.block_dump.max_blocks),
            ));
        } else if #[cfg(feature = "dump-block")] {
            compile_error!("feature dump-block requise either db_storage_backend or file_storage_backend");
        }
    }

    let (execution_manager, execution_controller) = start_execution_worker(
        execution_config,
        final_state.clone(),
        selector_controller.clone(),
        mip_store.clone(),
        execution_channels.clone(),
        node_wallet.clone(),
        massa_metrics.clone(),
        event_cache_controller,
        #[cfg(feature = "dump-block")]
        block_storage_backend.clone(),
    );

    // launch pool controller
    let pool_config = PoolConfig {
        thread_count: THREAD_COUNT,
        max_block_size: MAX_BLOCK_SIZE,
        max_block_gas: MAX_GAS_PER_BLOCK,
        base_operation_gas_cost: BASE_OPERATION_GAS_COST,
        sp_compilation_cost: gas_costs.sp_compilation_cost,
        roll_price: ROLL_PRICE,
        max_block_endorsement_count: ENDORSEMENT_COUNT,
        operation_validity_periods: OPERATION_VALIDITY_PERIODS,
        max_operations_per_block: MAX_OPERATIONS_PER_BLOCK,
        max_operation_pool_size: SETTINGS.pool.max_operation_pool_size,
        max_operation_pool_excess_items: SETTINGS.pool.max_operation_pool_excess_items,
        operation_pool_refresh_interval: SETTINGS.pool.operation_pool_refresh_interval,
        operation_max_future_start_delay: SETTINGS.pool.operation_max_future_start_delay,
        max_endorsements_pool_size_per_thread: SETTINGS.pool.max_endorsements_pool_size_per_thread,
        operations_channel_size: POOL_CONTROLLER_OPERATIONS_CHANNEL_SIZE,
        endorsements_channel_size: POOL_CONTROLLER_ENDORSEMENTS_CHANNEL_SIZE,
        denunciations_channel_size: POOL_CONTROLLER_DENUNCIATIONS_CHANNEL_SIZE,
        broadcast_enabled: SETTINGS.api.enable_broadcast,
        broadcast_endorsements_channel_capacity: SETTINGS
            .pool
            .broadcast_endorsements_channel_capacity,
        broadcast_operations_channel_capacity: SETTINGS.pool.broadcast_operations_channel_capacity,
        genesis_timestamp: *GENESIS_TIMESTAMP,
        t0: T0,
        periods_per_cycle: PERIODS_PER_CYCLE,
        denunciation_expire_periods: DENUNCIATION_EXPIRE_PERIODS,
        max_denunciations_per_block_header: MAX_DENUNCIATIONS_PER_BLOCK_HEADER,
        minimal_fees: SETTINGS.pool.minimal_fees,
        last_start_period: final_state.read().get_last_start_period(),
    };

    let pool_channels = PoolChannels {
        broadcasts: PoolBroadcasts {
            endorsement_sender: broadcast::channel(
                pool_config.broadcast_endorsements_channel_capacity,
            )
            .0,
            operation_sender: broadcast::channel(pool_config.broadcast_operations_channel_capacity)
                .0,
        },
        selector: selector_controller.clone(),
        execution_controller: execution_controller.clone(),
    };

    let (pool_manager, pool_controller) = start_pool_controller(
        pool_config,
        &shared_storage,
        pool_channels.clone(),
        node_wallet.clone(),
    );

    // launch protocol controller
    let mut listeners = HashMap::default();
    listeners.insert(SETTINGS.protocol.bind, TransportType::Tcp);
    let protocol_config = ProtocolConfig {
        thread_count: THREAD_COUNT,
        ask_block_timeout: SETTINGS.protocol.ask_block_timeout,
        max_known_blocks_size: SETTINGS.protocol.max_known_blocks_size,
        max_node_known_blocks_size: SETTINGS.protocol.max_node_known_blocks_size,
        max_block_propagation_time: SETTINGS.protocol.max_block_propagation_time,
        max_node_wanted_blocks_size: SETTINGS.protocol.max_node_wanted_blocks_size,
        max_known_ops_size: SETTINGS.protocol.max_known_ops_size,
        max_node_known_ops_size: SETTINGS.protocol.max_node_known_ops_size,
        max_known_endorsements_size: SETTINGS.protocol.max_known_endorsements_size,
        max_node_known_endorsements_size: SETTINGS.protocol.max_node_known_endorsements_size,
        max_simultaneous_ask_blocks_per_node: SETTINGS
            .protocol
            .max_simultaneous_ask_blocks_per_node,
        max_send_wait: SETTINGS.protocol.max_send_wait,
        operation_batch_buffer_capacity: SETTINGS.protocol.operation_batch_buffer_capacity,
        operation_announcement_buffer_capacity: SETTINGS
            .protocol
            .operation_announcement_buffer_capacity,
        operation_batch_proc_period: SETTINGS.protocol.operation_batch_proc_period,
        operation_announcement_interval: SETTINGS.protocol.operation_announcement_interval,
        max_operations_per_message: SETTINGS.protocol.max_operations_per_message,
        max_serialized_operations_size_per_block: MAX_BLOCK_SIZE as usize,
        max_operations_per_block: MAX_OPERATIONS_PER_BLOCK,
        controller_channel_size: PROTOCOL_CONTROLLER_CHANNEL_SIZE,
        event_channel_size: PROTOCOL_EVENT_CHANNEL_SIZE,
        genesis_timestamp: *GENESIS_TIMESTAMP,
        t0: T0,
        endorsement_count: ENDORSEMENT_COUNT,
        max_message_size: MAX_MESSAGE_SIZE as usize,
        max_ops_kept_for_propagation: SETTINGS.protocol.max_ops_kept_for_propagation,
        max_operations_propagation_time: SETTINGS.protocol.max_operations_propagation_time,
        max_endorsements_propagation_time: SETTINGS.protocol.max_endorsements_propagation_time,
        last_start_period: final_state.read().get_last_start_period(),
        max_endorsements_per_message: MAX_ENDORSEMENTS_PER_MESSAGE as u64,
        max_denunciations_in_block_header: MAX_DENUNCIATIONS_PER_BLOCK_HEADER,
        initial_peers: SETTINGS.protocol.initial_peers_file.clone(),
        listeners,
        keypair_file: SETTINGS.protocol.keypair_file.clone(),
        max_blocks_kept_for_propagation: SETTINGS.protocol.max_blocks_kept_for_propagation,
        block_propagation_tick: SETTINGS.protocol.block_propagation_tick,
        asked_operations_buffer_capacity: SETTINGS.protocol.asked_operations_buffer_capacity,
        thread_tester_count: SETTINGS.protocol.thread_tester_count,
        max_operation_storage_time: MAX_OPERATION_STORAGE_TIME,
        max_size_channel_commands_propagation_blocks: MAX_SIZE_CHANNEL_COMMANDS_PROPAGATION_BLOCKS,
        max_size_channel_commands_propagation_operations:
            MAX_SIZE_CHANNEL_COMMANDS_PROPAGATION_OPERATIONS,
        max_size_channel_commands_propagation_endorsements:
            MAX_SIZE_CHANNEL_COMMANDS_PROPAGATION_ENDORSEMENTS,
        max_size_channel_commands_retrieval_blocks: MAX_SIZE_CHANNEL_COMMANDS_RETRIEVAL_BLOCKS,
        max_size_channel_commands_retrieval_operations:
            MAX_SIZE_CHANNEL_COMMANDS_RETRIEVAL_OPERATIONS,
        max_size_channel_commands_retrieval_endorsements:
            MAX_SIZE_CHANNEL_COMMANDS_RETRIEVAL_ENDORSEMENTS,
        max_size_channel_commands_connectivity: MAX_SIZE_CHANNEL_COMMANDS_CONNECTIVITY,
        max_size_channel_commands_peers: MAX_SIZE_CHANNEL_COMMANDS_PEERS,
        max_size_channel_commands_peer_testers: MAX_SIZE_CHANNEL_COMMANDS_PEER_TESTERS,
        max_size_channel_network_to_block_handler: MAX_SIZE_CHANNEL_NETWORK_TO_BLOCK_HANDLER,
        max_size_channel_network_to_operation_handler:
            MAX_SIZE_CHANNEL_NETWORK_TO_OPERATION_HANDLER,
        max_size_channel_network_to_endorsement_handler:
            MAX_SIZE_CHANNEL_NETWORK_TO_ENDORSEMENT_HANDLER,
        max_size_channel_network_to_peer_handler: MAX_SIZE_CHANNEL_NETWORK_TO_PEER_HANDLER,
        max_size_value_datastore: MAX_DATASTORE_VALUE_LENGTH,
        max_op_datastore_entry_count: MAX_OPERATION_DATASTORE_ENTRY_COUNT,
        max_op_datastore_key_length: MAX_OPERATION_DATASTORE_KEY_LENGTH,
        max_op_datastore_value_length: MAX_OPERATION_DATASTORE_VALUE_LENGTH,
        max_size_function_name: MAX_FUNCTION_NAME_LENGTH,
        max_size_call_sc_parameter: MAX_PARAMETERS_SIZE,
        max_size_listeners_per_peer: MAX_LISTENERS_PER_PEER,
        max_size_peers_announcement: MAX_PEERS_IN_ANNOUNCEMENT_LIST,
        read_write_limit_bytes_per_second: SETTINGS.protocol.read_write_limit_bytes_per_second
            as u128,
        try_connection_timer: SETTINGS.protocol.try_connection_timer,
        unban_everyone_timer: SETTINGS.protocol.unban_everyone_timer,
        max_in_connections: SETTINGS.protocol.max_in_connections,
        timeout_connection: SETTINGS.protocol.timeout_connection,
        message_timeout: SETTINGS.protocol.message_timeout,
        tester_timeout: SETTINGS.protocol.tester_timeout,
        routable_ip: SETTINGS
            .protocol
            .routable_ip
            .or(SETTINGS.network.routable_ip),
        debug: false,
        peers_categories: SETTINGS.protocol.peers_categories.clone(),
        default_category_info: SETTINGS.protocol.default_category_info,
        version: *VERSION,
        try_connection_timer_same_peer: SETTINGS.protocol.try_connection_timer_same_peer,
        test_oldest_peer_cooldown: SETTINGS.protocol.test_oldest_peer_cooldown,
        rate_limit: SETTINGS.protocol.rate_limit,
        chain_id: *CHAINID,
    };

    let (protocol_controller, protocol_channels) =
        create_protocol_controller(protocol_config.clone());

    let consensus_config = ConsensusConfig {
        genesis_timestamp: *GENESIS_TIMESTAMP,
        end_timestamp: *END_TIMESTAMP,
        thread_count: THREAD_COUNT,
        t0: T0,
        genesis_key: GENESIS_KEY.clone(),
        max_discarded_blocks: SETTINGS.consensus.max_discarded_blocks,
        max_future_processing_blocks: SETTINGS.consensus.max_future_processing_blocks,
        max_dependency_blocks: SETTINGS.consensus.max_dependency_blocks,
        delta_f0: DELTA_F0,
        operation_validity_periods: OPERATION_VALIDITY_PERIODS,
        periods_per_cycle: PERIODS_PER_CYCLE,
        stats_timespan: SETTINGS.consensus.stats_timespan,
        force_keep_final_periods: SETTINGS.consensus.force_keep_final_periods,
        endorsement_count: ENDORSEMENT_COUNT,
        block_db_prune_interval: SETTINGS.consensus.block_db_prune_interval,
        max_gas_per_block: MAX_GAS_PER_BLOCK,
        channel_size: CHANNEL_SIZE,
        bootstrap_part_size: CONSENSUS_BOOTSTRAP_PART_SIZE,
        broadcast_enabled: SETTINGS.api.enable_broadcast,
        broadcast_blocks_headers_channel_capacity: SETTINGS
            .consensus
            .broadcast_blocks_headers_channel_capacity,
        broadcast_blocks_channel_capacity: SETTINGS.consensus.broadcast_blocks_channel_capacity,
        broadcast_filled_blocks_channel_capacity: SETTINGS
            .consensus
            .broadcast_filled_blocks_channel_capacity,
        last_start_period: final_state.read().get_last_start_period(),
        force_keep_final_periods_without_ops: SETTINGS
            .consensus
            .force_keep_final_periods_without_ops,
        chain_id: *CHAINID,
    };

    let (consensus_event_sender, consensus_event_receiver) =
        MassaChannel::new("consensus_event".to_string(), Some(CHANNEL_SIZE));
    let consensus_channels = ConsensusChannels {
        execution_controller: execution_controller.clone(),
        selector_controller: selector_controller.clone(),
        pool_controller: pool_controller.clone(),
        controller_event_tx: consensus_event_sender,
        protocol_controller: protocol_controller.clone(),
        broadcasts: ConsensusBroadcasts {
            block_header_sender: broadcast::channel(
                consensus_config.broadcast_blocks_headers_channel_capacity,
            )
            .0,
            block_sender: broadcast::channel(consensus_config.broadcast_blocks_channel_capacity).0,
            filled_block_sender: broadcast::channel(
                consensus_config.broadcast_filled_blocks_channel_capacity,
            )
            .0,
        },
    };

    let (consensus_controller, consensus_manager) = start_consensus_worker(
        consensus_config,
        consensus_channels.clone(),
        bootstrap_state.graph,
        shared_storage.clone(),
        massa_metrics.clone(),
    );

    let (protocol_manager, keypair, node_id) = start_protocol_controller(
        protocol_config.clone(),
        selector_controller.clone(),
        consensus_controller.clone(),
        bootstrap_state.peers,
        pool_controller.clone(),
        shared_storage.clone(),
        protocol_channels,
        mip_store.clone(),
        massa_metrics.clone(),
    )
    .expect("could not start protocol controller");

    // launch factory
    let factory_config = FactoryConfig {
        thread_count: THREAD_COUNT,
        genesis_timestamp: *GENESIS_TIMESTAMP,
        t0: T0,
        initial_delay: SETTINGS.factory.initial_delay,
        max_block_size: MAX_BLOCK_SIZE as u64,
        max_block_gas: MAX_GAS_PER_BLOCK,
        max_operations_per_block: MAX_OPERATIONS_PER_BLOCK,
        last_start_period: final_state.read().get_last_start_period(),
        periods_per_cycle: PERIODS_PER_CYCLE,
        denunciation_expire_periods: DENUNCIATION_EXPIRE_PERIODS,
        stop_production_when_zero_connections: SETTINGS
            .factory
            .stop_production_when_zero_connections,
        chain_id: *CHAINID,
    };
    let factory_channels = FactoryChannels {
        selector: selector_controller.clone(),
        consensus: consensus_controller.clone(),
        pool: pool_controller.clone(),
        protocol: protocol_controller.clone(),
        storage: shared_storage.clone(),
    };
    let factory_manager = start_factory(
        factory_config,
        node_wallet.clone(),
        factory_channels,
        mip_store.clone(),
    );

    let bootstrap_manager = bootstrap_config.listen_addr.map(|addr| {
        let (listener_stopper, listener) =
            BootstrapTcpListener::create(&addr).unwrap_or_else(|_| {
                panic!(
                    "{}",
                    format!("Could not bind to address: {}", addr).as_str()
                )
            });

        start_bootstrap_server(
            listener,
            listener_stopper,
            consensus_controller.clone(),
            protocol_controller.clone(),
            final_state.clone(),
            bootstrap_config,
            keypair.clone(),
            *VERSION,
            massa_metrics.clone(),
        )
        .expect("Could not start bootstrap server")
    });

    let api_config: APIConfig = APIConfig {
        bind_private: SETTINGS.api.bind_private,
        bind_public: SETTINGS.api.bind_public,
        bind_api: SETTINGS.api.bind_api,
        draw_lookahead_period_count: SETTINGS.api.draw_lookahead_period_count,
        max_arguments: SETTINGS.api.max_arguments,
        openrpc_spec_path: SETTINGS.api.openrpc_spec_path.clone(),
        bootstrap_whitelist_path: SETTINGS.bootstrap.bootstrap_whitelist_path.clone(),
        bootstrap_blacklist_path: SETTINGS.bootstrap.bootstrap_blacklist_path.clone(),
        max_request_body_size: SETTINGS.api.max_request_body_size,
        max_response_body_size: SETTINGS.api.max_response_body_size,
        max_connections: SETTINGS.api.max_connections,
        max_subscriptions_per_connection: SETTINGS.api.max_subscriptions_per_connection,
        max_log_length: SETTINGS.api.max_log_length,
        allow_hosts: SETTINGS.api.allow_hosts.clone(),
        batch_request_limit: SETTINGS.api.batch_request_limit,
        ping_interval: SETTINGS.api.ping_interval,
        enable_http: SETTINGS.api.enable_http,
        enable_ws: SETTINGS.api.enable_ws,
        max_datastore_value_length: MAX_DATASTORE_VALUE_LENGTH,
        max_op_datastore_entry_count: MAX_OPERATION_DATASTORE_ENTRY_COUNT,
        max_op_datastore_key_length: MAX_OPERATION_DATASTORE_KEY_LENGTH,
        max_op_datastore_value_length: MAX_OPERATION_DATASTORE_VALUE_LENGTH,
        max_gas_per_block: MAX_GAS_PER_BLOCK,
        base_operation_gas_cost: BASE_OPERATION_GAS_COST,
        sp_compilation_cost: gas_costs.sp_compilation_cost,
        max_function_name_length: MAX_FUNCTION_NAME_LENGTH,
        max_parameter_size: MAX_PARAMETERS_SIZE,
        thread_count: THREAD_COUNT,
        keypair: keypair.clone(),
        genesis_timestamp: *GENESIS_TIMESTAMP,
        t0: T0,
        periods_per_cycle: PERIODS_PER_CYCLE,
        last_start_period: final_state.read().get_last_start_period(),
        chain_id: *CHAINID,
        deferred_credits_delta: SETTINGS.api.deferred_credits_delta,
        minimal_fees: SETTINGS.pool.minimal_fees,
        deferred_calls_config,
<<<<<<< HEAD
        max_datastore_keys_queries: SETTINGS.api.max_datastore_keys_query,
        max_datastore_key_length: MAX_DATASTORE_KEY_LENGTH,
        max_addresses_datastore_keys_query: SETTINGS.api.max_addresses_datastore_keys_query,
=======
>>>>>>> b18c665a
    };

    // spawn Massa API
    let api = API::<ApiV2>::new(
        consensus_controller.clone(),
        consensus_channels.broadcasts.clone(),
        execution_controller.clone(),
        pool_channels.broadcasts.clone(),
        api_config.clone(),
        *VERSION,
    );
    let api_handle = api
        .serve(&SETTINGS.api.bind_api, &api_config)
        .await
        .expect("failed to start MASSA API");

    info!(
        "API | EXPERIMENTAL JsonRPC | listening on: {}",
        &SETTINGS.api.bind_api
    );

    // Disable WebSockets for Private and Public API's
    let mut api_config = api_config.clone();
    api_config.enable_ws = false;

    // Whether to spawn gRPC PUBLIC API
    let grpc_public_handle = if SETTINGS.grpc.public.enabled {
        let grpc_public_config = configure_grpc(
            ServiceName::Public,
            &SETTINGS.grpc.public,
            keypair.clone(),
            &final_state,
            SETTINGS.pool.minimal_fees,
        );

        let grpc_public_api = MassaPublicGrpc {
            consensus_controller: consensus_controller.clone(),
            consensus_broadcasts: consensus_channels.broadcasts.clone(),
            execution_controller: execution_controller.clone(),
            execution_channels,
            pool_broadcasts: pool_channels.broadcasts.clone(),
            pool_controller: pool_controller.clone(),
            protocol_controller: protocol_controller.clone(),
            selector_controller: selector_controller.clone(),
            storage: shared_storage.clone(),
            grpc_config: grpc_public_config.clone(),
            protocol_config: protocol_config.clone(),
            node_id,
            version: *VERSION,
            keypair_factory: KeyPairFactory {
                mip_store: mip_store.clone(),
            },
        };

        // Spawn gRPC PUBLIC API
        let grpc_public_stop_handle = grpc_public_api
            .serve(&grpc_public_config)
            .await
            .expect("failed to start gRPC PUBLIC API");
        info!("gRPC | PUBLIC | listening on: {}", grpc_public_config.bind);

        Some(grpc_public_stop_handle)
    } else {
        None
    };

    // Whether to spawn gRPC PRIVATE API
    let grpc_private_handle = if SETTINGS.grpc.private.enabled {
        let grpc_private_config = configure_grpc(
            ServiceName::Private,
            &SETTINGS.grpc.private,
            keypair.clone(),
            &final_state,
            SETTINGS.pool.minimal_fees,
        );

        let bs_white_black_list = bootstrap_manager
            .as_ref()
            .map(|manager| manager.white_black_list.clone());

        let grpc_private_api = MassaPrivateGrpc {
            consensus_controller: consensus_controller.clone(),
            execution_controller: execution_controller.clone(),
            pool_controller: pool_controller.clone(),
            protocol_controller: protocol_controller.clone(),
            grpc_config: grpc_private_config.clone(),
            protocol_config: protocol_config.clone(),
            node_id,
            mip_store: mip_store.clone(),
            version: *VERSION,
            stop_cv: sig_int_toggled.clone(),
            node_wallet: node_wallet.clone(),
            bs_white_black_list,
        };

        // Spawn gRPC PRIVATE API
        let grpc_private_stop_handle = grpc_private_api
            .serve(&grpc_private_config)
            .await
            .expect("failed to start gRPC PRIVATE API");
        info!(
            "gRPC | PRIVATE | listening on: {}",
            grpc_private_config.bind
        );

        Some(grpc_private_stop_handle)
    } else {
        None
    };

    #[cfg(feature = "op_spammer")]
    start_operation_injector(
        *GENESIS_TIMESTAMP,
        shared_storage.clone_without_refs(),
        node_wallet.read().clone(),
        pool_controller.clone(),
        protocol_controller.clone(),
        args.nb_op,
    );

    // spawn private API
    let api_private = API::<Private>::new(
        protocol_controller.clone(),
        execution_controller.clone(),
        api_config.clone(),
        sig_int_toggled,
        node_wallet,
    );
    let api_private_handle = api_private
        .serve(&SETTINGS.api.bind_private, &api_config)
        .await
        .expect("failed to start PRIVATE API");
    info!(
        "API | PRIVATE JsonRPC | listening on: {}",
        api_config.bind_private
    );

    // spawn public API
    let api_public = API::<Public>::new(
        consensus_controller.clone(),
        execution_controller.clone(),
        api_config.clone(),
        selector_controller.clone(),
        pool_controller.clone(),
        protocol_controller.clone(),
        protocol_config.clone(),
        *VERSION,
        node_id,
        shared_storage.clone(),
        mip_store.clone(),
    );
    let api_public_handle = api_public
        .serve(&SETTINGS.api.bind_public, &api_config)
        .await
        .expect("failed to start PUBLIC API");
    info!(
        "API | PUBLIC JsonRPC | listening on: {}",
        api_config.bind_public
    );

    let massa_survey_stopper = MassaSurvey::run(
        SETTINGS.metrics.tick_delay.to_duration(),
        execution_controller,
        pool_controller,
        db.clone(),
        massa_metrics,
        (
            api_config.thread_count,
            api_config.t0,
            api_config.genesis_timestamp,
            api_config.periods_per_cycle,
            api_config.last_start_period,
        ),
        mip_store,
    );

    #[cfg(feature = "deadlock_detection")]
    {
        // only for #[cfg]
        use parking_lot::deadlock;
        use std::thread;

        let interval = Duration::from_secs(args.dl_interval);
        warn!("deadlocks detector will run every {:?}", interval);

        // Create a background thread which checks for deadlocks at the defined interval
        let thread_builder = thread::Builder::new().name("deadlock-detection".into());
        thread_builder
            .spawn(move || loop {
                thread::sleep(interval);
                let deadlocks = deadlock::check_deadlock();
                if deadlocks.is_empty() {
                    continue;
                }
                warn!("{} deadlocks detected", deadlocks.len());
                for (i, threads) in deadlocks.iter().enumerate() {
                    warn!("Deadlock #{}", i);
                    for t in threads {
                        warn!("Thread Id {:#?}", t.thread_id());
                        warn!("{:#?}", t.backtrace());
                    }
                }
            })
            .expect("failed to spawn thread : deadlock-detection");
    }
    (
        consensus_event_receiver,
        bootstrap_manager,
        consensus_manager,
        execution_manager,
        selector_manager,
        pool_manager,
        protocol_manager,
        factory_manager,
        event_cache_manager,
        api_private_handle,
        api_public_handle,
        api_handle,
        grpc_private_handle,
        grpc_public_handle,
        metrics_stopper,
        massa_survey_stopper,
    )
}

// Get the configuration of the gRPC server
fn configure_grpc(
    name: ServiceName,
    settings: &GrpcSettings,
    keypair: KeyPair,
    final_state: &Arc<RwLock<dyn FinalStateController>>,
    minimal_fees: Amount,
) -> GrpcConfig {
    GrpcConfig {
        name,
        enabled: settings.enabled,
        accept_http1: settings.accept_http1,
        enable_cors: settings.enable_cors,
        enable_health: settings.enable_health,
        enable_reflection: settings.enable_reflection,
        enable_tls: settings.enable_tls,
        enable_mtls: settings.enable_mtls,
        generate_self_signed_certificates: settings.generate_self_signed_certificates,
        subject_alt_names: settings.subject_alt_names.clone(),
        bind: settings.bind,
        accept_compressed: settings.accept_compressed.clone(),
        send_compressed: settings.send_compressed.clone(),
        max_decoding_message_size: settings.max_decoding_message_size,
        max_encoding_message_size: settings.max_encoding_message_size,
        concurrency_limit_per_connection: settings.concurrency_limit_per_connection,
        timeout: settings.timeout.to_duration(),
        initial_stream_window_size: settings.initial_stream_window_size,
        initial_connection_window_size: settings.initial_connection_window_size,
        max_concurrent_streams: settings.max_concurrent_streams,
        max_arguments: settings.max_arguments,
        tcp_keepalive: settings.tcp_keepalive.map(|t| t.to_duration()),
        tcp_nodelay: settings.tcp_nodelay,
        http2_keepalive_interval: settings.http2_keepalive_interval.map(|t| t.to_duration()),
        http2_keepalive_timeout: settings.http2_keepalive_timeout.map(|t| t.to_duration()),
        http2_adaptive_window: settings.http2_adaptive_window,
        max_frame_size: settings.max_frame_size,
        thread_count: THREAD_COUNT,
        max_operations_per_block: MAX_OPERATIONS_PER_BLOCK,
        endorsement_count: ENDORSEMENT_COUNT,
        max_endorsements_per_message: MAX_ENDORSEMENTS_PER_MESSAGE,
        max_datastore_value_length: MAX_DATASTORE_VALUE_LENGTH,
        max_op_datastore_entry_count: MAX_OPERATION_DATASTORE_ENTRY_COUNT,
        max_datastore_entries_per_request: settings.max_datastore_entries_per_request,
        max_op_datastore_key_length: MAX_OPERATION_DATASTORE_KEY_LENGTH,
        max_op_datastore_value_length: MAX_OPERATION_DATASTORE_VALUE_LENGTH,
        max_function_name_length: MAX_FUNCTION_NAME_LENGTH,
        max_parameter_size: MAX_PARAMETERS_SIZE,
        max_operations_per_message: MAX_OPERATIONS_PER_MESSAGE,
        max_gas_per_block: MAX_GAS_PER_BLOCK,
        genesis_timestamp: *GENESIS_TIMESTAMP,
        t0: T0,
        periods_per_cycle: PERIODS_PER_CYCLE,
        keypair,
        max_channel_size: settings.max_channel_size,
        draw_lookahead_period_count: settings.draw_lookahead_period_count,
        last_start_period: final_state.read().get_last_start_period(),
        max_denunciations_per_block_header: MAX_DENUNCIATIONS_PER_BLOCK_HEADER,
        max_addresses_per_request: settings.max_addresses_per_request,
        max_slot_ranges_per_request: settings.max_slot_ranges_per_request,
        max_block_ids_per_request: settings.max_block_ids_per_request,
        max_endorsement_ids_per_request: settings.max_endorsement_ids_per_request,
        max_operation_ids_per_request: settings.max_operation_ids_per_request,
        max_filters_per_request: settings.max_filters_per_request,
        max_query_items_per_request: settings.max_query_items_per_request,
        certificate_authority_root_path: settings.certificate_authority_root_path.clone(),
        server_certificate_path: settings.server_certificate_path.clone(),
        server_private_key_path: settings.server_private_key_path.clone(),
        client_certificate_authority_root_path: settings
            .client_certificate_authority_root_path
            .clone(),
        client_certificate_path: settings.client_certificate_path.clone(),
        client_private_key_path: settings.client_private_key_path.clone(),
        chain_id: *CHAINID,
        minimal_fees,
        max_datastore_keys_queries: settings.max_datastore_keys_query,
        max_datastore_key_length: MAX_DATASTORE_KEY_LENGTH,
        unidirectional_stream_interval_check: settings.unidirectional_stream_interval_check,
    }
}

struct Managers {
    bootstrap_manager: Option<BootstrapManager>,
    consensus_manager: Box<dyn ConsensusManager>,
    execution_manager: Box<dyn ExecutionManager>,
    selector_manager: Box<dyn SelectorManager>,
    pool_manager: Box<dyn PoolManager>,
    protocol_manager: Box<dyn ProtocolManager>,
    factory_manager: Box<dyn FactoryManager>,
    event_cache_manager: Box<dyn EventCacheManager>,
}

#[allow(clippy::too_many_arguments)]
async fn stop(
    _consensus_event_receiver: MassaReceiver<ConsensusEvent>,
    Managers {
        bootstrap_manager,
        mut execution_manager,
        mut consensus_manager,
        mut selector_manager,
        mut pool_manager,
        mut protocol_manager,
        mut factory_manager,
        mut event_cache_manager,
    }: Managers,
    api_private_handle: StopHandle,
    api_public_handle: StopHandle,
    api_handle: StopHandle,
    grpc_private_handle: Option<massa_grpc::server::StopHandle>,
    grpc_public_handle: Option<massa_grpc::server::StopHandle>,
    mut metrics_stopper: MetricsStopper,
    mut massa_survey_stopper: MassaSurveyStopper,
) {
    // stop bootstrap
    if let Some(bootstrap_manager) = bootstrap_manager {
        bootstrap_manager
            .stop()
            .expect("bootstrap server shutdown failed")
    }

    info!("Start stopping API's: gRPC(PUBLIC, PRIVATE), EXPERIMENTAL, PUBLIC, PRIVATE");

    // stop Massa gRPC PUBLIC API
    if let Some(handle) = grpc_public_handle {
        handle.stop();
    }
    info!("API | PUBLIC gRPC | stopped");

    // stop Massa gRPC PRIVATE API
    if let Some(handle) = grpc_private_handle {
        handle.stop();
    }
    info!("API | PRIVATE gRPC | stopped");

    // stop Massa API
    api_handle.stop().await;
    info!("API | EXPERIMENTAL JsonRPC | stopped");

    // stop public API
    api_public_handle.stop().await;
    info!("API | PUBLIC JsonRPC | stopped");

    // stop private API
    api_private_handle.stop().await;
    info!("API | PRIVATE JsonRPC | stopped");

    // stop metrics
    metrics_stopper.stop();

    // stop massa survey thread
    massa_survey_stopper.stop();

    // stop factory
    factory_manager.stop();

    // stop protocol controller
    protocol_manager.stop();

    // stop consensus
    consensus_manager.stop();

    // stop pool
    pool_manager.stop();

    // stop execution controller
    execution_manager.stop();

    // stop selector controller
    selector_manager.stop();

    // stop pool controller
    // TODO
    //let protocol_pool_event_receiver = pool_manager.stop().await.expect("pool shutdown failed");

    // note that FinalLedger gets destroyed as soon as its Arc count goes to zero

    event_cache_manager.stop();
}

#[derive(Parser)]
#[command(version = crate_version!())]
struct Args {
    #[arg(long = "keep-ledger")]
    keep_ledger: bool,
    /// Wallet password
    // #[arg(short = "p", long = "pwd")]
    #[arg(short = 'p', long = "pwd")]
    password: Option<String>,

    /// restart_from_snapshot_at_period
    #[arg(long = "restart-from-snapshot-at-period")]
    restart_from_snapshot_at_period: Option<u64>,

    #[arg(short = 'a', long = "accept-community-charter")]
    accept_community_charter: bool,

    #[cfg(feature = "op_spammer")]
    /// number of operations
    #[arg(
        name = "number of operations",
        long_help = "Define the number of operations the node can spam.",
        short = 'n',
        long = "number-operations"
    )]
    nb_op: u64,

    #[cfg(feature = "deadlock_detection")]
    /// Deadlocks detector
    #[structopt(
        name = "deadlocks interval",
        long_help = "Define the interval of launching a deadlocks checking.",
        short = 'i',
        long = "dli",
        default_value = "10"
    )]
    dl_interval: u64,
}

/// Load wallet, asking for passwords if necessary
fn load_wallet(
    password: Option<String>,
    path: &Path,
    chain_id: u64,
) -> anyhow::Result<Arc<RwLock<Wallet>>> {
    let password = if path.is_dir() {
        password.unwrap_or_else(|| {
            Password::new()
                .with_prompt("Enter staking keys file password")
                .interact()
                .expect("IO error: Password reading failed, staking keys file couldn't be unlocked")
        })
    } else {
        password.unwrap_or_else(|| {
            Password::new()
                .with_prompt("Enter new password for staking keys file")
                .with_confirmation("Confirm password", "Passwords mismatching")
                .interact()
                .expect("IO error: Password reading failed, staking keys file couldn't be created")
        })
    };
    Ok(Arc::new(RwLock::new(Wallet::new(
        PathBuf::from(path),
        password,
        chain_id,
    )?)))
}

fn main() -> anyhow::Result<()> {
    let args = Args::parse();

    let tokio_rt = tokio::runtime::Builder::new_multi_thread()
        .thread_name_fn(|| {
            static ATOMIC_ID: AtomicUsize = AtomicUsize::new(0);
            let id = ATOMIC_ID.fetch_add(1, Ordering::SeqCst);
            format!("tokio-node-{}", id)
        })
        .enable_all()
        .build()
        .unwrap();

    tokio_rt.block_on(run(args))
}

async fn run(args: Args) -> anyhow::Result<()> {
    let mut cur_args = args;
    use tracing_subscriber::prelude::*;
    // spawn the console server in the background, returning a `Layer`:
    let tracing_layer = tracing_subscriber::fmt::layer()
        .with_filter(match SETTINGS.logging.level {
            4 => LevelFilter::TRACE,
            3 => LevelFilter::DEBUG,
            2 => LevelFilter::INFO,
            1 => LevelFilter::WARN,
            _ => LevelFilter::ERROR,
        })
        .with_filter(filter_fn(|metadata| {
            metadata.target().starts_with("massa") // ignore non-massa logs
        }));
    // build a `Subscriber` by combining layers with a `tracing_subscriber::Registry`:
    tracing_subscriber::registry()
        // add the console layer to the subscriber or default layers...
        .with(tracing_layer)
        .init();

    // Setup panic handlers,
    // and when a panic occurs,
    // run default handler,
    // and then shutdown.
    let default_panic = std::panic::take_hook();
    std::panic::set_hook(Box::new(move |info| {
        default_panic(info);
        std::process::exit(1);
    }));

    info!("Node version : {}", *VERSION);

    handle_disclaimer(
        cur_args.accept_community_charter,
        &SETTINGS.cli.approved_community_charter_file_path,
    );

    // load or create wallet, asking for password if necessary
    let node_wallet = load_wallet(
        cur_args.password.clone(),
        &SETTINGS.factory.staking_wallet_path,
        *CHAINID,
    )?;

    // interrupt signal listener
    let sig_int_toggled = Arc::new((Mutex::new(false), Condvar::new()));

    let sig_int_toggled_clone = Arc::clone(&sig_int_toggled);
    ctrlc::set_handler(move || {
        *sig_int_toggled_clone
            .0
            .lock()
            .expect("double-lock on interrupt bool in ctrl-c handler") = true;
        sig_int_toggled_clone.1.notify_all();
    })
    .expect("Error setting Ctrl-C handler");

    #[cfg(feature = "resync_check")]
    let mut resync_check = Some(std::time::Instant::now() + std::time::Duration::from_secs(10));

    loop {
        let (
            consensus_event_receiver,
            bootstrap_manager,
            consensus_manager,
            execution_manager,
            selector_manager,
            pool_manager,
            protocol_manager,
            factory_manager,
            event_cache_manager,
            api_private_handle,
            api_public_handle,
            api_handle,
            grpc_private_handle,
            grpc_public_handle,
            metrics_stopper,
            massa_survey_stopper,
        ) = launch(&cur_args, node_wallet.clone(), Arc::clone(&sig_int_toggled)).await;

        // loop over messages
        let restart = loop {
            massa_trace!("massa-node.main.run.select", {});
            match consensus_event_receiver.try_recv() {
                Ok(evt) => match evt {
                    ConsensusEvent::NeedSync => {
                        warn!("in response to a desynchronization, the node is going to bootstrap again");
                        break true;
                    }
                    ConsensusEvent::Stop => {
                        break false;
                    }
                },
                Err(TryRecvError::Disconnected) => {
                    error!("consensus_event_receiver.wait_event disconnected");
                    break false;
                }
                _ => {}
            };

            // every 100ms/or when alerted, check if sigint toggled
            // if toggled, break loop
            let int_sig = sig_int_toggled
                .0
                .lock()
                .expect("double-lock() on interrupted signal mutex");
            let wake = sig_int_toggled
                .1
                .wait_timeout(int_sig, Duration::from_millis(100))
                .expect("interrupt signal mutex poisoned");
            if *wake.0 {
                info!("interrupt signal received");
                break false;
            }

            // Elements of the system that involve stopping and restarting should be checked by forcing a relaunch.
            // This check allows the system to start up as normal, wait 10s, then force a relaunch. If Things take too long
            // to shutdown, or does not allow for a clean relaunch, this feature flag can expose those issues.
            #[cfg(feature = "resync_check")]
            if let Some(resync_moment) = resync_check {
                if resync_moment < std::time::Instant::now() {
                    warn!("resync check triggered");
                    resync_check = None;
                    break true;
                }
            }
        };
        stop(
            consensus_event_receiver,
            Managers {
                bootstrap_manager,
                consensus_manager,
                execution_manager,
                selector_manager,
                pool_manager,
                protocol_manager,
                factory_manager,
                event_cache_manager,
            },
            api_private_handle,
            api_public_handle,
            api_handle,
            grpc_private_handle,
            grpc_public_handle,
            metrics_stopper,
            massa_survey_stopper,
        )
        .await;

        if !restart {
            break;
        }
        // If we restart because of a desync, then we do not want to restart from a snapshot
        cur_args.restart_from_snapshot_at_period = None;
    }
    Ok(())
}<|MERGE_RESOLUTION|>--- conflicted
+++ resolved
@@ -63,13 +63,8 @@
 use massa_models::address::Address;
 use massa_models::amount::Amount;
 use massa_models::config::constants::{
-<<<<<<< HEAD
-    ASYNC_MSG_CST_GAS_COST, BLOCK_REWARD, BOOTSTRAP_RANDOMNESS_SIZE_BYTES, CHANNEL_SIZE,
-    CONSENSUS_BOOTSTRAP_PART_SIZE, DEFERRED_CALL_MAX_FUTURE_SLOTS, DELTA_F0,
-=======
     ASYNC_MSG_CST_GAS_COST, BLOCK_REWARD_V0, BLOCK_REWARD_V1, BOOTSTRAP_RANDOMNESS_SIZE_BYTES,
     CHANNEL_SIZE, CONSENSUS_BOOTSTRAP_PART_SIZE, DEFERRED_CALL_MAX_FUTURE_SLOTS, DELTA_F0,
->>>>>>> b18c665a
     DENUNCIATION_EXPIRE_PERIODS, ENDORSEMENT_COUNT, END_TIMESTAMP, GENESIS_KEY, GENESIS_TIMESTAMP,
     INITIAL_DRAW_SEED, LEDGER_COST_PER_BYTE, LEDGER_ENTRY_BASE_COST,
     LEDGER_ENTRY_DATASTORE_BASE_SIZE, MAX_ADVERTISE_LENGTH, MAX_ASYNC_GAS, MAX_ASYNC_POOL_LENGTH,
@@ -604,12 +599,9 @@
         event_cache_path: SETTINGS.execution.event_cache_path.clone(),
         event_cache_size: SETTINGS.execution.event_cache_size,
         event_snip_amount: SETTINGS.execution.event_snip_amount,
-<<<<<<< HEAD
         broadcast_slot_execution_info_channel_capacity: SETTINGS
             .execution
             .broadcast_slot_execution_info_channel_capacity,
-=======
->>>>>>> b18c665a
     };
 
     let execution_channels = ExecutionChannels {
@@ -978,12 +970,9 @@
         deferred_credits_delta: SETTINGS.api.deferred_credits_delta,
         minimal_fees: SETTINGS.pool.minimal_fees,
         deferred_calls_config,
-<<<<<<< HEAD
         max_datastore_keys_queries: SETTINGS.api.max_datastore_keys_query,
         max_datastore_key_length: MAX_DATASTORE_KEY_LENGTH,
         max_addresses_datastore_keys_query: SETTINGS.api.max_addresses_datastore_keys_query,
-=======
->>>>>>> b18c665a
     };
 
     // spawn Massa API
