--- conflicted
+++ resolved
@@ -25,12 +25,7 @@
     "max_level_debug",
     "release_max_level_debug",
 ] }
-<<<<<<< HEAD
-async-trait = "0.1.68"
-mockall = {version = "0.11.4", features = ["nightly"] }
-=======
 mockall = {version = "0.11.4", features = ["nightly"], optional = true }
->>>>>>> c51fac5a
 
 [dev-dependencies]
 massa_models = { path = "../massa-models", features = ["testing"] }
