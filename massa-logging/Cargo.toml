--- conflicted
+++ resolved
@@ -1,13 +1,9 @@
 [package]
 name = "massa_logging"
-<<<<<<< HEAD
 version = "28.16.0"
-=======
-version = "3.0.0"
->>>>>>> 5f314f2a
 authors = ["Massa Labs <info@massa.net>"]
 edition = "2021"
 
 [dependencies]
-serde_json = {workspace = true}   # BOM UPGRADE     Revert to "1.0" if problem
-tracing = {workspace = true}+serde_json = { workspace = true } # BOM UPGRADE     Revert to "1.0" if problem
+tracing = { workspace = true }