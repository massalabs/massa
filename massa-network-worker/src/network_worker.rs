// Copyright (c) 2022 MASSA LABS <info@massa.net>

//! The network worker actually does the job of managing connections
use super::{
    handshake_worker::HandshakeReturnType, node_worker::NodeWorker, peer_info_database::*,
};
use crate::{
    binders::{ReadBinder, WriteBinder},
    handshake_worker::HandshakeWorker,
    messages::Message,
    network_event::EventSender,
};
use futures::{stream::FuturesUnordered, StreamExt};
use massa_logging::massa_trace;
use massa_models::storage::Storage;
use massa_models::{constants::CHANNEL_SIZE, node::NodeId, SerializeCompact, Version};
use massa_network_exports::{
    ConnectionClosureReason, ConnectionId, Establisher, HandshakeErrorType, Listener,
<<<<<<< HEAD
    NetworkConnectionErrorType, NetworkError, NetworkSettings,
};
use massa_network_exports::{NetworkCommand, NetworkEvent, NetworkManagementCommand};
use massa_network_exports::{ReadHalf, WriteHalf};
=======
    NetworkCommand, NetworkConnectionErrorType, NetworkError, NetworkEvent,
    NetworkManagementCommand, NetworkSettings, NodeCommand, NodeEvent, NodeEventType, ReadHalf,
    WriteHalf,
};
>>>>>>> 852e4e3a
use massa_signature::{derive_public_key, PrivateKey};
use std::{
    collections::{hash_map, HashMap, HashSet},
    net::{IpAddr, SocketAddr},
};
use tokio::sync::mpsc;
use tokio::task::JoinHandle;
use tracing::{debug, trace, warn};

/// Real job is done by network worker
pub struct NetworkWorker {
    /// Network configuration.
    cfg: NetworkSettings,
    /// Our private key.
    pub(crate) private_key: PrivateKey,
    /// Our node id.
    pub(crate) self_node_id: NodeId,
    /// Listener part of the establisher.
    listener: Listener,
    /// The connection establisher.
    establisher: Establisher,
    /// Database with peer information.
    pub(crate) peer_info_db: PeerInfoDatabase,
    /// Receiver for network commands
    controller_command_rx: mpsc::Receiver<NetworkCommand>,
    /// Receiver for network management commands
    controller_manager_rx: mpsc::Receiver<NetworkManagementCommand>,
    /// Set of connection id of node with running handshake.
    pub(crate) running_handshakes: HashSet<ConnectionId>,
    /// Running handshakes futures.
    handshake_futures: FuturesUnordered<JoinHandle<(ConnectionId, HandshakeReturnType)>>,
    /// Running handshakes that send a list of peers.
    handshake_peer_list_futures: FuturesUnordered<JoinHandle<()>>,
    /// Receiving channel for node events.
    node_event_rx: mpsc::Receiver<NodeEvent>,
    /// Ids of active nodes mapped to Connection id, node command sender and handle on the associated node worker.
    pub(crate) active_nodes: HashMap<NodeId, (ConnectionId, mpsc::Sender<NodeCommand>)>,
    /// Node worker handles
    node_worker_handles:
        FuturesUnordered<JoinHandle<(NodeId, Result<ConnectionClosureReason, NetworkError>)>>,
    /// Map of connection to ip, is_outgoing.
    pub(crate) active_connections: HashMap<ConnectionId, (IpAddr, bool)>,
    /// Shared storage.
    storage: Storage,
    /// Node version
    version: Version,
    /// Event sender
    pub(crate) event: EventSender,
}

pub struct NetworkWorkerChannels {
    pub controller_command_rx: mpsc::Receiver<NetworkCommand>,
    pub controller_event_tx: mpsc::Sender<NetworkEvent>,
    pub controller_manager_rx: mpsc::Receiver<NetworkManagementCommand>,
}

impl NetworkWorker {
    /// Creates a new NetworkWorker
    ///
    /// # Arguments
    /// * cfg: Network configuration.
    /// * listener: Listener part of the establisher.
    /// * establisher: The connection establisher.
    /// * peer_info_db: Database with peer information.
    /// * controller_command_rx: Channel receiving network commands.
    /// * controller_event_tx: Channel sending out network events.
    /// * controller_manager_rx: Channel receiving network management commands.
    #[allow(clippy::too_many_arguments)]
    pub fn new(
        cfg: NetworkSettings,
        private_key: PrivateKey,
        listener: Listener,
        establisher: Establisher,
        peer_info_db: PeerInfoDatabase,
        NetworkWorkerChannels {
            controller_command_rx,
            controller_event_tx,
            controller_manager_rx,
        }: NetworkWorkerChannels,
        storage: Storage,
        version: Version,
    ) -> NetworkWorker {
        let public_key = derive_public_key(&private_key);
        let self_node_id = NodeId(public_key);

        let (node_event_tx, node_event_rx) = mpsc::channel::<NodeEvent>(CHANNEL_SIZE);
        let max_wait_event = cfg.max_send_wait.to_duration();
        NetworkWorker {
            cfg,
            self_node_id,
            private_key,
            listener,
            establisher,
            peer_info_db,
            controller_command_rx,
            event: EventSender::new(controller_event_tx, node_event_tx, max_wait_event),
            controller_manager_rx,
            running_handshakes: HashSet::new(),
            handshake_futures: FuturesUnordered::new(),
            handshake_peer_list_futures: FuturesUnordered::new(),
            node_event_rx,
            active_nodes: HashMap::new(),
            node_worker_handles: FuturesUnordered::new(),
            active_connections: HashMap::new(),
            storage,
            version,
        }
    }

    /// Runs the main loop of the network_worker
    /// There is a tokio::select! inside the loop
    pub async fn run_loop(mut self) -> Result<(), NetworkError> {
        let mut out_connecting_futures = FuturesUnordered::new();
        let mut cur_connection_id = ConnectionId::default();

        // wake up the controller at a regular interval to retry connections
        let mut wakeup_interval = tokio::time::interval(self.cfg.wakeup_interval.to_duration());
        let mut need_connect_retry = true;

        loop {
            if need_connect_retry {
                // try to connect to candidate IPs
                let candidate_ips = self.peer_info_db.get_out_connection_candidate_ips()?;
                for ip in candidate_ips {
                    debug!("starting outgoing connection attempt towards ip={}", ip);
                    massa_trace!("out_connection_attempt_start", { "ip": ip });
                    self.peer_info_db.new_out_connection_attempt(&ip)?;
                    let mut connector = self
                        .establisher
                        .get_connector(self.cfg.connect_timeout)
                        .await?;
                    let addr = SocketAddr::new(ip, self.cfg.protocol_port);
                    out_connecting_futures.push(async move {
                        match connector.connect(addr).await {
                            Ok((reader, writer)) => (addr.ip(), Ok((reader, writer))),
                            Err(e) => (addr.ip(), Err(e)),
                        }
                    });
                }
                need_connect_retry = false;
            }

            /*
                select! without the "biased" modifier will randomly select the 1st branch to check,
                then will check the next ones in the order they are written.
                We choose this order:
                    * manager commands to avoid waiting too long to stop in case of contention
                    * node events (HIGH FREQUENCY): we want to process incoming events in priority to know best about the network and empty buffers quickly
                    * incoming commands (HIGH FREQUENCY): we want to TRY to send data to the target, but don't wait if the buffers are full
                    * cleanup tick (less important, low freq)
                    * node closed (no worries if processed a bit late)
                    * out connecting events (no problem if a bit late)
                    * listener event (HIGH FREQUENCY) non-critical
            */
            tokio::select! {
                // listen to manager commands
                cmd = self.controller_manager_rx.recv() => {
                    match cmd {
                        None => break,
                        Some(_) => {}
                    }
                },

                // event received from a node
                evt = self.node_event_rx.recv() => {
                    self.on_node_event(
                        evt.ok_or_else(|| NetworkError::ChannelError("node event rx failed".into()))?
                    ).await?
                },

                // incoming command
                Some(cmd) = self.controller_command_rx.recv() => {
                    self.manage_network_command(cmd).await?;
                },

                // wake up interval
                _ = wakeup_interval.tick() => {
                    self.peer_info_db.update()?; // notify tick to peer db

                    need_connect_retry = true; // retry out connections
                }

                // wait for a handshake future to complete
                Some(res) = self.handshake_futures.next() => {
                    let (conn_id, outcome) = res?;
                    self.on_handshake_finished(conn_id, outcome).await?;
                    need_connect_retry = true; // retry out connections
                },

                // Managing handshakes that return a PeerList
                Some(_) = self.handshake_peer_list_futures.next() => {},

                // node closed
                Some(evt) = self.node_worker_handles.next() => {
                    let (node_id, res) = evt?;  // ? => when a node worker panics
                    let reason = match res {
                        Ok(r) => {
                            massa_trace!("network.network_worker.run_loop.node_worker_handles.normal", {
                                "node_id": node_id,
                                "reason": r,
                            });
                            r
                        },
                        Err(err) => {
                            massa_trace!("network.network_worker.run_loop.node_worker_handles.err", {
                                "node_id": node_id,
                                "err": format!("{}", err)
                            });
                            ConnectionClosureReason::Failed
                        }
                    };

                    // Note: if the send is dropped, and we later receive a command related to an unknown node,
                    // we will retry a send for this event for that unknown node,
                    // ensuring protocol eventually notes the closure.
                    let _ = self
                        .event.send(NetworkEvent::ConnectionClosed(node_id))
                        .await;
                    if let Some((connection_id, _)) = self
                        .active_nodes
                        .remove(&node_id) {
                        massa_trace!("protocol channel closed", {"node_id": node_id});
                        self.connection_closed(connection_id, reason).await?;
                    }

                    need_connect_retry = true; // retry out connections
                },

                // out-connector event
                Some((ip_addr, res)) = out_connecting_futures.next() => {
                    need_connect_retry = true; // retry out connections
                    self.manage_out_connections(
                        res,
                        ip_addr,
                        &mut cur_connection_id,
                    ).await?
                },

                // listener socket received
                res = self.listener.accept() => {
                    self.manage_in_connections(
                        res,
                        &mut cur_connection_id,
                    ).await?
                }
            }
        }

        // wait for out-connectors to finish
        while out_connecting_futures.next().await.is_some() {}

        // stop peer info db
        self.peer_info_db.stop().await?;

        // Cleanup of connected nodes.
        // drop sender
        self.event.drop();
        for (_, (_, node_tx)) in self.active_nodes.drain() {
            // close opened connection.
            trace!("before sending  NodeCommand::Close(ConnectionClosureReason::Normal) from node_tx in network_worker run_loop");
            // send a close command to every node
            // note that we ignore any error here because nodes might have closed by themselves just before
            let _ = node_tx
                .send(NodeCommand::Close(ConnectionClosureReason::Normal))
                .await;
            trace!("after sending  NodeCommand::Close(ConnectionClosureReason::Normal) from node_tx in network_worker run_loop");
        }
        // drain incoming node events
        while self.node_event_rx.recv().await.is_some() {}
        // wait for node join handles
        while let Some(res) = self.node_worker_handles.next().await {
            match res {
                Ok((node_id, Ok(reason))) => {
                    massa_trace!("network.network_worker.cleanup.wait_node.ok", {
                        "node_id": node_id,
                        "reason": reason,
                    });
                }
                Ok((node_id, Err(err))) => {
                    massa_trace!("network.network_worker.cleanup.wait_node.err", {
                        "node_id": node_id,
                        "err": format!("{}", err)
                    });
                }
                Err(err) => {
                    warn!("a node worker panicked: {}", err);
                }
            }
        }

        // wait for all running handshakes
        self.running_handshakes.clear();
        while self.handshake_futures.next().await.is_some() {}
        while self.handshake_peer_list_futures.next().await.is_some() {}
        Ok(())
    }

    /// Manages finished handshakes.
    /// Only used by the worker.
    ///
    /// # Arguments
    /// * new_connection_id: connection id of the connection that should be established here.
    /// * outcome: result returned by a handshake.
    async fn on_handshake_finished(
        &mut self,
        new_connection_id: ConnectionId,
        outcome: HandshakeReturnType,
    ) -> Result<(), NetworkError> {
        massa_trace!("network_worker.on_handshake_finished.", {
            "node": new_connection_id
        });
        match outcome {
            // a handshake finished, and succeeded
            Ok((new_node_id, socket_reader, socket_writer)) => {
                debug!(
                    "handshake with connection_id={} succeeded => node_id={}",
                    new_connection_id, new_node_id
                );
                massa_trace!("handshake_ok", {
                    "connection_id": new_connection_id,
                    "node_id": new_node_id
                });

                // connection was banned in the meantime
                if !self.running_handshakes.remove(&new_connection_id) {
                    debug!(
                        "connection_id={}, node_id={} peer was banned while handshaking",
                        new_connection_id, new_node_id
                    );
                    massa_trace!("handshake_banned", {
                        "connection_id": new_connection_id,
                        "node_id": new_node_id
                    });
                    self.connection_closed(new_connection_id, ConnectionClosureReason::Normal)
                        .await?;
                    return Ok(());
                }

                match self.active_nodes.entry(new_node_id) {
                    // we already have this node ID
                    hash_map::Entry::Occupied(_) => {
                        debug!(
                            "connection_id={}, node_id={} protocol channel would be redundant",
                            new_connection_id, new_node_id
                        );
                        massa_trace!("node_redundant", {
                            "connection_id": new_connection_id,
                            "node_id": new_node_id
                        });
                        self.connection_closed(new_connection_id, ConnectionClosureReason::Normal)
                            .await?;
                    }
                    // we don't have this node ID
                    hash_map::Entry::Vacant(entry) => {
                        massa_trace!("node_connected", {
                            "connection_id": new_connection_id,
                            "node_id": new_node_id
                        });

                        // Note connection alive.
                        let (ip, _) = self
                            .active_connections
                            .get(&new_connection_id)
                            .ok_or(NetworkError::ActiveConnectionMissing(new_connection_id))?;
                        self.peer_info_db.peer_alive(ip)?;

                        // spawn node_controller_fn
                        let (node_command_tx, node_command_rx) =
                            mpsc::channel::<NodeCommand>(CHANNEL_SIZE);
                        let node_event_tx_clone = self.event.clone_node_sender();
                        let cfg_copy = self.cfg.clone();
                        let storage = self.storage.clone();
                        let node_fn_handle = tokio::spawn(async move {
                            let res = NodeWorker::new(
                                cfg_copy,
                                new_node_id,
                                socket_reader,
                                socket_writer,
                                node_command_rx,
                                node_event_tx_clone,
                                storage,
                            )
                            .run_loop()
                            .await;
                            (new_node_id, res)
                        });
                        entry.insert((new_connection_id, node_command_tx.clone()));
                        self.node_worker_handles.push(node_fn_handle);

                        let res = self
                            .event
                            .send(NetworkEvent::NewConnection(new_node_id))
                            .await;

                        // If we failed to send the event to protocol, close the connection.
                        if res.is_err() {
                            let res = node_command_tx
                                .send(NodeCommand::Close(ConnectionClosureReason::Normal))
                                .await;
                            if res.is_err() {
                                massa_trace!(
                                    "network.network_worker.on_handshake_finished", {"err": NetworkError::ChannelError(
                                        "close node command send failed".into(),
                                    ).to_string()}
                                );
                            }
                        }
                    }
                }
            }
            // a handshake failed and sent a list of peers
            Err(NetworkError::HandshakeError(HandshakeErrorType::PeerListReceived(peers))) => {
                // Manage the final of an handshake that send us a list of new peers
                // instead of accepting a connection. Notify to the DB that `to_remove`
                // has failed and merge new `to_add` candidates.
                self.peer_info_db.merge_candidate_peers(&peers)?;
                self.running_handshakes.remove(&new_connection_id);
                self.connection_closed(new_connection_id, ConnectionClosureReason::Failed)
                    .await?;
            }
            // a handshake finished and failed
            Err(err) => {
                debug!(
                    "handshake failed with connection_id={}: {}",
                    new_connection_id, err
                );
                massa_trace!("handshake_failed", {
                    "connection_id": new_connection_id,
                    "err": err.to_string()
                });
                self.running_handshakes.remove(&new_connection_id);
                self.connection_closed(new_connection_id, ConnectionClosureReason::Failed)
                    .await?;
            }
        };
        Ok(())
    }

    async fn connection_closed(
        &mut self,
        id: ConnectionId,
        reason: ConnectionClosureReason,
    ) -> Result<(), NetworkError> {
        let (ip, is_outgoing) = self
            .active_connections
            .remove(&id)
            .ok_or(NetworkError::ActiveConnectionMissing(id))?;
        debug!(
            "connection closed connection_id={}, ip={}, reason={:?}",
            id, ip, reason
        );
        massa_trace!("network_worker.connection_closed", {
            "connection_id": id,
            "ip": ip,
            "reason": reason
        });
        match reason {
            ConnectionClosureReason::Normal => {}
            ConnectionClosureReason::Failed => {
                self.peer_info_db.peer_failed(&ip)?;
            }
            ConnectionClosureReason::Banned => {
                // nothing here, because peer_info_db.peer_banned called in NetworkCommand::Ban
            }
        }
        if is_outgoing {
            self.peer_info_db.out_connection_closed(&ip)?;
        } else {
            self.peer_info_db.in_connection_closed(&ip)?;
        }
        Ok(())
    }

    /// Manages network commands
    /// Only used inside worker's run_loop
    ///
    /// # Arguments
    /// * cmd : command to process.
    /// * peer_info_db: Database with peer information.
    /// * active_connections: hashmap linking connection id to ipAddr to
    ///   whether connection is outgoing (true)
    /// * event_tx: channel to send network events out.
    ///
    /// # Command implementation
    /// Some of the commands are just forwarded to the NodeWorker that manage
    /// the real connection between nodes. Some other commands has an impact on
    /// the current worker.
    ///
    /// Whatever the behavior of the command, we better have to look at
    /// `network_cmd_impl.rs` where the commands are implemented.
    ///
    /// ex: NetworkCommand::AskForBlocks => on_ask_bfor_block_cmd(...)
    async fn manage_network_command(&mut self, cmd: NetworkCommand) -> Result<(), NetworkError> {
        use crate::network_cmd_impl::*;
        match cmd {
            NetworkCommand::BanIp(ips) => on_ban_ip_cmd(self, ips).await?,
            NetworkCommand::Ban(node) => on_ban_cmd(self, node).await?,
            NetworkCommand::SendBlockHeader { node, block_id } => {
                on_send_block_header_cmd(self, node, block_id).await?
            }
<<<<<<< HEAD
            NetworkCommand::AskForBlocks { list } => on_ask_bfor_block_cmd(self, list).await,
            NetworkCommand::SendBlock { node, block_id } => {
                on_send_block_cmd(self, node, block_id).await?
=======
            NetworkCommand::AskForBlocks { list } => on_ask_for_block_cmd(self, list).await,
            NetworkCommand::SendBlock { node, block } => {
                on_send_block_cmd(self, node, block).await?
>>>>>>> 852e4e3a
            }
            NetworkCommand::GetPeers(response_tx) => on_get_peers_cmd(self, response_tx).await,
            NetworkCommand::GetBootstrapPeers(response_tx) => {
                on_get_bootstrap_peers_cmd(self, response_tx).await
            }
            NetworkCommand::BlockNotFound { node, block_id } => {
                on_block_not_found_cmd(self, node, block_id).await
            }
            NetworkCommand::SendOperations { node, operations } => {
                on_send_operations_cmd(self, node, operations).await
            }
            NetworkCommand::SendOperationAnnouncements { to_node, batch } => {
                on_send_operation_batches_cmd(self, to_node, batch).await
            }
            NetworkCommand::AskForOperations { to_node, wishlist } => {
                on_ask_for_operations_cmd(self, to_node, wishlist).await
            }
            NetworkCommand::SendEndorsements { node, endorsements } => {
                on_send_endorsements_cmd(self, node, endorsements).await
            }
            NetworkCommand::NodeSignMessage { msg, response_tx } => {
                on_node_sign_message_cmd(self, msg, response_tx).await?
            }
            NetworkCommand::Unban(ip) => on_unban_cmd(self, ip).await?,
            NetworkCommand::GetStats { response_tx } => on_get_stats_cmd(self, response_tx).await,
            NetworkCommand::Whitelist(ips) => on_whitelist_cmd(self, ips).await?,
            NetworkCommand::RemoveFromWhitelist(ips) => {
                on_remove_from_whitelist_cmd(self, ips).await?
            }
        };
        Ok(())
    }

    /// Manages out connection
    /// Only used inside worker's run_loop
    ///
    /// # Arguments
    /// * res : (reader, writer) in a result coming out of out_connecting_futures
    /// * ip_addr: distant address we are trying to reach.
    /// * cur_connection_id : connection id of the node we are trying to reach
    async fn manage_out_connections(
        &mut self,
        res: tokio::io::Result<(ReadHalf, WriteHalf)>,
        ip_addr: IpAddr,
        cur_connection_id: &mut ConnectionId,
    ) -> Result<(), NetworkError> {
        match res {
            Ok((reader, writer)) => {
                if self
                    .peer_info_db
                    .try_out_connection_attempt_success(&ip_addr)?
                {
                    // outgoing connection established
                    let connection_id = *cur_connection_id;
                    debug!(
                        "out connection towards ip={} established => connection_id={}",
                        ip_addr, connection_id
                    );
                    massa_trace!("out_connection_established", {
                        "ip": ip_addr,
                        "connection_id": connection_id
                    });
                    cur_connection_id.0 += 1;
                    self.active_connections
                        .insert(connection_id, (ip_addr, true));
                    self.manage_successfull_connection(connection_id, reader, writer)?;
                } else {
                    debug!("out connection towards ip={} refused", ip_addr);
                    massa_trace!("out_connection_refused", { "ip": ip_addr });
                }
            }
            Err(err) => {
                debug!(
                    "outgoing connection attempt towards ip={} failed: {}",
                    ip_addr, err
                );
                massa_trace!("out_connection_attempt_failed", {
                    "ip": ip_addr,
                    "err": err.to_string()
                });
                self.peer_info_db.out_connection_attempt_failed(&ip_addr)?;
            }
        }
        Ok(())
    }

    /// Manages in connection
    /// Only used inside worker's run_loop
    ///
    /// Try a connection with an incomming node, if success insert the remote
    /// address at the index `connection_id` inside `self.active_connections`
    /// and call `self.manage_successfull_connection`
    ///
    /// If the connection failed with `MaxPeersConnectionReached`, mock the
    /// handshake and send a list of advertisable peer ips.
    ///
    /// # Arguments
    /// * res : (reader, writer, socketAddr) in a result coming out of the listener
    /// * cur_connection_id : connection id of the node we are trying to reach
    async fn manage_in_connections(
        &mut self,
        res: std::io::Result<(ReadHalf, WriteHalf, SocketAddr)>,
        cur_connection_id: &mut ConnectionId,
    ) -> Result<(), NetworkError> {
        match res {
            Ok((reader, writer, remote_addr)) => {
                match self.peer_info_db.try_new_in_connection(&remote_addr.ip()) {
                    Ok(_) => {
                        let connection_id = *cur_connection_id;
                        debug!(
                            "inbound connection from addr={} succeeded => connection_id={}",
                            remote_addr, connection_id
                        );
                        massa_trace!("in_connection_established", {
                            "ip": remote_addr.ip(),
                            "connection_id": connection_id
                        });
                        cur_connection_id.0 += 1;
                        self.active_connections
                            .insert(connection_id, (remote_addr.ip(), false));
                        self.manage_successfull_connection(connection_id, reader, writer)?;
                    }
                    Err(NetworkError::PeerConnectionError(
                        NetworkConnectionErrorType::MaxPeersConnectionReached(_),
                    )) => self.try_send_peer_list_in_handshake(reader, writer, remote_addr),
                    Err(_) => {
                        debug!("inbound connection from addr={} refused", remote_addr);
                        massa_trace!("in_connection_refused", {"ip": remote_addr.ip()});
                    }
                }
            }
            Err(err) => {
                debug!("connection accept failed: {}", err);
                massa_trace!("in_connection_failed", {"err": err.to_string()});
            }
        }
        Ok(())
    }

    /// Start to mock a handshake and try to send a message with a list of
    /// peers.
    /// The function is used while `manage_in_connections()` if the current
    /// node reach the number of maximum in connection.
    ///
    /// Timeout if the connection as not been done really quickly resolved
    /// but don't throw the timeout error.
    ///
    /// ```txt
    /// In connection node            Curr node
    ///        |                          |
    ///        |------------------------->|      : Try to connect but the
    ///        |                          |        curr node reach the max
    ///        |                          |        number of node.
    ///        |                          |      : Connection success anyway
    ///        |                          |        and the in connection enter
    ///        |<------------------------>|        in `HandshakeWorker::run()`
    ///        |  symetric read & write   |
    ///```
    ///
    /// In the `symetric read & write` the current node simulate a handshake
    /// managed by the *connection node* in `HandshakeWorker::run()`, the
    /// current node send a ListPeer as a message.
    ///
    /// Spawn a future in `self.handshake_peer_list_futures` managed by the
    /// main loop.
    fn try_send_peer_list_in_handshake(
        &self,
        reader: ReadHalf,
        writer: WriteHalf,
        remote_addr: SocketAddr,
    ) {
        debug!(
            "Maximum connection reached. Inbound connection from addr={} refused, try to send a list of peers",
            remote_addr
        );
        if self.cfg.max_in_connection_overflow > self.handshake_peer_list_futures.len() {
            let msg = Message::PeerList(self.peer_info_db.get_advertisable_peer_ips());
            let timeout = self.cfg.peer_list_send_timeout.to_duration();
            self.handshake_peer_list_futures
                .push(tokio::spawn(async move {
                    let mut writer = WriteBinder::new(writer);
                    let mut reader = ReadBinder::new(reader);
                    match tokio::time::timeout(
                        timeout,
                        futures::future::try_join(
                            writer.send(&msg.to_bytes_compact().unwrap()),
                            reader.next(),
                        ),
                    )
                    .await
                    {
                        Ok(Err(e)) => debug!("Ignored network error on send peerlist={}", e),
                        Err(_) => debug!("Ignored timeout error on send peerlist"),
                        _ => (),
                    }
                }));
        }
    }

    /// Manage a successful incomming and outgoing connection,
    /// Check if we're not already running an handshake for `connection_id` by inserting the connection id in
    /// `self.running_handshakes`
    /// Add a new handshake to perform in `self.handshake_futures` to be handle in the main loop.
    ///
    /// Return an hanshake error if connection already running/waiting
    fn manage_successfull_connection(
        &mut self,
        connection_id: ConnectionId,
        reader: ReadHalf,
        writer: WriteHalf,
    ) -> Result<(), NetworkError> {
        if !self.running_handshakes.insert(connection_id) {
            return Err(NetworkError::HandshakeError(
                HandshakeErrorType::HandshakeIdAlreadyExist(format!("{}", connection_id)),
            ));
        }
        self.handshake_futures.push(HandshakeWorker::spawn(
            reader,
            writer,
            self.self_node_id,
            self.private_key,
            self.cfg.connect_timeout,
            self.version,
            connection_id,
        ));
        Ok(())
    }

    /// Manages node events.
    /// Only used by the worker.
    ///
    /// # Argument
    /// * evt: optional node event to process.
    async fn on_node_event(&mut self, evt: NodeEvent) -> Result<(), NetworkError> {
        use crate::network_event::*;
        match evt {
            // received a list of peers
            NodeEvent(from_node_id, NodeEventType::ReceivedPeerList(lst)) => {
                event_impl::on_received_peer_list(self, from_node_id, &lst)?
            }
            NodeEvent(from_node_id, NodeEventType::ReceivedBlock(block, serialized)) => {
                event_impl::on_received_block(self, from_node_id, block, serialized).await?
            }
            NodeEvent(from_node_id, NodeEventType::ReceivedAskForBlocks(list)) => {
                event_impl::on_received_ask_for_blocks(self, from_node_id, list).await
            }
            NodeEvent(source_node_id, NodeEventType::ReceivedBlockHeader(header)) => {
                event_impl::on_received_block_header(self, source_node_id, header).await?
            }
            NodeEvent(from_node_id, NodeEventType::AskedPeerList) => {
                event_impl::on_asked_peer_list(self, from_node_id).await?
            }
            NodeEvent(node, NodeEventType::BlockNotFound(block_id)) => {
                event_impl::on_block_not_found(self, node, block_id).await
            }
            NodeEvent(node, NodeEventType::ReceivedOperations(operations)) => {
                event_impl::on_received_operations(self, node, operations).await
            }
            NodeEvent(node, NodeEventType::ReceivedEndorsements(endorsements)) => {
                event_impl::on_received_endorsements(self, node, endorsements).await
            }
            NodeEvent(node, NodeEventType::ReceivedOperationAnnouncements(operation_ids)) => {
                event_impl::on_received_operations_annoncement(self, node, operation_ids).await
            }
            NodeEvent(node, NodeEventType::ReceivedAskForOperations(operation_ids)) => {
                event_impl::on_received_ask_for_operations(self, node, operation_ids).await
            }
        }
        Ok(())
    }
}<|MERGE_RESOLUTION|>--- conflicted
+++ resolved
@@ -16,17 +16,11 @@
 use massa_models::{constants::CHANNEL_SIZE, node::NodeId, SerializeCompact, Version};
 use massa_network_exports::{
     ConnectionClosureReason, ConnectionId, Establisher, HandshakeErrorType, Listener,
-<<<<<<< HEAD
     NetworkConnectionErrorType, NetworkError, NetworkSettings,
+    NetworkCommand, NetworkEvent,
+    NetworkManagementCommand, NodeCommand, NodeEvent, NodeEventType, ReadHalf,
+    WriteHalf
 };
-use massa_network_exports::{NetworkCommand, NetworkEvent, NetworkManagementCommand};
-use massa_network_exports::{ReadHalf, WriteHalf};
-=======
-    NetworkCommand, NetworkConnectionErrorType, NetworkError, NetworkEvent,
-    NetworkManagementCommand, NetworkSettings, NodeCommand, NodeEvent, NodeEventType, ReadHalf,
-    WriteHalf,
-};
->>>>>>> 852e4e3a
 use massa_signature::{derive_public_key, PrivateKey};
 use std::{
     collections::{hash_map, HashMap, HashSet},
@@ -527,15 +521,9 @@
             NetworkCommand::SendBlockHeader { node, block_id } => {
                 on_send_block_header_cmd(self, node, block_id).await?
             }
-<<<<<<< HEAD
-            NetworkCommand::AskForBlocks { list } => on_ask_bfor_block_cmd(self, list).await,
+            NetworkCommand::AskForBlocks { list } => on_ask_for_block_cmd(self, list).await,
             NetworkCommand::SendBlock { node, block_id } => {
                 on_send_block_cmd(self, node, block_id).await?
-=======
-            NetworkCommand::AskForBlocks { list } => on_ask_for_block_cmd(self, list).await,
-            NetworkCommand::SendBlock { node, block } => {
-                on_send_block_cmd(self, node, block).await?
->>>>>>> 852e4e3a
             }
             NetworkCommand::GetPeers(response_tx) => on_get_peers_cmd(self, response_tx).await,
             NetworkCommand::GetBootstrapPeers(response_tx) => {
