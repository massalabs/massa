use massa_consensus_exports::{
    block_graph_export::BlockGraphExport, block_status::BlockStatus,
    bootstrapable_graph::BootstrapableGraph, error::ConsensusError,
    export_active_block::ExportActiveBlock, ConsensusChannels, ConsensusController,
};
use massa_models::denunciation::DenunciationPrecursor;
use massa_models::{
    block::{BlockGraphStatus, FilledBlock},
    block_header::BlockHeader,
    block_id::BlockId,
    clique::Clique,
    operation::{Operation, OperationId},
    prehash::PreHashSet,
    secure_share::SecureShare,
    slot::Slot,
    stats::ConsensusStats,
    streaming_step::StreamingStep,
};
use massa_storage::Storage;
use parking_lot::RwLock;
use std::sync::{mpsc::SyncSender, Arc};
use tracing::log::{debug, trace, warn};

use crate::{commands::ConsensusCommand, state::ConsensusState};

/// The retrieval of data is made using a shared state and modifications are asked by sending message to a channel.
/// This is done mostly to be able to:
///
/// - send commands through the channel without waiting for them to be processed from the point of view of the sending thread, and channels are very much optimal for that (much faster than locks)
/// - still be able to read the current state of the graph as processed so far (for this we need a shared state)
///
/// Note that sending commands and reading the state is done from different, mutually-asynchronous tasks and they can have data that are not sync yet.
#[derive(Clone)]
pub struct ConsensusControllerImpl {
    command_sender: SyncSender<ConsensusCommand>,
    channels: ConsensusChannels,
    shared_state: Arc<RwLock<ConsensusState>>,
    bootstrap_part_size: u64,
    broadcast_enabled: bool,
}

impl ConsensusControllerImpl {
    pub fn new(
        command_sender: SyncSender<ConsensusCommand>,
        channels: ConsensusChannels,
        shared_state: Arc<RwLock<ConsensusState>>,
        bootstrap_part_size: u64,
        broadcast_enabled: bool,
    ) -> Self {
        Self {
            command_sender,
            channels,
            shared_state,
            bootstrap_part_size,
            broadcast_enabled,
        }
    }
}

impl ConsensusController for ConsensusControllerImpl {
    /// Get a block graph export in a given period.
    ///
    /// # Arguments:
    /// * `start_slot`: the start slot
    /// * `end_slot`: the end slot
    ///
    /// # Returns:
    /// An export of the block graph in this period
    fn get_block_graph_status(
        &self,
        start_slot: Option<Slot>,
        end_slot: Option<Slot>,
    ) -> Result<BlockGraphExport, ConsensusError> {
        self.shared_state
            .read()
            .extract_block_graph_part(start_slot, end_slot)
    }

    /// Get statuses of blocks present in the graph
    ///
    /// # Arguments:
    /// * `block_ids`: the block ids to get the status of
    ///
    /// # Returns:
    /// A vector of statuses sorted by the order of the block ids
    fn get_block_statuses(&self, ids: &[BlockId]) -> Vec<BlockGraphStatus> {
        let read_shared_state = self.shared_state.read();
        ids.iter()
            .map(|id| read_shared_state.get_block_status(id))
            .collect()
    }

    /// Get all the cliques possible in the block graph.
    ///
    /// # Returns:
    /// A vector of cliques
    fn get_cliques(&self) -> Vec<Clique> {
        self.shared_state.read().max_cliques.clone()
    }

    /// Get a part of the graph to send to a node so that he can setup his graph.
    /// Used for bootstrap.
    ///
    /// # Arguments:
    /// * `cursor`: streaming cursor containing the current state of bootstrap and what blocks have been to the client already
    /// * `execution_cursor`: streaming cursor of the final state to ensure that last slot of the bootstrap info corresponds
    ///
    /// # Returns:
    /// * A portion of the graph
    /// * The list of outdated block ids
    /// * The streaming step value after the current iteration
    fn get_bootstrap_part(
        &self,
        mut cursor: StreamingStep<PreHashSet<BlockId>>,
        execution_cursor: StreamingStep<Slot>,
    ) -> Result<
        (
            BootstrapableGraph,
            PreHashSet<BlockId>,
            StreamingStep<PreHashSet<BlockId>>,
        ),
        ConsensusError,
    > {
        let mut final_blocks: Vec<ExportActiveBlock> = Vec::new();
        let mut retrieved_ids: PreHashSet<BlockId> = PreHashSet::default();
        let read_shared_state = self.shared_state.read();
        let required_blocks: PreHashSet<BlockId> = match execution_cursor {
            StreamingStep::Ongoing(slot) | StreamingStep::Finished(Some(slot)) => {
                read_shared_state.list_required_active_blocks(Some(slot))?
            }
            _ => PreHashSet::default(),
        };

        let (current_ids, previous_ids, outdated_ids) = match cursor {
            StreamingStep::Started => (
                required_blocks,
                PreHashSet::default(),
                PreHashSet::default(),
            ),
            StreamingStep::Ongoing(ref cursor_ids) => (
                // ids that are contained in required_blocks but not in the download cursor => current_ids
                required_blocks.difference(cursor_ids).cloned().collect(),
                // ids previously downloaded => previous_ids
                cursor_ids.clone(),
                // ids previously downloaded but not contained in required_blocks anymore => outdated_ids
                cursor_ids.difference(&required_blocks).cloned().collect(),
            ),
            StreamingStep::Finished(_) => {
                return Ok((
                    BootstrapableGraph { final_blocks },
                    PreHashSet::default(),
                    cursor,
                ))
            }
        };

        for b_id in &current_ids {
            if let Some(BlockStatus::Active { a_block, storage }) =
                read_shared_state.block_statuses.get(b_id)
            {
                if final_blocks.len() as u64 >= self.bootstrap_part_size {
                    break;
                }
                match execution_cursor {
                    StreamingStep::Ongoing(slot) | StreamingStep::Finished(Some(slot)) => {
                        if a_block.slot > slot {
                            continue;
                        }
                    }
                    _ => (),
                }
                if a_block.is_final {
                    let export = ExportActiveBlock::from_active_block(a_block, storage);
                    final_blocks.push(export);
                    retrieved_ids.insert(*b_id);
                }
            }
        }

        if final_blocks.is_empty() {
            cursor = StreamingStep::Finished(None);
        } else {
            let pruned_previous_ids = previous_ids.difference(&outdated_ids);
            retrieved_ids.extend(pruned_previous_ids);
            cursor = StreamingStep::Ongoing(retrieved_ids);
        }

        Ok((BootstrapableGraph { final_blocks }, outdated_ids, cursor))
    }

    /// Get the stats of the consensus
    fn get_stats(&self) -> Result<ConsensusStats, ConsensusError> {
        self.shared_state.read().get_stats()
    }

    /// Get the current best parents for a block creation
    ///
    /// # Returns:
    /// A block id and a period for each thread of the graph
    fn get_best_parents(&self) -> Vec<(BlockId, u64)> {
        self.shared_state.read().best_parents.clone()
    }

    /// Get the block, that is in the blockclique, at a given slot.
    ///
    /// # Arguments:
    /// * `slot`: the slot to get the block at
    ///
    /// # Returns:
    /// The block id of the block at the given slot if exists
    fn get_blockclique_block_at_slot(&self, slot: Slot) -> Option<BlockId> {
        self.shared_state
            .read()
            .get_blockclique_block_at_slot(&slot)
    }

    /// Get the latest block, that is in the blockclique, in the thread of the given slot and before this `slot`.
    ///
    /// # Arguments:
    /// * `slot`: the slot that will give us the thread and the upper bound
    ///
    /// # Returns:
    /// The block id of the latest block in the thread of the given slot and before this slot
    fn get_latest_blockclique_block_at_slot(&self, slot: Slot) -> BlockId {
        self.shared_state
            .read()
            .get_latest_blockclique_block_at_slot(&slot)
    }

    fn register_block(&self, block_id: BlockId, slot: Slot, block_storage: Storage, created: bool) {
        if self.broadcast_enabled {
            if let Some(verifiable_block) = block_storage.read_blocks().get(&block_id) {
                let operations: Vec<(OperationId, Option<SecureShare<Operation, OperationId>>)> =
                    verifiable_block
                        .content
                        .operations
                        .iter()
                        .map(|operation_id| {
                            match block_storage.read_operations().get(operation_id).cloned() {
                                Some(verifiable_operation) => {
                                    (*operation_id, Some(verifiable_operation))
                                }
                                None => (*operation_id, None),
                            }
                        })
                        .collect();

                if let Err(err) = self.channels.block_sender.send(verifiable_block.clone()) {
                    trace!(
                        "error, failed to broadcast block with id {} due to: {}",
                        block_id,
                        err
                    );
                }

                if let Err(err) = self.channels.filled_block_sender.send(FilledBlock {
                    header: verifiable_block.content.header.clone(),
                    operations,
                }) {
                    trace!(
                        "error, failed to broadcast filled block with id {} due to: {}",
                        block_id,
                        err
                    );
                }
            } else {
                debug!(
                    "error, no broadcast event sent, block with id {} not found",
                    block_id
                );
            };
        }

        if let Some(verifiable_block) = block_storage.read_blocks().get(&block_id) {
<<<<<<< HEAD
            if let Ok(de_p) = DenunciationPrecursor::try_from(&verifiable_block.content.header) {
                self.channels
                    .pool_controller
                    .add_denunciation_precursor(de_p);
            }
=======
            let de_p = DenunciationPrecursor::from(&verifiable_block.content.header);
            self.channels
                .pool_command_sender
                .add_denunciation_precursor(de_p);
>>>>>>> 09d1af95
        }

        if let Err(err) = self
            .command_sender
            .try_send(ConsensusCommand::RegisterBlock(
                block_id,
                slot,
                block_storage,
                created,
            ))
        {
            warn!("error trying to register a block: {}", err);
        }
    }

    fn register_block_header(&self, block_id: BlockId, header: SecureShare<BlockHeader, BlockId>) {
        if self.broadcast_enabled {
            if let Err(err) = self.channels.block_header_sender.send(header.clone()) {
                trace!(
                    "error, failed to broadcast block header with block id {}: {}",
                    block_id,
                    err
                );
            }
        }

<<<<<<< HEAD
        if let Ok(de_p) = DenunciationPrecursor::try_from(&header) {
            self.channels
                .pool_controller
                .add_denunciation_precursor(de_p);
        } else {
            warn!(
                "Cannot create denunciation precursor from header: {}",
                &header
            );
        }
=======
        let de_p = DenunciationPrecursor::from(&header);
        self.channels
            .pool_command_sender
            .add_denunciation_precursor(de_p);
>>>>>>> 09d1af95

        if let Err(err) = self
            .command_sender
            .try_send(ConsensusCommand::RegisterBlockHeader(block_id, header))
        {
            warn!("error trying to register a block header: {}", err);
        }
    }

    fn mark_invalid_block(&self, block_id: BlockId, header: SecureShare<BlockHeader, BlockId>) {
        if let Err(err) = self
            .command_sender
            .try_send(ConsensusCommand::MarkInvalidBlock(block_id, header))
        {
            warn!("error trying to mark block as invalid: {}", err);
        }
    }

    fn clone_box(&self) -> Box<dyn ConsensusController> {
        Box::new(self.clone())
    }
}<|MERGE_RESOLUTION|>--- conflicted
+++ resolved
@@ -272,18 +272,10 @@
         }
 
         if let Some(verifiable_block) = block_storage.read_blocks().get(&block_id) {
-<<<<<<< HEAD
-            if let Ok(de_p) = DenunciationPrecursor::try_from(&verifiable_block.content.header) {
-                self.channels
-                    .pool_controller
-                    .add_denunciation_precursor(de_p);
-            }
-=======
             let de_p = DenunciationPrecursor::from(&verifiable_block.content.header);
             self.channels
-                .pool_command_sender
+                .pool_controller
                 .add_denunciation_precursor(de_p);
->>>>>>> 09d1af95
         }
 
         if let Err(err) = self
@@ -310,23 +302,10 @@
             }
         }
 
-<<<<<<< HEAD
-        if let Ok(de_p) = DenunciationPrecursor::try_from(&header) {
-            self.channels
-                .pool_controller
-                .add_denunciation_precursor(de_p);
-        } else {
-            warn!(
-                "Cannot create denunciation precursor from header: {}",
-                &header
-            );
-        }
-=======
         let de_p = DenunciationPrecursor::from(&header);
         self.channels
-            .pool_command_sender
+            .pool_controller
             .add_denunciation_precursor(de_p);
->>>>>>> 09d1af95
 
         if let Err(err) = self
             .command_sender
