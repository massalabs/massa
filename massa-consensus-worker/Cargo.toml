--- conflicted
+++ resolved
@@ -1,48 +1,56 @@
 [package]
 name = "massa_consensus_worker"
-<<<<<<< HEAD
 version = "28.16.0"
-=======
-version = "3.0.0"
->>>>>>> 5f314f2a
 authors = ["Massa Labs <info@massa.net>"]
 edition = "2021"
 
 [features]
 sandbox = []
 bootstrap_server = []
-test-exports = ["tokio", "crossbeam-channel", "massa_execution_exports/test-exports", "massa_protocol_exports/test-exports", "massa_consensus_exports/test-exports", "massa_pos_exports/test-exports", "massa_pool_exports/test-exports"]
+test-exports = [
+    "tokio",
+    "crossbeam-channel",
+    "massa_execution_exports/test-exports",
+    "massa_protocol_exports/test-exports",
+    "massa_consensus_exports/test-exports",
+    "massa_pos_exports/test-exports",
+    "massa_pool_exports/test-exports",
+]
 
 [dependencies]
-num = {workspace = true, "features" = ["serde"]}   # BOM UPGRADE     Revert to {"version": "0.4", "features": ["serde"]} if problem
-tracing = {workspace = true, "features" = ["log"]}   # BOM UPGRADE     Revert to {"version": "0.1", "features": ["log"]} if problem
-parking_lot = {workspace = true, "features" = ["deadlock_detection"]}
-crossbeam = {workspace = true}
-massa_channel = {workspace = true}
-massa_metrics = {workspace = true}
-massa_consensus_exports = {workspace = true}
-massa_models = {workspace = true}
-massa_serialization = {workspace = true}
-massa_storage = {workspace = true}
-massa_signature = {workspace = true}
-massa_time = {workspace = true}
-massa_hash = {workspace = true}
-massa_logging = {workspace = true}
-massa_execution_exports = {workspace = true}
-massa_protocol_exports = {workspace = true, "optional" = true}
-massa_pos_exports = {workspace = true, "optional" = true}
-massa_pool_exports = {workspace = true, "optional" = true}
-tokio = {workspace = true, "optional" = true}   # BOM UPGRADE     Revert to {"version": "1.0", "optional": true} if problem
-crossbeam-channel = {workspace = true, "optional" = true}   # BOM UPGRADE     Revert to {"version": "0.5.6", "optional": true} if problem
+num = { workspace = true, "features" = [
+    "serde",
+] } # BOM UPGRADE     Revert to {"version": "0.4", "features": ["serde"]} if problem
+tracing = { workspace = true, "features" = [
+    "log",
+] } # BOM UPGRADE     Revert to {"version": "0.1", "features": ["log"]} if problem
+parking_lot = { workspace = true, "features" = ["deadlock_detection"] }
+crossbeam = { workspace = true }
+massa_channel = { workspace = true }
+massa_metrics = { workspace = true }
+massa_consensus_exports = { workspace = true }
+massa_models = { workspace = true }
+massa_serialization = { workspace = true }
+massa_storage = { workspace = true }
+massa_signature = { workspace = true }
+massa_time = { workspace = true }
+massa_hash = { workspace = true }
+massa_logging = { workspace = true }
+massa_execution_exports = { workspace = true }
+massa_protocol_exports = { workspace = true, "optional" = true }
+massa_pos_exports = { workspace = true, "optional" = true }
+massa_pool_exports = { workspace = true, "optional" = true }
+tokio = { workspace = true, "optional" = true } # BOM UPGRADE     Revert to {"version": "1.0", "optional": true} if problem
+crossbeam-channel = { workspace = true, "optional" = true } # BOM UPGRADE     Revert to {"version": "0.5.6", "optional": true} if problem
 
 [dev-dependencies]
-massa_pool_exports = {workspace = true, features = ["test-exports"]}
-massa_pos_exports = {workspace = true, features = ["test-exports"]}
-massa_protocol_exports = {workspace = true, features = ["test-exports"]}
-massa_execution_exports = {workspace = true, features = ["test-exports"]}
-massa_consensus_exports = {workspace = true, features = ["test-exports"]}
-massa_test_framework = {workspace = true, "features" = ["test-exports"]}
-mockall = {workspace = true}
-rand = {workspace = true}
-itertools = {workspace = true}
-tokio = {workspace = true}+massa_pool_exports = { workspace = true, features = ["test-exports"] }
+massa_pos_exports = { workspace = true, features = ["test-exports"] }
+massa_protocol_exports = { workspace = true, features = ["test-exports"] }
+massa_execution_exports = { workspace = true, features = ["test-exports"] }
+massa_consensus_exports = { workspace = true, features = ["test-exports"] }
+massa_test_framework = { workspace = true, "features" = ["test-exports"] }
+mockall = { workspace = true }
+rand = { workspace = true }
+itertools = { workspace = true }
+tokio = { workspace = true }