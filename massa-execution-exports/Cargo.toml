--- conflicted
+++ resolved
@@ -10,7 +10,9 @@
 displaydoc = "0.2"
 thiserror = "1.0"
 num = { version = "0.4", features = ["serde"] }
-parking_lot = { version = "0.12", features = ["deadlock_detection"], optional = true }
+parking_lot = { version = "0.12", features = [
+    "deadlock_detection",
+], optional = true }
 tempfile = { version = "3.3", optional = true }
 tokio = { version = "1.23", features = ["sync"] }
 # custom modules
@@ -22,15 +24,16 @@
 massa_final_state = { path = "../massa-final-state" }
 massa_ledger_exports = { path = "../massa-ledger-exports", optional = true }
 massa_module_cache = { path = "../massa-module-cache" }
-<<<<<<< HEAD
 massa_versioning = { path = "../massa-versioning" }
-massa-sc-runtime = { git = "https://github.com/massalabs/massa-sc-runtime" }
-=======
-massa-sc-runtime = { git = "https://github.com/massalabs/massa-sc-runtime", branch="testnet_23" }
->>>>>>> a5df614e
+massa-sc-runtime = { git = "https://github.com/massalabs/massa-sc-runtime", branch = "testnet_23" }
 
 # for more information on what are the following features used for, see the cargo.toml at workspace level
 
 [features]
 gas_calibration = ["massa_ledger_exports/testing", "parking_lot", "tempfile"]
-testing = ["massa_models/testing", "massa_ledger_exports/testing", "parking_lot", "tempfile"]+testing = [
+    "massa_models/testing",
+    "massa_ledger_exports/testing",
+    "parking_lot",
+    "tempfile",
+]