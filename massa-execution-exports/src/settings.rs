// Copyright (c) 2022 MASSA LABS <info@massa.net>

//! This module provides the structures used to provide configuration parameters to the Execution system

use massa_deferred_calls::config::DeferredCallsConfig;
use massa_models::amount::Amount;
use massa_sc_runtime::{CondomLimits, GasCosts};
use massa_time::MassaTime;
use num::rational::Ratio;
use std::path::PathBuf;

/// Storage cost constants
#[derive(Debug, Clone, Copy)]
pub struct StorageCostsConstants {
    /// Cost per byte in ledger
    pub ledger_cost_per_byte: Amount,
    /// Ledger entry base cost
    pub ledger_entry_base_cost: Amount,
    /// Ledger entry datastore base cost
    pub ledger_entry_datastore_base_cost: Amount,
}

/// Execution module configuration
#[derive(Debug, Clone)]
pub struct ExecutionConfig {
    /// read-only execution request queue length
    pub readonly_queue_length: usize,
    /// maximum number of SC output events kept in cache
    pub max_final_events: usize,
    /// maximum available gas for asynchronous messages execution
    pub max_async_gas: u64,
    /// constant cost for async messages
    pub async_msg_cst_gas_cost: u64,
    /// maximum gas per block
    pub max_gas_per_block: u64,
    /// number of threads
    pub thread_count: u8,
    /// price of a roll inside the network
    pub roll_price: Amount,
    /// extra lag to add on the execution cursor to improve performance
    pub cursor_delay: MassaTime,
    /// genesis timestamp
    pub genesis_timestamp: MassaTime,
    /// period duration
    pub t0: MassaTime,
    /// block creation reward (v0)
    pub block_reward_v0: Amount,
    /// block creation reward (v1)
    pub block_reward_v1: Amount,
    /// operation validity period
    pub operation_validity_period: u64,
    /// endorsement count
    pub endorsement_count: u64,
    /// periods per cycle
    pub periods_per_cycle: u64,
    /// duration of the statistics time window
    pub stats_time_window_duration: MassaTime,
    /// Max miss ratio for auto roll sell
    pub max_miss_ratio: Ratio<u64>,
    /// Max function length in call sc
    pub max_function_length: u16,
    /// Max parameter length in call sc
    pub max_parameter_length: u32,
    /// Max size of a datastore key
    pub max_datastore_key_length: u8,
    /// Max bytecode size
    pub max_bytecode_size: u64,
    /// Max datastore value size
    pub max_datastore_value_size: u64,
    /// Storage cost constants
    pub storage_costs_constants: StorageCostsConstants,
    /// Max gas for read only executions
    pub max_read_only_gas: u64,
    /// Gas costs
    pub gas_costs: GasCosts,
    /// Gas used by a transaction, a roll buy or a roll sell)
    pub base_operation_gas_cost: u64,
    /// last start period, used to attach to the correct execution slot if the network has restarted
    pub last_start_period: u64,
    /// Path to the hard drive cache storage
    pub hd_cache_path: PathBuf,
    /// Maximum number of entries we want to keep in the LRU cache
    pub lru_cache_size: u32,
    /// Maximum number of entries we want to keep in the HD cache
    pub hd_cache_size: usize,
    /// Amount of entries removed when `hd_cache_size` is reached
    pub snip_amount: usize,
    /// Number of roll to remove per denunciation
    pub roll_count_to_slash_on_denunciation: u64,
    /// Denunciation expire delta
    pub denunciation_expire_periods: u64,
    /// whether slot execution outputs broadcast is enabled
    pub broadcast_enabled: bool,
    /// slot execution outputs channel capacity
    pub broadcast_slot_execution_output_channel_capacity: usize,
    /// max size of event data, in bytes
    pub max_event_size_v0: usize,
    /// max size of event data, in bytes
    pub max_event_size_v1: usize,
    /// chain id
    pub chain_id: u64,
    /// whether slot execution traces broadcast is enabled
    pub broadcast_traces_enabled: bool,
    /// slot execution traces channel capacity
    pub broadcast_slot_execution_traces_channel_capacity: usize,
    /// Max execution traces slot to keep in trace history cache
    pub max_execution_traces_slot_limit: usize,
    /// Where to dump blocks
    pub block_dump_folder_path: PathBuf,
    /// Max recursive calls depth in SC
    /// Used to limit the recursion_counter value in the context, to avoid stack overflow issues.
    pub max_recursive_calls_depth: u16,
    /// Runtime condom middleware limits
    pub condom_limits: CondomLimits,
    /// deferred calls config
    pub deferred_calls_config: DeferredCallsConfig,
    /// Maximum number of event that an operation can emit
    pub max_event_per_operation: usize,
    /// Path to the hard drive event cache storage
    pub event_cache_path: PathBuf,
    /// Maximum number of entries we want to keep in the Event cache
    pub event_cache_size: usize,
    /// Amount of entries removed when `event_cache_size` is reached
    pub event_snip_amount: usize,
<<<<<<< HEAD
    /// slot execution info channel capacity
    pub broadcast_slot_execution_info_channel_capacity: usize,
=======
>>>>>>> b18c665a
}<|MERGE_RESOLUTION|>--- conflicted
+++ resolved
@@ -122,9 +122,6 @@
     pub event_cache_size: usize,
     /// Amount of entries removed when `event_cache_size` is reached
     pub event_snip_amount: usize,
-<<<<<<< HEAD
     /// slot execution info channel capacity
     pub broadcast_slot_execution_info_channel_capacity: usize,
-=======
->>>>>>> b18c665a
 }