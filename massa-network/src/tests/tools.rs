--- conflicted
+++ resolved
@@ -3,24 +3,13 @@
 use super::super::binders::{ReadBinder, WriteBinder};
 use super::mock_establisher::MockEstablisherInterface;
 use super::{mock_establisher, tools};
-<<<<<<< HEAD
 use crate::messages::Message;
-use crate::settings::PeerTypeConnectionConfig;
+use crate::network_controller::{start_network_controller, NetworkCommandSender, NetworkManager};
 use crate::NetworkError;
+use crate::NetworkSettings;
+use crate::PeerInfo;
 use crate::{handshake_worker::HandshakeWorker, ConnectionId};
-use crate::{start_network_controller, NetworkSettings};
-use crate::{NetworkCommandSender, NetworkEvent, NetworkEventReceiver, NetworkManager, PeerInfo};
-=======
-use crate::{
-    handshake_worker::HandshakeWorker, network_controller::NetworkEventReceiver, ConnectionId,
-    NetworkError, NetworkEvent,
-};
-use crate::{
-    messages::Message,
-    network_controller::{start_network_controller, NetworkCommandSender, NetworkManager},
-};
-use crate::{NetworkSettings, PeerInfo};
->>>>>>> c9562428
+use crate::{network_controller::NetworkEventReceiver, NetworkEvent};
 use massa_hash::hash::Hash;
 use massa_models::node::NodeId;
 use massa_models::{
@@ -60,73 +49,6 @@
     NamedTempFile::new().expect("cannot create temp file")
 }
 
-<<<<<<< HEAD
-/// create a NetworkConfig with typical values
-pub fn create_network_config(
-    network_controller_port: u16,
-    peers_file_path: &Path,
-) -> NetworkSettings {
-    // Init the serialization context with a default,
-    // can be overwritten with a more specific one in the test.
-    massa_models::init_serialization_context(massa_models::SerializationContext {
-        max_block_operations: 1024,
-        parent_count: 2,
-        max_peer_list_length: 128,
-        max_message_size: 3 * 1024 * 1024,
-        max_block_size: 3 * 1024 * 1024,
-        max_bootstrap_blocks: 100,
-        max_bootstrap_cliques: 100,
-        max_bootstrap_deps: 100,
-        max_bootstrap_children: 100,
-        max_ask_blocks_per_message: 10,
-        max_operations_per_message: 1024,
-        max_endorsements_per_message: 1024,
-        max_bootstrap_message_size: 100000000,
-        max_bootstrap_pos_entries: 1000,
-        max_bootstrap_pos_cycles: 5,
-        max_block_endorsements: 8,
-    });
-
-    NetworkSettings {
-        bind: format!("0.0.0.0:{}", network_controller_port)
-            .parse()
-            .unwrap(),
-        routable_ip: Some(BASE_NETWORK_CONTROLLER_IP),
-        protocol_port: network_controller_port,
-        connect_timeout: MassaTime::from(3000),
-        peers_file: peers_file_path.to_path_buf(),
-        bootstrap_peers_config: PeerTypeConnectionConfig {
-            target_out: 0,
-            max_in: 0,
-            max_out_attempts: 1,
-        },
-        standard_peers_config: PeerTypeConnectionConfig {
-            target_out: 10,
-            max_in: 100,
-            max_out_attempts: 100,
-        },
-        whitelist_peers_config: PeerTypeConnectionConfig {
-            target_out: 5,
-            max_in: 5,
-            max_out_attempts: 5,
-        },
-        wakeup_interval: MassaTime::from(3000),
-        max_in_connections_per_ip: 100,
-        max_idle_peers: 100,
-        max_banned_peers: 100,
-        peers_file_dump_interval: MassaTime::from(30000),
-        message_timeout: MassaTime::from(5000u64),
-        ask_peer_list_interval: MassaTime::from(50000u64),
-        private_key_file: get_temp_private_key_file().path().to_path_buf(),
-        max_send_wait: MassaTime::from(100),
-        ban_timeout: MassaTime::from(100_000_000),
-        initial_peers_file: peers_file_path.to_path_buf(),
-        ..Default::default()
-    }
-}
-
-=======
->>>>>>> c9562428
 /// Establish a full alive connection to the controller
 ///
 /// * establishes connection
