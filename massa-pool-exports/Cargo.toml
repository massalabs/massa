--- conflicted
+++ resolved
@@ -1,10 +1,6 @@
 [package]
 name = "massa_pool_exports"
-<<<<<<< HEAD
 version = "28.16.0"
-=======
-version = "3.0.0"
->>>>>>> 5f314f2a
 authors = ["Massa Labs <info@massa.net>"]
 edition = "2021"
 
@@ -12,17 +8,17 @@
 test-exports = ["mockall", "mockall_wrap"]
 
 [dependencies]
-serde = {workspace = true, "features" = ["derive"]}
-tokio = {workspace = true, "features" = ["sync"]}
-mockall = {workspace = true, "optional" = true}
-mockall_wrap = {workspace = true, "optional" = true}
-massa_models = {workspace = true}
-massa_storage = {workspace = true}
-massa_time = {workspace = true}
-massa_pos_exports = {workspace = true}
-massa_execution_exports = {workspace = true}
-displaydoc = {workspace = true}
-thiserror = {workspace = true}
+serde = { workspace = true, "features" = ["derive"] }
+tokio = { workspace = true, "features" = ["sync"] }
+mockall = { workspace = true, "optional" = true }
+mockall_wrap = { workspace = true, "optional" = true }
+massa_models = { workspace = true }
+massa_storage = { workspace = true }
+massa_time = { workspace = true }
+massa_pos_exports = { workspace = true }
+massa_execution_exports = { workspace = true }
+displaydoc = { workspace = true }
+thiserror = { workspace = true }
 
 [dev-dependencies]
-mockall = {workspace = true}+mockall = { workspace = true }