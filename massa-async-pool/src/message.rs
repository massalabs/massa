--- conflicted
+++ resolved
@@ -2,11 +2,8 @@
 
 //! This file defines the structure representing an asynchronous message
 
-<<<<<<< HEAD
 use std::ops::Bound::{Excluded, Included};
 
-=======
->>>>>>> 47d0e236
 use massa_models::address::AddressDeserializer;
 use massa_models::amount::{AmountDeserializer, AmountSerializer};
 use massa_models::slot::{SlotDeserializer, SlotSerializer};
@@ -102,15 +99,11 @@
             ),
             slot_deserializer: SlotDeserializer::new(
                 (Included(u64::MIN), Included(u64::MAX)),
-<<<<<<< HEAD
                 (Included(0), Excluded(thread_count)),
             ),
             emission_index_deserializer: U64VarIntDeserializer::new(
                 Included(u64::MIN),
                 Included(u64::MAX),
-=======
-                (Included(0), Excluded(THREAD_COUNT)),
->>>>>>> 47d0e236
             ),
         }
     }
@@ -317,7 +310,6 @@
         Self {
             slot_deserializer: SlotDeserializer::new(
                 (Included(0), Included(u64::MAX)),
-<<<<<<< HEAD
                 (Included(0), Excluded(thread_count)),
             ),
             amount_deserializer: AmountDeserializer::new(
@@ -332,9 +324,6 @@
             data_deserializer: VecU8Deserializer::new(
                 Included(0),
                 Included(max_data_async_message),
-=======
-                (Included(0), Excluded(THREAD_COUNT)),
->>>>>>> 47d0e236
             ),
             address_deserializer: AddressDeserializer::new(),
         }
