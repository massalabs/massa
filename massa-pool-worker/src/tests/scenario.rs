--- conflicted
+++ resolved
@@ -118,44 +118,7 @@
     ));
 
     // Provide the selector boilerplate
-<<<<<<< HEAD
-    let selector_controller = {
-        let mut res = Box::new(MockSelectorController::new());
-        res.expect_clone_box().times(2).returning(|| {
-            //TODO: Add sequence
-            let mut story = MockSelectorController::new();
-            story
-                .expect_get_available_selections_in_range()
-                .returning(|slot_range, opt_addrs| {
-                    let mut all_slots = BTreeMap::new();
-                    let addr = *opt_addrs
-                        .expect("No addresses filter given")
-                        .iter()
-                        .next()
-                        .expect("No addresses given");
-                    for i in 0..15 {
-                        for j in 0..32 {
-                            let s = Slot::new(i, j);
-                            if slot_range.contains(&s) {
-                                all_slots.insert(
-                                    s,
-                                    Selection {
-                                        producer: addr,
-                                        endorsements: vec![addr; ENDORSEMENT_COUNT as usize],
-                                    },
-                                );
-                            }
-                        }
-                    }
-                    Ok(all_slots)
-                });
-            Box::new(story)
-        });
-        res
-    };
-=======
     let selector_controller = Box::new(create_recursive_selector_mock(addr));
->>>>>>> 5f314f2a
 
     // Setup the pool controller
     let config = PoolConfig::default();
@@ -255,44 +218,7 @@
     ));
 
     // Provide the selector boilerplate
-<<<<<<< HEAD
-    let selector_controller = {
-        let mut res = Box::new(MockSelectorController::new());
-        res.expect_clone_box().times(2).returning(|| {
-            //TODO: Add sequence
-            let mut story = MockSelectorController::new();
-            story
-                .expect_get_available_selections_in_range()
-                .returning(|slot_range, opt_addrs| {
-                    let mut all_slots = BTreeMap::new();
-                    let addr = *opt_addrs
-                        .expect("No addresses filter given")
-                        .iter()
-                        .next()
-                        .expect("No addresses given");
-                    for i in 0..15 {
-                        for j in 0..32 {
-                            let s = Slot::new(i, j);
-                            if slot_range.contains(&s) {
-                                all_slots.insert(
-                                    s,
-                                    Selection {
-                                        producer: addr,
-                                        endorsements: vec![addr; ENDORSEMENT_COUNT as usize],
-                                    },
-                                );
-                            }
-                        }
-                    }
-                    Ok(all_slots)
-                });
-            Box::new(story)
-        });
-        res
-    };
-=======
     let selector_controller = Box::new(create_recursive_selector_mock(creator_address));
->>>>>>> 5f314f2a
 
     let PoolTestBoilerPlate {
         mut pool_manager,
