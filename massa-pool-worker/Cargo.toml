--- conflicted
+++ resolved
@@ -1,31 +1,31 @@
 [package]
 name = "massa_pool_worker"
-<<<<<<< HEAD
 version = "28.16.0"
-=======
-version = "3.0.0"
->>>>>>> 5f314f2a
 authors = ["Massa Labs <info@massa.net>"]
 edition = "2021"
 
 [features]
-test-exports = ["massa_execution_exports/test-exports", "massa_pos_exports/test-exports", "massa_wallet/test-exports"]
+test-exports = [
+    "massa_execution_exports/test-exports",
+    "massa_pos_exports/test-exports",
+    "massa_wallet/test-exports",
+]
 
 [dependencies]
-tracing = {workspace = true}
-parking_lot = {workspace = true, "features" = ["deadlock_detection"]}
-massa_models = {workspace = true}
-massa_storage = {workspace = true}
-massa_pool_exports = {workspace = true}
-massa_time = {workspace = true}
-massa_wallet = {workspace = true}
+tracing = { workspace = true }
+parking_lot = { workspace = true, "features" = ["deadlock_detection"] }
+massa_models = { workspace = true }
+massa_storage = { workspace = true }
+massa_pool_exports = { workspace = true }
+massa_time = { workspace = true }
+massa_wallet = { workspace = true }
 
 [dev-dependencies]
-tokio = {workspace = true, "features" = ["sync"]}
-mockall = {workspace = true}
-massa_signature = {workspace = true}
-massa_hash = {workspace = true}
-massa_pool_exports = {workspace = true, "features" = ["test-exports"]}
-massa_pos_exports = {workspace = true, "features" = ["test-exports"]}
-massa_execution_exports = {workspace = true, "features" = ["test-exports"]}
-crossbeam-channel = {workspace = true}+tokio = { workspace = true, "features" = ["sync"] }
+mockall = { workspace = true }
+massa_signature = { workspace = true }
+massa_hash = { workspace = true }
+massa_pool_exports = { workspace = true, "features" = ["test-exports"] }
+massa_pos_exports = { workspace = true, "features" = ["test-exports"] }
+massa_execution_exports = { workspace = true, "features" = ["test-exports"] }
+crossbeam-channel = { workspace = true }