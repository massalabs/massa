//! Copyright (c) 2022 MASSA LABS <info@massa.net>
#![allow(clippy::too_many_arguments)]

use crate::{MassaRpcServer, Public, RpcServer, StopHandle, Value, API};
use async_trait::async_trait;
use itertools::{izip, Itertools};
use jsonrpsee::core::{client::Error as JsonRpseeError, RpcResult};
use massa_api_exports::{
    address::{
        AddressFilter, AddressInfo, GetAddressDatastoreKeysRequest, GetAddressDatastoreKeysResponse,
    },
    block::{BlockInfo, BlockInfoContent, BlockSummary},
    config::APIConfig,
    datastore::{DatastoreEntryInput, DatastoreEntryOutput},
    endorsement::EndorsementInfo,
    error::ApiError,
    execution::{
        DeferredCallResponse, DeferredCallsQuoteRequest, DeferredCallsQuoteResponse,
        DeferredCallsSlotResponse, ExecuteReadOnlyResponse, ReadOnlyBytecodeExecution,
        ReadOnlyCall, ReadOnlyResult, Transfer,
    },
    node::NodeStatus,
    operation::{OperationInfo, OperationInput},
    page::{PageRequest, PagedVec},
    slot::SlotAmount,
    TimeInterval,
};
use massa_consensus_exports::block_status::DiscardReason;
use massa_consensus_exports::ConsensusController;
use massa_execution_exports::{
    ExecutionController, ExecutionQueryRequest, ExecutionQueryRequestItem,
    ExecutionQueryResponseItem, ExecutionStackElement, ReadOnlyExecutionRequest,
    ReadOnlyExecutionTarget,
};
use massa_models::{
    address::Address,
    amount::Amount,
    block::{Block, BlockGraphStatus},
    block_id::BlockId,
    clique::Clique,
    composite::PubkeySig,
<<<<<<< HEAD
    config::CompactConfig,
    datastore::{cleanup_datastore_key_range_query, DatastoreDeserializer},
=======
    config::{CompactConfig, BLOCK_REWARD_V1},
    datastore::DatastoreDeserializer,
>>>>>>> b18c665a
    deferred_calls::DeferredCallId,
    endorsement::{EndorsementId, SecureShareEndorsement},
    error::ModelsError,
    execution::EventFilter,
    node::NodeId,
    operation::{OperationDeserializer, OperationId, OperationType, SecureShareOperation},
    output_event::SCOutputEvent,
    prehash::{PreHashMap, PreHashSet},
    secure_share::SecureShareDeserializer,
    slot::{IndexedSlot, Slot},
    timeslots::{self, get_latest_block_slot_at_timestamp, time_range_to_slot_range},
    version::Version,
};
use massa_pool_exports::PoolController;
use massa_pos_exports::SelectorController;
use massa_protocol_exports::{PeerConnectionType, ProtocolConfig, ProtocolController};
use massa_serialization::{DeserializeError, Deserializer};
use massa_storage::Storage;
use massa_time::MassaTime;
use massa_versioning::versioning_factory::FactoryStrategy;
use massa_versioning::{
    keypair_factory::KeyPairFactory, versioning::MipStore, versioning_factory::VersioningFactory,
};
use std::net::{IpAddr, SocketAddr};
use std::{collections::BTreeMap, str::FromStr};

impl API<Public> {
    /// generate a new public API
    pub fn new(
        consensus_controller: Box<dyn ConsensusController>,
        execution_controller: Box<dyn ExecutionController>,
        api_settings: APIConfig,
        selector_controller: Box<dyn SelectorController>,
        pool_command_sender: Box<dyn PoolController>,
        protocol_controller: Box<dyn ProtocolController>,
        protocol_config: ProtocolConfig,
        version: Version,
        node_id: NodeId,
        storage: Storage,
        mip_store: MipStore,
    ) -> Self {
        API(Public {
            consensus_controller,
            api_settings,
            pool_command_sender,
            version,
            protocol_controller,
            node_id,
            execution_controller,
            selector_controller,
            protocol_config,
            storage,
            keypair_factory: KeyPairFactory { mip_store },
        })
    }
}

#[async_trait]
impl RpcServer for API<Public> {
    async fn serve(
        self,
        url: &SocketAddr,
        api_config: &APIConfig,
    ) -> Result<StopHandle, JsonRpseeError> {
        crate::serve(self.into_rpc(), url, api_config).await
    }
}

#[doc(hidden)]
#[async_trait]
impl MassaRpcServer for API<Public> {
    fn stop_node(&self) -> RpcResult<()> {
        crate::wrong_api::<()>()
    }

    async fn node_sign_message(&self, _: Vec<u8>) -> RpcResult<PubkeySig> {
        crate::wrong_api::<PubkeySig>()
    }

    async fn add_staking_secret_keys(&self, _: Vec<String>) -> RpcResult<()> {
        crate::wrong_api::<()>()
    }

    #[cfg(feature = "execution-trace")]
    async fn get_slots_transfers(&self, slots: Vec<Slot>) -> RpcResult<Vec<Vec<Transfer>>> {
        use massa_api_exports::execution::TransferContext;
        use std::str::FromStr;

        let mut res: Vec<Vec<Transfer>> = Vec::with_capacity(slots.len());
        for slot in slots {
            let Some(block_id) = self
                .0
                .consensus_controller
                .get_blockclique_block_at_slot(slot)
            else {
                continue;
            };
            let mut transfers = Vec::new();
            let abi_calls = self
                .0
                .execution_controller
                .get_slot_abi_call_stack(slot.clone().into());
            if let Some(abi_calls) = abi_calls {
                // flatten & filter transfer trace in asc_call_stacks

                let abi_transfer_1 = "assembly_script_transfer_coins".to_string();
                let abi_transfer_2 = "assembly_script_transfer_coins_for".to_string();
                let abi_transfer_3 = "abi_transfer_coins".to_string();
                let transfer_abi_names = vec![abi_transfer_1, abi_transfer_2, abi_transfer_3];
                for (i, asc_call_stack) in abi_calls.asc_call_stacks.iter().enumerate() {
                    for abi_trace in asc_call_stack {
                        let only_transfer = abi_trace.flatten_filter(&transfer_abi_names);
                        for transfer in only_transfer {
                            let (t_from, t_to, t_amount) = transfer.parse_transfer();
                            transfers.push(Transfer {
                                from: Address::from_str(&t_from).unwrap(),
                                to: Address::from_str(&t_to).unwrap(),
                                amount: Amount::from_raw(t_amount),
                                effective_amount_received: Amount::from_raw(t_amount),
                                context: TransferContext::ASC(i as u64),
                                succeed: true,
                                fee: Amount::from_raw(0),
                                block_id,
                            });
                        }
                    }
                }

                for op_call_stack in abi_calls.operation_call_stacks {
                    let op_id = op_call_stack.0;
                    let op_call_stack = op_call_stack.1;
                    for abi_trace in op_call_stack {
                        let only_transfer = abi_trace.flatten_filter(&transfer_abi_names);
                        for transfer in only_transfer {
                            let (t_from, t_to, t_amount) = transfer.parse_transfer();
                            transfers.push(Transfer {
                                from: Address::from_str(&t_from).unwrap(),
                                to: Address::from_str(&t_to).unwrap(),
                                amount: Amount::from_raw(t_amount),
                                effective_amount_received: Amount::from_raw(t_amount),
                                context: TransferContext::Operation(op_id),
                                succeed: true,
                                fee: Amount::from_raw(0),
                                block_id,
                            });
                        }
                    }
                }
            }
            let transfers_op: Vec<Transfer> = self
                .0
                .execution_controller
                .get_transfers_for_slot(slot)
                .unwrap_or_default()
                .iter()
                .map(|t| Transfer {
                    from: t.from,
                    to: t.to,
                    amount: t.amount,
                    effective_amount_received: t.effective_received_amount,
                    context: TransferContext::Operation(t.op_id),
                    succeed: t.succeed,
                    fee: t.fee,
                    block_id,
                })
                .collect();
            transfers.extend(transfers_op);
            res.push(transfers);
        }
        Ok(res)
    }

    #[cfg(not(feature = "execution-trace"))]
    async fn get_slots_transfers(&self, _: Vec<Slot>) -> RpcResult<Vec<Vec<Transfer>>> {
        RpcResult::Err(ApiError::BadRequest("feature execution-trace is not enabled".into()).into())
    }

    async fn execute_read_only_bytecode(
        &self,
        reqs: Vec<ReadOnlyBytecodeExecution>,
    ) -> RpcResult<Vec<ExecuteReadOnlyResponse>> {
        if reqs.len() as u64 > self.0.api_settings.max_arguments {
            return Err(ApiError::BadRequest("too many arguments".into()).into());
        }

        let mut res: Vec<ExecuteReadOnlyResponse> = Vec::with_capacity(reqs.len());
        for ReadOnlyBytecodeExecution {
            max_gas,
            address,
            bytecode,
            operation_datastore,
            fee,
        } in reqs
        {
            let address = if let Some(addr) = address {
                addr
            } else {
                let now = MassaTime::now();
                let keypair = self
                    .0
                    .keypair_factory
                    .create(&(), FactoryStrategy::At(now))
                    .map_err(ApiError::from)?;
                Address::from_public_key(&keypair.get_public_key())
            };

            let op_datastore = match operation_datastore {
                Some(v) => {
                    let deserializer = DatastoreDeserializer::new(
                        self.0.api_settings.max_op_datastore_entry_count,
                        self.0.api_settings.max_op_datastore_key_length,
                        self.0.api_settings.max_op_datastore_value_length,
                    );
                    match deserializer.deserialize::<DeserializeError>(&v) {
                        Ok((_, deserialized)) => Some(deserialized),
                        Err(e) => {
                            return Err(ApiError::InconsistencyError(format!(
                                "Operation datastore error: {}",
                                e
                            ))
                            .into())
                        }
                    }
                }
                None => None,
            };

            // translate request
            let req = ReadOnlyExecutionRequest {
                max_gas,
                target: ReadOnlyExecutionTarget::BytecodeExecution(bytecode),
                call_stack: vec![ExecutionStackElement {
                    address,
                    coins: Default::default(),
                    owned_addresses: vec![address],
                    operation_datastore: op_datastore,
                }],
                coins: None,
                fee,
            };

            // check if fee is enough
            if let Some(fee) = fee {
                if fee.checked_sub(self.0.api_settings.minimal_fees).is_none() {
                    let result = ExecuteReadOnlyResponse {
                        executed_at: Slot::new(0, 0),
                        result: ReadOnlyResult::Error(format!(
                            "fee is too low provided: {} , minimal_fees required: {}",
                            fee, self.0.api_settings.minimal_fees
                        )),
                        gas_cost: 0,
                        output_events: Default::default(),
                        state_changes: Default::default(),
                    };
                    res.push(result);
                    continue;
                }
            }

            // run
            let result = self.0.execution_controller.execute_readonly_request(req);

            // map result
            let result = ExecuteReadOnlyResponse {
                executed_at: result
                    .as_ref()
                    .map_or_else(|_| Slot::new(0, 0), |v| v.out.slot),
                result: result.as_ref().map_or_else(
                    |err| ReadOnlyResult::Error(format!("readonly call failed: {}", err)),
                    |res| ReadOnlyResult::Ok(res.call_result.clone()),
                ),
                gas_cost: result.as_ref().map_or_else(|_| 0, |v| v.gas_cost),
                output_events: result
                    .as_ref()
                    .map_or_else(|_| Default::default(), |v| v.out.events.clone().0),
                state_changes: result.map_or_else(|_| Default::default(), |v| v.out.state_changes),
            };

            res.push(result);
        }

        // return result
        Ok(res)
    }

    /// execute read-only calls
    async fn execute_read_only_call(
        &self,
        reqs: Vec<ReadOnlyCall>,
    ) -> RpcResult<Vec<ExecuteReadOnlyResponse>> {
        if reqs.len() as u64 > self.0.api_settings.max_arguments {
            return Err(ApiError::BadRequest("too many arguments".into()).into());
        }

        let mut res: Vec<ExecuteReadOnlyResponse> = Vec::with_capacity(reqs.len());
        for ReadOnlyCall {
            max_gas,
            target_address,
            target_function,
            parameter,
            caller_address,
            coins,
            fee,
        } in reqs
        {
            let caller_address = if let Some(addr) = caller_address {
                addr
            } else {
                let now = MassaTime::now();
                let keypair = self
                    .0
                    .keypair_factory
                    .create(&(), FactoryStrategy::At(now))
                    .map_err(ApiError::from)?;
                Address::from_public_key(&keypair.get_public_key())
            };

            // translate request
            let req = ReadOnlyExecutionRequest {
                max_gas,
                target: ReadOnlyExecutionTarget::FunctionCall {
                    target_func: target_function,
                    target_addr: target_address,
                    parameter,
                },
                call_stack: vec![
                    ExecutionStackElement {
                        address: caller_address,
                        coins: Default::default(),
                        owned_addresses: vec![caller_address],
                        operation_datastore: None, // should always be None
                    },
                    ExecutionStackElement {
                        address: target_address,
                        coins: coins.unwrap_or(Amount::default()),
                        owned_addresses: vec![target_address],
                        operation_datastore: None, // should always be None
                    },
                ],
                coins,
                fee,
            };

            if let Some(fee) = fee {
                if fee.checked_sub(self.0.api_settings.minimal_fees).is_none() {
                    let result = ExecuteReadOnlyResponse {
                        executed_at: Slot::new(0, 0),
                        result: ReadOnlyResult::Error(format!(
                            "fee is too low provided: {} , minimal_fees required: {}",
                            fee, self.0.api_settings.minimal_fees
                        )),
                        gas_cost: 0,
                        output_events: Default::default(),
                        state_changes: Default::default(),
                    };
                    res.push(result);
                    continue;
                }
            }

            // run
            let result = self.0.execution_controller.execute_readonly_request(req);

            // map result
            let result = ExecuteReadOnlyResponse {
                executed_at: result
                    .as_ref()
                    .map_or_else(|_| Slot::new(0, 0), |v| v.out.slot),
                result: result.as_ref().map_or_else(
                    |err| ReadOnlyResult::Error(format!("readonly call failed: {}", err)),
                    |res| ReadOnlyResult::Ok(res.call_result.clone()),
                ),
                gas_cost: result.as_ref().map_or_else(|_| 0, |v| v.gas_cost),
                output_events: result
                    .as_ref()
                    .map_or_else(|_| Default::default(), |v| v.out.events.clone().0),
                state_changes: result.map_or_else(|_| Default::default(), |v| v.out.state_changes),
            };

            res.push(result);
        }

        // return result
        Ok(res)
    }

    async fn remove_staking_addresses(&self, _: Vec<Address>) -> RpcResult<()> {
        crate::wrong_api::<()>()
    }

    async fn get_staking_addresses(&self) -> RpcResult<PreHashSet<Address>> {
        crate::wrong_api::<PreHashSet<Address>>()
    }

    async fn node_ban_by_ip(&self, _: Vec<IpAddr>) -> RpcResult<()> {
        crate::wrong_api::<()>()
    }

    async fn node_ban_by_id(&self, _: Vec<NodeId>) -> RpcResult<()> {
        crate::wrong_api::<()>()
    }

    async fn node_unban_by_ip(&self, _: Vec<IpAddr>) -> RpcResult<()> {
        crate::wrong_api::<()>()
    }

    async fn node_unban_by_id(&self, _: Vec<NodeId>) -> RpcResult<()> {
        crate::wrong_api::<()>()
    }

    /// get status
    async fn get_status(&self) -> RpcResult<NodeStatus> {
        let version = self.0.version;
        let api_settings = self.0.api_settings.clone();
        let protocol_config = self.0.protocol_config.clone();
        let node_id = self.0.node_id;
        let mut config = CompactConfig::default();
        let now = MassaTime::now();

        let current_mip_version = self
            .0
            .keypair_factory
            .mip_store
            .get_network_version_current();

<<<<<<< HEAD
=======
        if current_mip_version > 0 {
            config.block_reward = BLOCK_REWARD_V1;
        }

>>>>>>> b18c665a
        let last_slot_result = get_latest_block_slot_at_timestamp(
            api_settings.thread_count,
            api_settings.t0,
            api_settings.genesis_timestamp,
            now,
        );
        let last_slot = match last_slot_result {
            Ok(last_slot) => last_slot,
            Err(e) => return Err(ApiError::ModelsError(e).into()),
        };

        let execution_stats = self.0.execution_controller.get_stats();
        let consensus_stats_result = self.0.consensus_controller.get_stats();
        let consensus_stats = match consensus_stats_result {
            Ok(consensus_stats) => consensus_stats,
            Err(e) => return Err(ApiError::ConsensusError(e.to_string()).into()),
        };

        let (network_stats, peers) = match self.0.protocol_controller.get_stats() {
            Ok((stats, peers)) => (stats, peers),
            Err(e) => return Err(ApiError::ProtocolError(e.to_string()).into()),
        };

        let pool_stats = (
            self.0.pool_command_sender.get_operation_count(),
            self.0.pool_command_sender.get_endorsement_count(),
        );

        let next_slot_result = last_slot
            .unwrap_or_else(|| Slot::new(0, 0))
            .get_next_slot(api_settings.thread_count);

        let next_slot = match next_slot_result {
            Ok(next_slot) => next_slot,
            Err(e) => return Err(ApiError::ModelsError(e).into()),
        };

        let connected_nodes = peers
            .iter()
            .map(|(id, peer)| {
                let is_outgoing = match peer.1 {
                    PeerConnectionType::IN => false,
                    PeerConnectionType::OUT => true,
                };
                (NodeId::new(id.get_public_key()), (peer.0.ip(), is_outgoing))
            })
            .collect::<BTreeMap<_, _>>();

        let current_cycle = last_slot
            .unwrap_or_else(|| Slot::new(0, 0))
            .get_cycle(api_settings.periods_per_cycle);

        let cycle_duration = match api_settings.t0.checked_mul(api_settings.periods_per_cycle) {
            Ok(cycle_duration) => cycle_duration,
            Err(e) => return Err(ApiError::TimeError(e).into()),
        };

        let current_cycle_time_result = if current_cycle == 0 {
            Ok(api_settings.genesis_timestamp)
        } else {
            cycle_duration.checked_mul(current_cycle).and_then(
                |elapsed_time_before_current_cycle| {
                    api_settings
                        .genesis_timestamp
                        .checked_add(elapsed_time_before_current_cycle)
                },
            )
        };

        let current_cycle_time = match current_cycle_time_result {
            Ok(current_cycle_time) => current_cycle_time,
            Err(e) => return Err(ApiError::TimeError(e).into()),
        };

        let next_cycle_time = match current_cycle_time.checked_add(cycle_duration) {
            Ok(next_cycle_time) => next_cycle_time,
            Err(e) => return Err(ApiError::TimeError(e).into()),
        };

        Ok(NodeStatus {
            node_id,
            node_ip: protocol_config.routable_ip,
            version,
            current_time: now,
            current_cycle_time,
            next_cycle_time,
            connected_nodes,
            last_slot,
            next_slot,
            execution_stats,
            consensus_stats,
            network_stats,
            pool_stats,
            config,
            current_cycle,
            chain_id: self.0.api_settings.chain_id,
            minimal_fees: self.0.api_settings.minimal_fees,
            current_mip_version,
        })
    }

    /// get cliques
    async fn get_cliques(&self) -> RpcResult<Vec<Clique>> {
        Ok(self.0.consensus_controller.get_cliques())
    }

    /// get stakers
    async fn get_stakers(
        &self,
        page_request: Option<PageRequest>,
    ) -> RpcResult<PagedVec<(Address, u64)>> {
        let cfg = self.0.api_settings.clone();

        let now = MassaTime::now();

        let latest_block_slot_at_timestamp_result = get_latest_block_slot_at_timestamp(
            cfg.thread_count,
            cfg.t0,
            cfg.genesis_timestamp,
            now,
        );

        let curr_cycle = match latest_block_slot_at_timestamp_result {
            Ok(Some(cur_slot)) if cur_slot.period <= self.0.api_settings.last_start_period => {
                Slot::new(self.0.api_settings.last_start_period, 0).get_cycle(cfg.periods_per_cycle)
            }
            Ok(Some(cur_slot)) => cur_slot.get_cycle(cfg.periods_per_cycle),
            Ok(None) => 0,
            Err(e) => return Err(ApiError::ModelsError(e).into()),
        };

        let mut staker_vec = self
            .0
            .execution_controller
            .get_cycle_active_rolls(curr_cycle)
            .into_iter()
            .collect::<Vec<(Address, u64)>>();

        staker_vec
            .sort_by(|&(_, roll_counts_a), &(_, roll_counts_b)| roll_counts_b.cmp(&roll_counts_a));

        let paged_vec = PagedVec::new(staker_vec, page_request);

        Ok(paged_vec)
    }

    /// get operations
    async fn get_operations(
        &self,
        operations_ids: Vec<OperationId>,
    ) -> RpcResult<Vec<OperationInfo>> {
        // get the operations and the list of blocks that contain them from storage
        let secure_share_operations: Vec<SecureShareOperation> = {
            let read_ops = self.0.storage.read_operations();
            operations_ids
                .iter()
                .filter_map(|id| read_ops.get(id).cloned())
                .collect()
        };

        let storage_info: Vec<(SecureShareOperation, PreHashSet<BlockId>)> = {
            let read_blocks = self.0.storage.read_blocks();
            secure_share_operations
                .into_iter()
                .map(|secure_share_operation| {
                    let op_id = secure_share_operation.id;
                    (
                        secure_share_operation,
                        read_blocks
                            .get_blocks_by_operation(&op_id)
                            .cloned()
                            .unwrap_or_default(),
                    )
                })
                .collect()
        };

        // keep only the ops id (found in storage)
        let ops: Vec<OperationId> = storage_info.iter().map(|(op, _)| op.id).collect();

        let api_cfg = self.0.api_settings.clone();
        if ops.len() as u64 > api_cfg.max_arguments {
            return Err(ApiError::BadRequest("too many arguments".into()).into());
        }

        // ask pool whether it carries the operations
        let in_pool = self.0.pool_command_sender.contains_operations(&ops);

        let op_exec_statuses = self.0.execution_controller.get_ops_exec_status(&ops);

        // compute operation finality and operation execution status from *_op_exec_statuses
        let (is_operation_final, statuses): (Vec<Option<bool>>, Vec<Option<bool>>) =
            op_exec_statuses
                .into_iter()
                .map(|(spec_exec, final_exec)| match (spec_exec, final_exec) {
                    (Some(true), Some(true)) => (Some(true), Some(true)),
                    (Some(false), Some(false)) => (Some(true), Some(false)),
                    (Some(true), None) => (Some(false), Some(true)),
                    (Some(false), None) => (Some(false), Some(false)),
                    _ => (None, None),
                })
                .collect::<Vec<(Option<bool>, Option<bool>)>>()
                .into_iter()
                .unzip();

        // gather all values into a vector of OperationInfo instances
        let mut res: Vec<OperationInfo> = Vec::with_capacity(ops.len());
        let zipped_iterator = izip!(
            ops.into_iter(),
            storage_info.into_iter(),
            in_pool.into_iter(),
            is_operation_final.into_iter(),
            statuses.into_iter(),
        );
        for (id, (operation, in_blocks), in_pool, is_operation_final, op_exec_status) in
            zipped_iterator
        {
            #[cfg(feature = "execution-trace")]
            {
                let mut transfer = None;
                if is_operation_final.is_none() || op_exec_status.is_none() {
                    transfer = self.0.execution_controller.get_transfer_for_op(&id);
                }
                let is_operation_final = is_operation_final.or(Some(transfer.is_some()));
                let op_exec_status = op_exec_status.or(transfer.map(|t| t.succeed));
                res.push(OperationInfo {
                    id,
                    in_pool,
                    is_operation_final,
                    thread: operation
                        .content_creator_address
                        .get_thread(api_cfg.thread_count),
                    operation,
                    in_blocks: in_blocks.into_iter().collect(),
                    op_exec_status,
                });
            }
            #[cfg(not(feature = "execution-trace"))]
            {
                res.push(OperationInfo {
                    id,
                    in_pool,
                    is_operation_final,
                    thread: operation
                        .content_creator_address
                        .get_thread(api_cfg.thread_count),
                    operation,
                    in_blocks: in_blocks.into_iter().collect(),
                    op_exec_status,
                });
            }
        }

        // return values in the right order
        Ok(res)
    }

    /// get endorsements
    async fn get_endorsements(
        &self,
        mut endorsement_ids: Vec<EndorsementId>,
    ) -> RpcResult<Vec<EndorsementInfo>> {
        if endorsement_ids.len() as u64 > self.0.api_settings.max_arguments {
            return Err(ApiError::BadRequest("too many arguments".into()).into());
        }

        let mut secure_share_endorsements: Vec<SecureShareEndorsement> =
            Vec::with_capacity(endorsement_ids.len());
        {
            let endorsement_storage_lock = self.0.storage.read_endorsements();
            endorsement_ids.retain(|id| {
                if let Some(wrapped_endorsement) = endorsement_storage_lock.get(id) {
                    secure_share_endorsements.push(wrapped_endorsement.clone());
                    return true;
                };
                false
            });
        }

        let storage_info: Vec<(SecureShareEndorsement, PreHashSet<BlockId>)> = {
            let read_blocks = self.0.storage.read_blocks();
            secure_share_endorsements
                .into_iter()
                .map(|secure_share_operation| {
                    let ed_id = secure_share_operation.id;
                    (
                        secure_share_operation,
                        read_blocks
                            .get_blocks_by_endorsement(&ed_id)
                            .cloned()
                            .unwrap_or_default(),
                    )
                })
                .collect()
        };

        // ask pool whether it carries the operations
        let in_pool = self
            .0
            .pool_command_sender
            .contains_endorsements(&endorsement_ids);

        // check finality by cross-referencing Consensus and looking for final blocks that contain the endorsement
        let is_final: Vec<bool> = {
            let involved_blocks: Vec<BlockId> = storage_info
                .iter()
                .flat_map(|(_ed, bs)| bs.iter())
                .unique()
                .cloned()
                .collect();

            let involved_block_statuses = self
                .0
                .consensus_controller
                .get_block_statuses(&involved_blocks);

            let block_statuses: PreHashMap<BlockId, BlockGraphStatus> = involved_blocks
                .into_iter()
                .zip(involved_block_statuses)
                .collect();
            storage_info
                .iter()
                .map(|(_ed, bs)| {
                    bs.iter()
                        .any(|b| block_statuses.get(b) == Some(&BlockGraphStatus::Final))
                })
                .collect()
        };

        // gather all values into a vector of EndorsementInfo instances
        let mut res: Vec<EndorsementInfo> = Vec::with_capacity(endorsement_ids.len());
        let zipped_iterator = izip!(
            endorsement_ids.into_iter(),
            storage_info.into_iter(),
            in_pool.into_iter(),
            is_final.into_iter()
        );
        for (id, (endorsement, in_blocks), in_pool, is_final) in zipped_iterator {
            res.push(EndorsementInfo {
                id,
                endorsement,
                in_pool,
                is_final,
                in_blocks: in_blocks.into_iter().collect(),
            });
        }

        // return values in the right order
        Ok(res)
    }

    /// get blocks
    /// Returns only active blocks are returned
    async fn get_blocks(&self, mut ids: Vec<BlockId>) -> RpcResult<Vec<BlockInfo>> {
        let mut blocks: Vec<Block> = Vec::with_capacity(ids.len());
        {
            let block_storage_lock = self.0.storage.read_blocks();
            ids.retain(|id| {
                if let Some(wrapped_block) = block_storage_lock.get(id) {
                    blocks.push(wrapped_block.content.clone());
                    return true;
                };
                false
            });
        }
        let block_statuses = self.0.consensus_controller.get_block_statuses(&ids);
        let res = ids
            .into_iter()
            .zip(blocks)
            .zip(block_statuses)
            .map(|((id, content), graph_status)| BlockInfo {
                id,
                content: Some(BlockInfoContent {
                    is_final: graph_status == BlockGraphStatus::Final,
                    is_in_blockclique: graph_status == BlockGraphStatus::ActiveInBlockclique,
                    is_candidate: graph_status == BlockGraphStatus::ActiveInBlockclique
                        || graph_status == BlockGraphStatus::ActiveInAlternativeCliques,
                    is_discarded: graph_status == BlockGraphStatus::Discarded,
                    block: content,
                }),
            })
            .collect();
        Ok(res)
    }

    async fn get_blockclique_block_by_slot(&self, slot: Slot) -> RpcResult<Option<Block>> {
        let block_id_option = self
            .0
            .consensus_controller
            .get_blockclique_block_at_slot(slot);

        let block_id = match block_id_option {
            Some(id) => id,
            None => return Ok(None),
        };

        let res = self
            .0
            .storage
            .read_blocks()
            .get(&block_id)
            .map(|b| b.content.clone());
        Ok(res)
    }

    /// gets an interval of the block graph from consensus, with time filtering
    /// time filtering is done consensus-side to prevent communication overhead
    async fn get_graph_interval(&self, time: TimeInterval) -> RpcResult<Vec<BlockSummary>> {
        let api_settings = self.0.api_settings.clone();

        // filter blocks from graph_export
        let time_range_to_slot_range_result = time_range_to_slot_range(
            api_settings.thread_count,
            api_settings.t0,
            api_settings.genesis_timestamp,
            time.start,
            time.end,
        );

        let (start_slot, end_slot) = match time_range_to_slot_range_result {
            Ok(time_range_to_slot_range) => time_range_to_slot_range,
            Err(e) => return Err(ApiError::ModelsError(e).into()),
        };

        let graph = match self
            .0
            .consensus_controller
            .get_block_graph_status(start_slot, end_slot)
        {
            Ok(graph) => graph,
            Err(e) => return Err(ApiError::ConsensusError(e.to_string()).into()),
        };

        let mut res = Vec::with_capacity(graph.active_blocks.len());
        let blockclique = graph
            .max_cliques
            .iter()
            .find(|clique| clique.is_blockclique)
            .ok_or_else(|| ApiError::InconsistencyError("missing blockclique".to_string()))?;
        for (id, exported_block) in graph.active_blocks.into_iter() {
            res.push(BlockSummary {
                id,
                is_final: exported_block.is_final,
                is_stale: false,
                is_in_blockclique: blockclique.block_ids.contains(&id),
                slot: exported_block.header.content.slot,
                creator: exported_block.header.content_creator_address,
                parents: exported_block.header.content.parents,
            });
        }
        for (id, (reason, (slot, creator, parents))) in graph.discarded_blocks.into_iter() {
            if reason == DiscardReason::Stale {
                res.push(BlockSummary {
                    id,
                    is_final: false,
                    is_stale: true,
                    is_in_blockclique: false,
                    slot,
                    creator,
                    parents,
                });
            }
        }
        Ok(res)
    }

    /// get datastore entries
    async fn get_datastore_entries(
        &self,
        entries: Vec<DatastoreEntryInput>,
    ) -> RpcResult<Vec<DatastoreEntryOutput>> {
        Ok(self
            .0
            .execution_controller
            .get_final_and_active_data_entry(
                entries
                    .into_iter()
                    .map(|input| (input.address, input.key))
                    .collect::<Vec<_>>(),
            )
            .into_iter()
            .map(|output| DatastoreEntryOutput {
                final_value: output.0,
                candidate_value: output.1,
            })
            .collect())
    }

    async fn get_addresses_datastore_keys(
        &self,
        arg: Vec<GetAddressDatastoreKeysRequest>,
    ) -> RpcResult<Vec<GetAddressDatastoreKeysResponse>> {
        if let Some(conf_max) = self.0.api_settings.max_addresses_datastore_keys_query {
            if arg.len() > conf_max as usize {
                return Err(ApiError::BadRequest(format!("too many arguments received. Only a maximum of {} arguments are accepted per request", conf_max)).into());
            }
        }

        let requests: Vec<ExecutionQueryRequestItem> = arg
            .into_iter()
            .map(|request| {
                get_address_datastore_keys_to_state_query_item(
                    request,
                    self.0.api_settings.max_datastore_keys_queries,
                    self.0.api_settings.max_datastore_key_length,
                )
            })
            .collect::<Result<_, _>>()?;

        let mut result: Vec<GetAddressDatastoreKeysResponse> = Vec::with_capacity(requests.len());

        let response = self
            .0
            .execution_controller
            .query_state(ExecutionQueryRequest { requests });

        for response_item in response.responses {
            match response_item {
                Ok(item) => match item {
                    ExecutionQueryResponseItem::AddressDatastoreKeys(keys, address, is_final) => {
                        result.push(GetAddressDatastoreKeysResponse {
                            address,
                            is_final,
                            keys: keys.into_iter().collect(),
                        });
                    }
                    _ => {
                        return Err(
                            ApiError::ExecutionError("unexpected response".to_string()).into()
                        );
                    }
                },
                Err(e) => {
                    return Err(ApiError::ExecutionError(e.to_string()).into());
                }
            }
        }

        Ok(result)
    }

    /// get addresses
    async fn get_addresses(&self, addresses: Vec<Address>) -> RpcResult<Vec<AddressInfo>> {
        // get info from storage about which blocks the addresses have created
        let created_blocks: Vec<PreHashSet<BlockId>> = {
            let lck = self.0.storage.read_blocks();
            addresses
                .iter()
                .map(|address| {
                    lck.get_blocks_created_by(address)
                        .cloned()
                        .unwrap_or_default()
                })
                .collect()
        };

        // get info from storage about which operations the addresses have created
        let created_operations: Vec<PreHashSet<OperationId>> = {
            let lck = self.0.storage.read_operations();
            addresses
                .iter()
                .map(|address| {
                    lck.get_operations_created_by(address)
                        .cloned()
                        .unwrap_or_default()
                })
                .collect()
        };

        // get info from storage about which endorsements the addresses have created
        let created_endorsements: Vec<PreHashSet<EndorsementId>> = {
            let lck = self.0.storage.read_endorsements();
            addresses
                .iter()
                .map(|address| {
                    lck.get_endorsements_created_by(address)
                        .cloned()
                        .unwrap_or_default()
                })
                .collect()
        };

        // Compute a limit (as a slot) for deferred credits as it can be quite huge
        let bound_ts = MassaTime::now().saturating_add(self.0.api_settings.deferred_credits_delta);

        let deferred_credit_max_slot = timeslots::get_closest_slot_to_timestamp(
            self.0.api_settings.thread_count,
            self.0.api_settings.t0,
            self.0.api_settings.genesis_timestamp,
            bound_ts,
        );

        // get execution info
        let execution_infos = self.0.execution_controller.get_addresses_infos(
            &addresses,
            std::ops::Bound::Included(deferred_credit_max_slot),
        );

        // get future draws from selector
        let selection_draws = {
            let cur_slot = timeslots::get_current_latest_block_slot(
                self.0.api_settings.thread_count,
                self.0.api_settings.t0,
                self.0.api_settings.genesis_timestamp,
            )
            .expect("could not get latest current slot")
            .unwrap_or_else(|| Slot::new(0, 0));
            let slot_end = Slot::new(
                cur_slot
                    .period
                    .saturating_add(self.0.api_settings.draw_lookahead_period_count),
                cur_slot.thread,
            );
            let selections = self
                .0
                .selector_controller
                .get_available_selections_in_range(
                    cur_slot..=slot_end,
                    Some(&addresses.iter().copied().collect()),
                )
                .unwrap_or_default();

            addresses
                .iter()
                .map(|addr| {
                    let mut producer_slots = Vec::new();
                    let mut endorser_slots = Vec::new();
                    for (selection_slot, selection) in &selections {
                        if selection.producer == *addr {
                            producer_slots.push(*selection_slot);
                        }
                        for (index, endorser) in selection.endorsements.iter().enumerate() {
                            if endorser == addr {
                                endorser_slots.push(IndexedSlot {
                                    slot: *selection_slot,
                                    index,
                                });
                            }
                        }
                    }
                    (producer_slots, endorser_slots)
                })
                .collect::<Vec<_>>()
        };

        // compile results
        let mut res = Vec::with_capacity(addresses.len());
        let iterator = izip!(
            addresses.into_iter(),
            created_blocks.into_iter(),
            created_operations.into_iter(),
            created_endorsements.into_iter(),
            execution_infos.into_iter(),
            selection_draws.into_iter(),
        );
        for (
            address,
            created_blocks,
            created_operations,
            created_endorsements,
            execution_infos,
            (next_block_draws, next_endorsement_draws),
        ) in iterator
        {
            res.push(AddressInfo {
                // general address info
                address,
                thread: address.get_thread(self.0.api_settings.thread_count),

                // final execution info
                final_balance: execution_infos.final_balance,
                final_roll_count: execution_infos.final_roll_count,
                final_datastore_keys: execution_infos
                    .final_datastore_keys
                    .into_iter()
                    .collect::<Vec<_>>(),

                // candidate execution info
                candidate_balance: execution_infos.candidate_balance,
                candidate_roll_count: execution_infos.candidate_roll_count,
                candidate_datastore_keys: execution_infos
                    .candidate_datastore_keys
                    .into_iter()
                    .collect::<Vec<_>>(),

                // deferred credits
                deferred_credits: execution_infos
                    .future_deferred_credits
                    .into_iter()
                    .map(|(slot, amount)| SlotAmount { slot, amount })
                    .collect::<Vec<_>>(),

                // selector info
                next_block_draws,
                next_endorsement_draws,

                // created objects
                created_blocks: created_blocks.into_iter().collect::<Vec<_>>(),
                created_endorsements: created_endorsements.into_iter().collect::<Vec<_>>(),
                created_operations: created_operations.into_iter().collect::<Vec<_>>(),

                // cycle infos
                cycle_infos: execution_infos.cycle_infos,
            });
        }

        Ok(res)
    }

    /// get addresses bytecode
    async fn get_addresses_bytecode(&self, args: Vec<AddressFilter>) -> RpcResult<Vec<Vec<u8>>> {
        let queries = args
            .into_iter()
            .map(|arg| {
                if arg.is_final {
                    ExecutionQueryRequestItem::AddressBytecodeFinal(arg.address)
                } else {
                    ExecutionQueryRequestItem::AddressBytecodeCandidate(arg.address)
                }
            })
            .collect::<Vec<_>>();

        if queries.is_empty() {
            return Err(ApiError::BadRequest("no arguments specified".to_string()).into());
        }

        if queries.len() as u64 > self.0.api_settings.max_arguments {
            return Err(ApiError::BadRequest(format!("too many arguments received. Only a maximum of {} arguments are accepted per request", self.0.api_settings.max_arguments)).into());
        }

        let responses = self
            .0
            .execution_controller
            .query_state(ExecutionQueryRequest { requests: queries })
            .responses;

        let res: Result<Vec<Vec<u8>>, ApiError> = responses
            .into_iter()
            .map(|value| match value {
                Ok(item) => match item {
                    ExecutionQueryResponseItem::Bytecode(bytecode) => Ok(bytecode.0),
                    _ => Err(ApiError::InternalServerError(
                        "unexpected response type".to_string(),
                    )),
                },
                Err(err) => Err(ApiError::InternalServerError(err.to_string())),
            })
            .collect();

        Ok(res?)
    }

    async fn get_deferred_call_quote(
        &self,
        req: Vec<DeferredCallsQuoteRequest>,
    ) -> RpcResult<Vec<DeferredCallsQuoteResponse>> {
        let current_network_version = self
            .0
            .keypair_factory
            .mip_store
            .get_network_version_current();

        if current_network_version < 1 {
            return Err(ApiError::NotFound.into());
        }

        if req.len() as u64 > self.0.api_settings.max_arguments {
            return Err(ApiError::BadRequest("too many arguments".into()).into());
        }

        let queries: Vec<ExecutionQueryRequestItem> = req
            .into_iter()
            .map(|call| ExecutionQueryRequestItem::DeferredCallQuote {
                target_slot: call.target_slot,
                max_gas_request: call.max_gas_request,
                params_size: call.params_size,
            })
            .collect();

        let result = self
            .0
            .execution_controller
            .query_state(ExecutionQueryRequest { requests: queries })
            .responses
            .into_iter()
            .map(|response| match response {
                Ok(ExecutionQueryResponseItem::DeferredCallQuote(
                    target_slot,
                    max_gas_request,
                    available,
                    price,
                )) => Ok(DeferredCallsQuoteResponse {
                    target_slot,
                    max_gas_request,
                    available,
                    price,
                }),
                Ok(_) => Err(ApiError::InternalServerError(
                    "unexpected response type".to_string(),
                )),
                Err(err) => Err(ApiError::InternalServerError(err.to_string())),
            })
            .collect::<Result<Vec<DeferredCallsQuoteResponse>, ApiError>>()?;

        Ok(result)
    }

    async fn get_deferred_call_info(
        &self,
        arg: Vec<String>,
    ) -> RpcResult<Vec<DeferredCallResponse>> {
        let current_network_version = self
            .0
            .keypair_factory
            .mip_store
            .get_network_version_current();

        if current_network_version < 1 {
            return Err(ApiError::NotFound.into());
        }

        if arg.len() as u64 > self.0.api_settings.max_arguments {
            return Err(ApiError::BadRequest("too many arguments".into()).into());
        }

        let requests: Vec<ExecutionQueryRequestItem> = arg
            .into_iter()
            .map(|id_str| {
                DeferredCallId::from_str(&id_str)
                    .map_err(|e| ApiError::BadRequest(e.to_string()))
                    .map(ExecutionQueryRequestItem::DeferredCallInfo)
            })
            .collect::<Result<_, _>>()?;

        let result: Vec<DeferredCallResponse> = self
            .0
            .execution_controller
            .query_state(ExecutionQueryRequest { requests })
            .responses
            .into_iter()
            .map(|exec| match exec {
                Ok(ExecutionQueryResponseItem::DeferredCallInfo(id, call)) => {
                    Ok(DeferredCallResponse {
                        call_id: id.to_string(),
                        call,
                    })
                }
                Ok(_) => Err(ApiError::InternalServerError(
                    "unexpected response type".to_string(),
                )),
                Err(err) => Err(ApiError::InternalServerError(err.to_string())),
            })
            .collect::<Result<_, _>>()?;

        Ok(result)
    }

    async fn get_deferred_call_ids_by_slot(
        &self,
        slots: Vec<Slot>,
    ) -> RpcResult<Vec<DeferredCallsSlotResponse>> {
        let current_network_version = self
            .0
            .keypair_factory
            .mip_store
            .get_network_version_current();

        if current_network_version < 1 {
            return Err(ApiError::NotFound.into());
        }

        if slots.len() as u64 > self.0.api_settings.max_arguments {
            return Err(ApiError::BadRequest("too many arguments".into()).into());
        }

        let requests: Vec<ExecutionQueryRequestItem> = slots
            .into_iter()
            .map(ExecutionQueryRequestItem::DeferredCallsBySlot)
            .collect();

        let mut slot_calls = Vec::new();

        for exec in self
            .0
            .execution_controller
            .query_state(ExecutionQueryRequest { requests })
            .responses
            .into_iter()
        {
            match exec {
                Ok(ExecutionQueryResponseItem::DeferredCallsBySlot(slot, result)) => {
                    let call_ids = result.into_iter().map(|id| id.to_string()).collect();

                    slot_calls.push(DeferredCallsSlotResponse { slot, call_ids });
                }
                Ok(_) => {
                    return Err(ApiError::InternalServerError(
                        "unexpected response type".to_string(),
                    )
                    .into())
                }
                Err(err) => return Err(ApiError::InternalServerError(err.to_string()).into()),
            }
        }

        Ok(slot_calls)
    }

    /// send operations
    async fn send_operations(&self, ops: Vec<OperationInput>) -> RpcResult<Vec<OperationId>> {
        let mut cmd_sender = self.0.pool_command_sender.clone();
        let protocol_sender = self.0.protocol_controller.clone();
        let api_cfg = &self.0.api_settings;
        let mut to_send = self.0.storage.clone_without_refs();

        if ops.len() as u64 > api_cfg.max_arguments {
            return Err(ApiError::BadRequest("too many arguments".into()).into());
        }
        let now = MassaTime::now();
        let last_slot = get_latest_block_slot_at_timestamp(
            api_cfg.thread_count,
            api_cfg.t0,
            api_cfg.genesis_timestamp,
            now,
        )
        .map_err(ApiError::ModelsError)?;

        let verified_ops = ops
            .into_iter()
            .map(|op_input| check_input_operation(op_input, api_cfg, last_slot))
            .map(|op| match op {
                Ok(operation) => {
                    if operation
                        .content
                        .fee
                        .checked_sub(api_cfg.minimal_fees)
                        .is_none()
                    {
                        return Err(ApiError::BadRequest(format!(
                            "fee is too low provided: {} , minimal_fees required: {}",
                            operation.content.fee, self.0.api_settings.minimal_fees
                        ))
                        .into());
                    }

                    let _verify_signature = match operation.verify_signature() {
                        Ok(()) => (),
                        Err(e) => return Err(ApiError::ModelsError(e).into()),
                    };
                    Ok(operation)
                }
                Err(e) => Err(e),
            })
            .collect::<RpcResult<Vec<SecureShareOperation>>>()?;

        to_send.store_operations(verified_ops.clone());
        let ids: Vec<OperationId> = verified_ops.iter().map(|op| op.id).collect();
        cmd_sender.add_operations(to_send.clone());

        tokio::task::spawn_blocking(move || protocol_sender.propagate_operations(to_send))
            .await
            .map_err(|err| ApiError::InternalServerError(err.to_string()))?
            .map_err(|err| {
                ApiError::InternalServerError(format!("Failed to propagate operations: {}", err))
            })?;
        Ok(ids)
    }

    /// Get events optionally filtered by:
    /// * start slot
    /// * end slot
    /// * emitter address
    /// * original caller address
    /// * operation id
    async fn get_filtered_sc_output_event(
        &self,
        filter: EventFilter,
    ) -> RpcResult<Vec<SCOutputEvent>> {
        let events = self
            .0
            .execution_controller
            .get_filtered_sc_output_event(filter);

        // TODO: get rid of the async part
        Ok(events)
    }

    async fn node_peers_whitelist(&self) -> RpcResult<Vec<IpAddr>> {
        crate::wrong_api::<Vec<IpAddr>>()
    }

    async fn node_add_to_peers_whitelist(&self, _: Vec<IpAddr>) -> RpcResult<()> {
        crate::wrong_api::<()>()
    }

    async fn node_remove_from_peers_whitelist(&self, _: Vec<IpAddr>) -> RpcResult<()> {
        crate::wrong_api::<()>()
    }

    async fn node_bootstrap_whitelist(&self) -> RpcResult<Vec<IpAddr>> {
        crate::wrong_api::<Vec<IpAddr>>()
    }

    async fn node_bootstrap_whitelist_allow_all(&self) -> RpcResult<()> {
        crate::wrong_api::<()>()
    }

    async fn node_add_to_bootstrap_whitelist(&self, _: Vec<IpAddr>) -> RpcResult<()> {
        crate::wrong_api::<()>()
    }

    async fn node_remove_from_bootstrap_whitelist(&self, _: Vec<IpAddr>) -> RpcResult<()> {
        crate::wrong_api::<()>()
    }

    async fn node_bootstrap_blacklist(&self) -> RpcResult<Vec<IpAddr>> {
        crate::wrong_api::<Vec<IpAddr>>()
    }

    async fn node_add_to_bootstrap_blacklist(&self, _: Vec<IpAddr>) -> RpcResult<()> {
        crate::wrong_api::<()>()
    }

    async fn node_remove_from_bootstrap_blacklist(&self, _: Vec<IpAddr>) -> RpcResult<()> {
        crate::wrong_api::<()>()
    }

    /// Get the OpenRPC specification of the node
    async fn get_openrpc_spec(&self) -> RpcResult<Value> {
        let openrpc_spec_path = self.0.api_settings.openrpc_spec_path.clone();
        let openrpc: RpcResult<Value> = std::fs::read_to_string(openrpc_spec_path)
            .map_err(|e| {
                ApiError::InternalServerError(format!(
                    "failed to read OpenRPC specification: {}",
                    e
                ))
                .into()
            })
            .and_then(|openrpc_str| {
                serde_json::from_str(&openrpc_str).map_err(|e| {
                    ApiError::InternalServerError(format!(
                        "failed to parse OpenRPC specification: {}",
                        e
                    ))
                    .into()
                })
            });

        openrpc
    }
}

/// Checks the validity of an input operation.
///
/// This function takes an `OperationInput`, an `APIConfig`, and an optional `Slot` as input parameters.
/// It performs various checks on the input operation and returns a `SecureShareOperation` if the checks pass.
/// Otherwise, it returns an `RpcResult` with an appropriate error.
///
/// # Arguments
///
/// * `op_input` - The input operation to be checked.
/// * `api_cfg` - The API configuration used for checking the operation.
/// * `last_slot` - An optional `Slot` representing the last slot used.
///
/// # Returns
///
/// Returns a `RpcResult` containing a `SecureShareOperation` if the input operation is valid.
/// Otherwise, returns an `RpcResult` with an appropriate error.
fn check_input_operation(
    op_input: OperationInput,
    api_cfg: &APIConfig,
    last_slot: Option<Slot>,
) -> RpcResult<SecureShareOperation> {
    let operation_deserializer = SecureShareDeserializer::new(
        OperationDeserializer::new(
            api_cfg.max_datastore_value_length,
            api_cfg.max_function_name_length,
            api_cfg.max_parameter_size,
            api_cfg.max_op_datastore_entry_count,
            api_cfg.max_op_datastore_key_length,
            api_cfg.max_op_datastore_value_length,
        ),
        api_cfg.chain_id,
    );

    let mut op_serialized = Vec::new();
    op_serialized.extend(op_input.signature.to_bytes());
    op_serialized.extend(op_input.creator_public_key.to_bytes());
    op_serialized.extend(op_input.serialized_content);
    let (rest, op): (&[u8], SecureShareOperation) = operation_deserializer
        .deserialize::<DeserializeError>(&op_serialized)
        .map_err(|err| ApiError::ModelsError(ModelsError::DeserializeError(err.to_string())))?;
    match op.content.op {
        OperationType::CallSC { .. } => {
            let gas_usage =
                op.get_gas_usage(api_cfg.base_operation_gas_cost, api_cfg.sp_compilation_cost);
            if gas_usage > api_cfg.max_gas_per_block {
                let err_msg = format!("Upper gas limit for CallSC operation is {}. Your operation will never be included in a block.",
                    api_cfg.max_gas_per_block.saturating_sub(api_cfg.base_operation_gas_cost));
                return Err(ApiError::InconsistencyError(err_msg).into());
            }
        }
        OperationType::ExecuteSC { .. } => {
            let gas_usage =
                op.get_gas_usage(api_cfg.base_operation_gas_cost, api_cfg.sp_compilation_cost);
            if gas_usage > api_cfg.max_gas_per_block {
                let err_msg = format!("Upper gas limit for ExecuteSC operation is {}. Your operation will never be included in a block.",
                    api_cfg.max_gas_per_block.saturating_sub(api_cfg.base_operation_gas_cost).saturating_sub(api_cfg.sp_compilation_cost));
                return Err(ApiError::InconsistencyError(err_msg).into());
            }
        }
        _ => {}
    };
    if let Some(slot) = last_slot {
        if op.content.expire_period < slot.period {
            return Err(
                ApiError::InconsistencyError(
                    "Operation expire_period is lower than the current period of this node. Your operation will never be included in a block.".into()
                ).into()
            );
        }
    }
    if rest.is_empty() {
        Ok(op)
    } else {
        Err(ApiError::ModelsError(ModelsError::DeserializeError(
            "There is data left after operation deserialization".to_owned(),
        ))
        .into())
    }
}

/// Convert GetAddressDatastoreKeys to ExecutionQueryRequestItem
fn get_address_datastore_keys_to_state_query_item(
    value: GetAddressDatastoreKeysRequest,
    max_datastore_query_config: Option<u32>,
    max_datastore_key_length: u8,
) -> RpcResult<ExecutionQueryRequestItem> {
    let start_key = match (value.start_key, value.inclusive_start_key.unwrap_or(true)) {
        (None, _) => std::ops::Bound::Unbounded,
        (Some(k), true) => std::ops::Bound::Included(k),
        (Some(k), false) => std::ops::Bound::Excluded(k),
    };
    let end_key = match (value.end_key, value.inclusive_end_key.unwrap_or(true)) {
        (None, _) => std::ops::Bound::Unbounded,
        (Some(k), true) => std::ops::Bound::Included(k),
        (Some(k), false) => std::ops::Bound::Excluded(k),
    };

    let (prefix, start_key, end_key) = cleanup_datastore_key_range_query(
        &value.prefix,
        start_key,
        end_key,
        value.count,
        max_datastore_key_length,
        max_datastore_query_config,
    )
    .map_err(|e| {
        ApiError::BadRequest(format!(
            "error querying datastore keys for address {}: {}",
            value.address, e
        ))
    })?;

    if value.is_final {
        Ok(ExecutionQueryRequestItem::AddressDatastoreKeysFinal {
            address: value.address,
            prefix,
            start_key,
            end_key,
            count: value.count,
        })
    } else {
        Ok(ExecutionQueryRequestItem::AddressDatastoreKeysCandidate {
            address: value.address,
            prefix,
            start_key,
            end_key,
            count: value.count,
        })
    }
}<|MERGE_RESOLUTION|>--- conflicted
+++ resolved
@@ -39,13 +39,8 @@
     block_id::BlockId,
     clique::Clique,
     composite::PubkeySig,
-<<<<<<< HEAD
-    config::CompactConfig,
+    config::{CompactConfig, BLOCK_REWARD_V1},
     datastore::{cleanup_datastore_key_range_query, DatastoreDeserializer},
-=======
-    config::{CompactConfig, BLOCK_REWARD_V1},
-    datastore::DatastoreDeserializer,
->>>>>>> b18c665a
     deferred_calls::DeferredCallId,
     endorsement::{EndorsementId, SecureShareEndorsement},
     error::ModelsError,
@@ -471,13 +466,10 @@
             .mip_store
             .get_network_version_current();
 
-<<<<<<< HEAD
-=======
         if current_mip_version > 0 {
             config.block_reward = BLOCK_REWARD_V1;
         }
 
->>>>>>> b18c665a
         let last_slot_result = get_latest_block_slot_at_timestamp(
             api_settings.thread_count,
             api_settings.t0,
