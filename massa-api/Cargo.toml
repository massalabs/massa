--- conflicted
+++ resolved
@@ -1,24 +1,26 @@
 [package]
 name = "massa_api"
-<<<<<<< HEAD
 version = "28.16.0"
-=======
-version = "3.0.0"
->>>>>>> 5f314f2a
 edition = "2021"
 
 [features]
-test-exports = ["dep:massa_channel", "dep:massa_grpc", "massa_grpc/test-exports"]
+test-exports = [
+    "dep:massa_channel",
+    "dep:massa_grpc",
+    "massa_grpc/test-exports",
+]
 execution-trace = ["massa_execution_exports/execution-trace"]
 dump-block = ["massa_execution_exports/dump-block"]
 
 
 [dependencies]
 massa_api_exports = { workspace = true }
-massa_channel = { workspace = true, optional = true}
+massa_channel = { workspace = true, optional = true }
 massa_consensus_exports = { workspace = true }
 massa_execution_exports = { workspace = true }
-massa_grpc = { workspace = true, "features" = ["test-exports"], optional = true}
+massa_grpc = { workspace = true, "features" = [
+    "test-exports",
+], optional = true }
 massa_hash = { workspace = true }
 massa_models = { workspace = true }
 massa_pool_exports = { workspace = true }
