--- conflicted
+++ resolved
@@ -45,12 +45,7 @@
     },
 }
 
-<<<<<<< HEAD
-pub type BlocksResults =
-    Map<BlockId, Option<(Block, Option<Set<OperationId>>, Option<Vec<EndorsementId>>)>>;
-=======
 type BlocksResults = Map<BlockId, Option<(Option<Set<OperationId>>, Option<Vec<EndorsementId>>)>>;
->>>>>>> be07875a
 
 /// Commands that protocol worker can process
 #[derive(Debug, Serialize)]
