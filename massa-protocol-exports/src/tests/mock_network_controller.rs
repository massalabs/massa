// Copyright (c) 2022 MASSA LABS <info@massa.net>

use massa_models::{
    constants::CHANNEL_SIZE,
    node::NodeId,
    operation::{OperationIds, Operations},
};
use massa_models::{Block, BlockId, SignedEndorsement, SignedHeader};
use massa_network_exports::{
    NetworkCommand, NetworkCommandSender, NetworkEvent, NetworkEventReceiver,
};
use massa_time::MassaTime;
use tokio::{sync::mpsc, time::sleep};

/// mock network controller
pub struct MockNetworkController {
    network_command_rx: mpsc::Receiver<NetworkCommand>,
    network_event_tx: mpsc::Sender<NetworkEvent>,
}

impl MockNetworkController {
    /// new mock network controller
    pub fn new() -> (Self, NetworkCommandSender, NetworkEventReceiver) {
        let (network_command_tx, network_command_rx) =
            mpsc::channel::<NetworkCommand>(CHANNEL_SIZE);
        let (network_event_tx, network_event_rx) = mpsc::channel::<NetworkEvent>(CHANNEL_SIZE);
        (
            MockNetworkController {
                network_event_tx,
                network_command_rx,
            },
            NetworkCommandSender(network_command_tx),
            NetworkEventReceiver(network_event_rx),
        )
    }

    /// wait command
    pub async fn wait_command<F, T>(&mut self, timeout: MassaTime, filter_map: F) -> Option<T>
    where
        F: Fn(NetworkCommand) -> Option<T>,
    {
        let timer = sleep(timeout.into());
        tokio::pin!(timer);
        loop {
            tokio::select! {
                cmd_opt = self.network_command_rx.recv() => match cmd_opt {
                    Some(orig_cmd) => if let Some(res_cmd) = filter_map(orig_cmd) { return Some(res_cmd); },
                    None => panic!("Unexpected closure of network command channel."),
                },
                _ = &mut timer => return None
            }
        }
    }

    /// new connection
    pub async fn new_connection(&mut self, new_node_id: NodeId) {
        self.network_event_tx
            .send(NetworkEvent::NewConnection(new_node_id))
            .await
            .expect("Couldn't connect node to protocol.");
    }

    /// close connection
    pub async fn close_connection(&mut self, node_id: NodeId) {
        self.network_event_tx
            .send(NetworkEvent::ConnectionClosed(node_id))
            .await
            .expect("Couldn't connect node to protocol.");
    }

    /// send header
    pub async fn send_header(&mut self, source_node_id: NodeId, header: SignedHeader) {
        self.network_event_tx
            .send(NetworkEvent::ReceivedBlockHeader {
                source_node_id,
                header,
            })
            .await
            .expect("Couldn't send header to protocol.");
    }

    /// send block
    pub async fn send_block(&mut self, source_node_id: NodeId, block: Block) {
        self.network_event_tx
            .send(NetworkEvent::ReceivedBlock {
                node: source_node_id,
                block,
            })
            .await
            .expect("Couldn't send block to protocol.");
    }

<<<<<<< HEAD
    /// send operations
    pub async fn send_operations(
=======
    pub async fn send_operations(&mut self, source_node_id: NodeId, operations: Operations) {
        self.network_event_tx
            .send(NetworkEvent::ReceivedOperations {
                node: source_node_id,
                operations,
            })
            .await
            .expect("Couldn't send operations to protocol.");
    }

    pub async fn send_operation_batch(
>>>>>>> 852e4e3a
        &mut self,
        source_node_id: NodeId,
        operation_ids: OperationIds,
    ) {
        self.network_event_tx
            .send(NetworkEvent::ReceivedOperationAnnouncements {
                node: source_node_id,
                operation_ids,
            })
            .await
            .expect("Couldn't send operations to protocol.");
    }

    pub async fn send_ask_for_operation(
        &mut self,
        source_node_id: NodeId,
        operation_ids: OperationIds,
    ) {
        self.network_event_tx
            .send(NetworkEvent::ReceiveAskForOperations {
                node: source_node_id,
                operation_ids,
            })
            .await
            .expect("Couldn't send operations to protocol.");
    }

    /// send endorsements
    pub async fn send_endorsements(
        &mut self,
        source_node_id: NodeId,
        endorsements: Vec<SignedEndorsement>,
    ) {
        self.network_event_tx
            .send(NetworkEvent::ReceivedEndorsements {
                node: source_node_id,
                endorsements,
            })
            .await
            .expect("Couldn't send endorsements to protocol.");
    }

    ///ask for block
    pub async fn send_ask_for_block(&mut self, source_node_id: NodeId, list: Vec<BlockId>) {
        self.network_event_tx
            .send(NetworkEvent::AskedForBlocks {
                node: source_node_id,
                list,
            })
            .await
            .expect("Couldn't send ask for block to protocol.");
    }

    /// block not found
    pub async fn send_block_not_found(&mut self, source_node_id: NodeId, block_id: BlockId) {
        self.network_event_tx
            .send(NetworkEvent::BlockNotFound {
                node: source_node_id,
                block_id,
            })
            .await
            .expect("Couldn't send ask for block to protocol.");
    }
}<|MERGE_RESOLUTION|>--- conflicted
+++ resolved
@@ -90,10 +90,7 @@
             .expect("Couldn't send block to protocol.");
     }
 
-<<<<<<< HEAD
     /// send operations
-    pub async fn send_operations(
-=======
     pub async fn send_operations(&mut self, source_node_id: NodeId, operations: Operations) {
         self.network_event_tx
             .send(NetworkEvent::ReceivedOperations {
@@ -104,8 +101,8 @@
             .expect("Couldn't send operations to protocol.");
     }
 
+    /// send operation batch
     pub async fn send_operation_batch(
->>>>>>> 852e4e3a
         &mut self,
         source_node_id: NodeId,
         operation_ids: OperationIds,
