--- conflicted
+++ resolved
@@ -1,10 +1,6 @@
 [package]
 name = "massa_protocol_exports"
-<<<<<<< HEAD
 version = "28.16.0"
-=======
-version = "3.0.0"
->>>>>>> 5f314f2a
 authors = ["Massa Labs <info@massa.net>"]
 edition = "2021"
 
@@ -12,23 +8,23 @@
 test-exports = ["tempfile"]
 
 [dependencies]
-displaydoc = {workspace = true}
-thiserror = {workspace = true}
-nom = {workspace = true}
-serde = {workspace = true, "features" = ["derive"]}
-serde_json = {workspace = true}   # BOM UPGRADE     Revert to "1.0" if problem
-peernet = {workspace = true}
-tempfile = {workspace = true, "optional" = true}   # BOM UPGRADE     Revert to {"version": "3.3", "optional": true} if problem
-mockall = {workspace = true}
-mockall_wrap = {workspace = true}
-massa_models = {workspace = true}
-massa_time = {workspace = true}
-massa_storage = {workspace = true}
-massa_serialization = {workspace = true}
-massa_pos_exports = {workspace = true}
-massa_signature = {workspace = true}
-massa_versioning = {workspace = true}
-massa_hash = {workspace = true}
+displaydoc = { workspace = true }
+thiserror = { workspace = true }
+nom = { workspace = true }
+serde = { workspace = true, "features" = ["derive"] }
+serde_json = { workspace = true }                     # BOM UPGRADE     Revert to "1.0" if problem
+peernet = { workspace = true }
+tempfile = { workspace = true, "optional" = true }    # BOM UPGRADE     Revert to {"version": "3.3", "optional": true} if problem
+mockall = { workspace = true }
+mockall_wrap = { workspace = true }
+massa_models = { workspace = true }
+massa_time = { workspace = true }
+massa_storage = { workspace = true }
+massa_serialization = { workspace = true }
+massa_pos_exports = { workspace = true }
+massa_signature = { workspace = true }
+massa_versioning = { workspace = true }
+massa_hash = { workspace = true }
 
 [dev-dependencies]
-tempfile = {workspace = true}   # BOM UPGRADE     Revert to "3.3" if problem+tempfile = { workspace = true } # BOM UPGRADE     Revert to "3.3" if problem