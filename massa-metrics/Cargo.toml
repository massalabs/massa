[package]
name = "massa_metrics"
<<<<<<< HEAD
version = "28.16.0"
=======
version = "3.0.0"
>>>>>>> 5f314f2a
edition = "2021"

[features]
test-exports = []
sandbox = []

[dependencies]
prometheus = {workspace = true, "features" = ["process"]}
# hyper = {workspace = true, "features" = ["server", "http1"]}   # BOM UPGRADE     Revert to {"version": "0.14.26", "features": ["server", "tcp", "http1"]} if problem
hyper = {"version" = "0.14.26", "features" = ["server", "tcp", "http1"]}
tokio = {workspace = true, "features" = ["full"]}   # BOM UPGRADE     Revert to {"version": "1.28.0", "features": ["full"]} if problem
lazy_static = {workspace = true}
tracing = {workspace = true}<|MERGE_RESOLUTION|>--- conflicted
+++ resolved
@@ -1,10 +1,6 @@
 [package]
 name = "massa_metrics"
-<<<<<<< HEAD
 version = "28.16.0"
-=======
-version = "3.0.0"
->>>>>>> 5f314f2a
 edition = "2021"
 
 [features]
@@ -12,9 +8,11 @@
 sandbox = []
 
 [dependencies]
-prometheus = {workspace = true, "features" = ["process"]}
+prometheus = { workspace = true, "features" = ["process"] }
 # hyper = {workspace = true, "features" = ["server", "http1"]}   # BOM UPGRADE     Revert to {"version": "0.14.26", "features": ["server", "tcp", "http1"]} if problem
-hyper = {"version" = "0.14.26", "features" = ["server", "tcp", "http1"]}
-tokio = {workspace = true, "features" = ["full"]}   # BOM UPGRADE     Revert to {"version": "1.28.0", "features": ["full"]} if problem
-lazy_static = {workspace = true}
-tracing = {workspace = true}+hyper = { "version" = "0.14.26", "features" = ["server", "tcp", "http1"] }
+tokio = { workspace = true, "features" = [
+    "full",
+] } # BOM UPGRADE     Revert to {"version": "1.28.0", "features": ["full"]} if problem
+lazy_static = { workspace = true }
+tracing = { workspace = true }