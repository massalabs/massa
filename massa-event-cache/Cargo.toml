[package]
name = "massa_event_cache"
version = "0.1.0"
edition = "2021"

[features]
<<<<<<< HEAD
test-exports = [
    "massa_models/test-exports",
    "mockall",
    "mockall_wrap"
]
jemalloc = ["rocksdb/jemalloc"]
=======
test-exports = ["massa_models/test-exports", "mockall", "mockall_wrap"]

>>>>>>> 54976726

[dependencies]
nom = { workspace = true }
rocksdb = { workspace = true }
tracing = { workspace = true }
parking_lot = { workspace = true }
num_enum = { workspace = true }
massa_metrics = { workspace = true }
massa_models = { workspace = true }
massa_serialization = { workspace = true }
massa_time = { workspace = true }
mockall = { workspace = true, optional = true }
mockall_wrap = { workspace = true, optional = true }

[dev-dependencies]
tempfile = { workspace = true }
serial_test = { workspace = true }
more-asserts = { workspace = true }
rand = { workspace = true }
mockall = { workspace = true }
mockall_wrap = { workspace = true }
massa_models = { workspace = true, features = ["test-exports"] }<|MERGE_RESOLUTION|>--- conflicted
+++ resolved
@@ -4,17 +4,8 @@
 edition = "2021"
 
 [features]
-<<<<<<< HEAD
-test-exports = [
-    "massa_models/test-exports",
-    "mockall",
-    "mockall_wrap"
-]
+test-exports = ["massa_models/test-exports", "mockall", "mockall_wrap"]
 jemalloc = ["rocksdb/jemalloc"]
-=======
-test-exports = ["massa_models/test-exports", "mockall", "mockall_wrap"]
-
->>>>>>> 54976726
 
 [dependencies]
 nom = { workspace = true }
