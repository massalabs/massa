[package]
name = "massa_protocol_worker"
version = "0.24.0"
authors = ["Massa Labs <info@massa.net>"]
edition = "2021"

<<<<<<< HEAD
[dependencies]
tracing = {version =  "0.1", features = ["log"]}
rand = "0.8"
parking_lot = "0.12"
crossbeam = "0.8"
serde_json = "1.0"
nom = "=7.1"
num_enum = "0.5"
# TODO tag peernet version
peernet = { git = "https://github.com/massalabs/PeerNet", branch = "main" }
tempfile = { version = "3.3", optional = true } # use with testing feature
rayon = "1.7.0"
schnellru = "0.2.1"
=======
[features]
testing = ["massa_protocol_exports/testing", "tempfile", "massa_pool_exports/testing", "massa_consensus_exports/testing", "massa_metrics/testing"]
>>>>>>> 735076df

[dependencies]
tracing = {workspace = true, "features" = ["log"]}   # BOM UPGRADE     Revert to {"version": "0.1", "features": ["log"]} if problem
rand = {workspace = true}
parking_lot = {workspace = true}
crossbeam = {workspace = true}
serde_json = {workspace = true}   # BOM UPGRADE     Revert to "1.0" if problem
nom = {workspace = true}
num_enum = {workspace = true}
peernet = {workspace = true}
tempfile = {workspace = true, "optional" = true}   # BOM UPGRADE     Revert to {"version": "3.3", "optional": true} if problem
rayon = {workspace = true}
schnellru = {workspace = true}   # BOM UPGRADE     Revert to "0.2.1" if problem
massa_hash = {workspace = true}
massa_models = {workspace = true}
massa_logging = {workspace = true}
massa_channel = {workspace = true}
massa_protocol_exports = {workspace = true}
massa_consensus_exports = {workspace = true}
massa_metrics = {workspace = true}
massa_pool_exports = {workspace = true}
massa_pos_exports = {workspace = true}
massa_storage = {workspace = true}
massa_serialization = {workspace = true}
massa_signature = {workspace = true}
massa_time = {workspace = true}
massa_versioning = {workspace = true}

[dev-dependencies]
tempfile = {workspace = true}   # BOM UPGRADE     Revert to "3.3" if problem
serial_test = {workspace = true}   # BOM UPGRADE     Revert to "2.0.0" if problem
num = {workspace = true}<|MERGE_RESOLUTION|>--- conflicted
+++ resolved
@@ -4,24 +4,8 @@
 authors = ["Massa Labs <info@massa.net>"]
 edition = "2021"
 
-<<<<<<< HEAD
-[dependencies]
-tracing = {version =  "0.1", features = ["log"]}
-rand = "0.8"
-parking_lot = "0.12"
-crossbeam = "0.8"
-serde_json = "1.0"
-nom = "=7.1"
-num_enum = "0.5"
-# TODO tag peernet version
-peernet = { git = "https://github.com/massalabs/PeerNet", branch = "main" }
-tempfile = { version = "3.3", optional = true } # use with testing feature
-rayon = "1.7.0"
-schnellru = "0.2.1"
-=======
 [features]
 testing = ["massa_protocol_exports/testing", "tempfile", "massa_pool_exports/testing", "massa_consensus_exports/testing", "massa_metrics/testing"]
->>>>>>> 735076df
 
 [dependencies]
 tracing = {workspace = true, "features" = ["log"]}   # BOM UPGRADE     Revert to {"version": "0.1", "features": ["log"]} if problem
