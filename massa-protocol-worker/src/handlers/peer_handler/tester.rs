use std::{
    collections::HashMap,
    io::Read,
    net::{IpAddr, SocketAddr},
    thread::JoinHandle,
    time::Duration,
};

use crate::messages::MessagesHandler;
use crossbeam::channel::{Receiver, Sender};
use massa_models::version::{Version, VersionDeserializer};
use massa_protocol_exports::{PeerConnectionType, ProtocolConfig};
use massa_serialization::{DeserializeError, Deserializer};
use massa_time::MassaTime;
use peernet::{
    error::{PeerNetError, PeerNetResult},
    messages::MessagesHandler as PeerNetMessagesHandler,
    peer::InitConnectionHandler,
    peer_id::PeerId,
    transports::{endpoint::Endpoint, TransportType},
    types::KeyPair,
};
use std::cmp::Reverse;
use tracing::info;

use super::{
    announcement::{AnnouncementDeserializer, AnnouncementDeserializerArgs},
    models::PeerInfo,
    SharedPeerDB,
};
use crate::wrap_network::ActiveConnectionsTrait;

#[derive(Clone)]
pub(crate) struct TesterHandshake {
    peer_db: SharedPeerDB,
    our_version: Version,
    announcement_deserializer: AnnouncementDeserializer,
    version_deserializer: VersionDeserializer,
}

impl TesterHandshake {
<<<<<<< HEAD
    pub(crate) fn new(peer_db: SharedPeerDB, config: ProtocolConfig) -> Self {
=======
    #[allow(dead_code)]
    pub fn new(peer_db: SharedPeerDB, config: ProtocolConfig) -> Self {
>>>>>>> 2be7e967
        Self {
            peer_db,
            announcement_deserializer: AnnouncementDeserializer::new(
                AnnouncementDeserializerArgs {
                    max_listeners: config.max_size_listeners_per_peer,
                },
            ),
            our_version: config.version,
            version_deserializer: VersionDeserializer::new(),
        }
    }
}

impl InitConnectionHandler for TesterHandshake {
    fn perform_handshake<MassaMessagesHandler: PeerNetMessagesHandler>(
        &mut self,
        _: &KeyPair,
        endpoint: &mut Endpoint,
        _: &HashMap<SocketAddr, TransportType>,
        messages_handler: MassaMessagesHandler,
    ) -> PeerNetResult<PeerId> {
        let data = endpoint.receive()?;
        if data.is_empty() {
            return Err(PeerNetError::HandshakeError.error(
                "Tester Handshake",
                Some(String::from("Peer didn't accepted us")),
            ));
        }
        let peer_id = PeerId::from_bytes(&data[..32].try_into().map_err(|_| {
            PeerNetError::HandshakeError.error(
                "Massa Handshake",
                Some("Failed to deserialize PeerId".to_string()),
            )
        })?)?;
        let res = {
            {
                // check if peer is banned
                let mut peer_db_write = self.peer_db.write();
                if let Some(info) = peer_db_write.peers.get_mut(&peer_id) {
                    if info.state == super::PeerState::Banned {
                        return Err(PeerNetError::HandshakeError
                            .error("Tester Handshake", Some(String::from("Peer is banned"))));
                    }
                }
            }

            let (data, version) = self
                .version_deserializer
                .deserialize::<DeserializeError>(&data[32..])
                .map_err(|err| {
                    PeerNetError::HandshakeError.error(
                        "Tester Handshake",
                        Some(format!("Failed to deserialize version: {}", err)),
                    )
                })?;
            if !self.our_version.is_compatible(&version) {
                return Err(PeerNetError::HandshakeError.error(
                    "Massa Handshake",
                    Some(format!("Received version incompatible: {}", version)),
                ));
            }
            let id = data.first().ok_or(
                PeerNetError::HandshakeError
                    .error("Massa Handshake", Some("Failed to get id".to_string())),
            )?;
            match id {
                0 => {
                    let (_, announcement) = self
                        .announcement_deserializer
                        .deserialize::<DeserializeError>(&data[1..])
                        .map_err(|err| {
                            PeerNetError::HandshakeError.error(
                                "Tester Handshake",
                                Some(format!("Failed to deserialize announcement: {}", err)),
                            )
                        })?;

                    if peer_id
                        .verify_signature(&announcement.hash, &announcement.signature)
                        .is_err()
                    {
                        return Err(PeerNetError::HandshakeError
                            .error("Tester Handshake", Some(String::from("Invalid signature"))));
                    }
                    //TODO: Check ip we are connected match one of the announced ips
                    {
                        let mut peer_db_write = self.peer_db.write();
                        //TODO: Hacky change it when better management ip/listeners
                        if !announcement.listeners.is_empty() {
                            peer_db_write
                                .index_by_newest
                                .retain(|(_, peer_id_stored)| peer_id_stored != &peer_id);
                            peer_db_write
                                .index_by_newest
                                .insert((Reverse(announcement.timestamp), peer_id.clone()));
                        }
                        peer_db_write
                            .peers
                            .entry(peer_id.clone())
                            .and_modify(|info| {
                                if info.last_announce.timestamp < announcement.timestamp {
                                    info.last_announce = announcement.clone();
                                }
                                info.state = super::PeerState::Trusted;
                            })
                            .or_insert(PeerInfo {
                                last_announce: announcement,
                                state: super::PeerState::Trusted,
                            });
                    }
                    Ok(peer_id.clone())
                }
                1 => {
                    let (received, id) = messages_handler.deserialize_id(&data[1..], &peer_id)?;
                    messages_handler.handle(id, received, &peer_id)?;
                    Err(PeerNetError::HandshakeError.error(
                        "Massa Handshake",
                        Some("Tester Handshake failed received a message that our connection has been refused".to_string()),
                    ))
                    //TODO: Add the peerdb but for now impossible as we don't have announcement and we need one to place in peerdb
                }
                _ => Err(PeerNetError::HandshakeError
                    .error("Massa handshake", Some("Invalid id".to_string()))),
            }
        };

        // if handshake failed, we set the peer state to HandshakeFailed
        if res.is_err() {
            let mut peer_db_write = self.peer_db.write();
            peer_db_write.peers.entry(peer_id).and_modify(|info| {
                info.state = super::PeerState::HandshakeFailed;
            });
        }
        endpoint.shutdown();
        res
    }

    fn fallback_function(
        &mut self,
        _keypair: &KeyPair,
        _endpoint: &mut Endpoint,
        _listeners: &HashMap<SocketAddr, TransportType>,
    ) -> PeerNetResult<()> {
        std::thread::sleep(Duration::from_millis(10000));
        Ok(())
    }
}

pub(crate) struct Tester {
    pub(crate) handler: Option<JoinHandle<()>>,
}

#[allow(clippy::type_complexity)]
impl Tester {
    pub(crate) fn run(
        config: &ProtocolConfig,
        active_connections: Box<dyn ActiveConnectionsTrait>,
        peer_db: SharedPeerDB,
        messages_handler: MessagesHandler,
        target_out_connections: HashMap<String, (Vec<IpAddr>, usize)>,
        default_target_out_connections: usize,
    ) -> (
        (
            Sender<(PeerId, HashMap<SocketAddr, TransportType>)>,
            Receiver<(PeerId, HashMap<SocketAddr, TransportType>)>,
        ),
        Vec<Tester>,
    ) {
        let mut testers = Vec::new();

        // create shared channel between thread for launching test
        let (test_sender, test_receiver) =
            crossbeam::channel::bounded(config.max_size_channel_commands_peer_testers);

        for _ in 0..config.thread_tester_count {
            testers.push(Tester::new(
                peer_db.clone(),
                active_connections.clone(),
                config.clone(),
                test_receiver.clone(),
                messages_handler.clone(),
                target_out_connections.clone(),
                default_target_out_connections,
            ));
        }

        ((test_sender, test_receiver), testers)
    }

    pub fn tcp_handshake(
        messages_handler: MessagesHandler,
        peer_db: SharedPeerDB,
        announcement_deserializer: AnnouncementDeserializer,
        version_deserializer: VersionDeserializer,
        addr: SocketAddr,
        our_version: Version,
    ) -> PeerNetResult<PeerId> {
        let result = {
            let mut socket =
                std::net::TcpStream::connect_timeout(&addr, Duration::from_millis(500))
                    .map_err(|e| PeerNetError::PeerConnectionError.new("connect", e, None))?;

            // data.receive() from Endpoint
            let mut len_bytes = vec![0u8; 4];
            socket
                .read_exact(&mut len_bytes)
                .map_err(|err| PeerNetError::PeerConnectionError.new("recv len", err, None))?;

            let res_size = u32::from_be_bytes(len_bytes.try_into().map_err(|err| {
                PeerNetError::PeerConnectionError.error("recv len", Some(format!("{:?}", err)))
            })?);
            if res_size > 1048576000 {
                return Err(PeerNetError::InvalidMessage
                    .error("len too long", Some(format!("{:?}", res_size))));
            }
            let mut data = vec![0u8; res_size as usize];
            socket
                .read_exact(&mut data)
                .map_err(|err| PeerNetError::PeerConnectionError.new("recv data", err, None))?;

            // handshake
            if data.is_empty() {
                return Err(PeerNetError::HandshakeError.error(
                    "Tester Handshake",
                    Some(String::from("Peer didn't accepted us")),
                ));
            }
            let peer_id = PeerId::from_bytes(&data[..32].try_into().map_err(|_| {
                PeerNetError::HandshakeError.error(
                    "Massa Handshake",
                    Some("Failed to deserialize PeerId".to_string()),
                )
            })?)?;
            let res = {
                {
                    // check if peer is banned
                    let peer_db_read = peer_db.read();
                    if let Some(info) = peer_db_read.peers.get(&peer_id) {
                        if info.state == super::PeerState::Banned {
                            return Err(PeerNetError::HandshakeError
                                .error("Tester Handshake", Some(String::from("Peer is banned"))));
                        }
                    }
                }

                let (data, version) = version_deserializer
                    .deserialize::<DeserializeError>(&data[32..])
                    .map_err(|err| {
                        PeerNetError::HandshakeError.error(
                            "Tester Handshake",
                            Some(format!("Failed to deserialize version: {}", err)),
                        )
                    })?;
                if !our_version.is_compatible(&version) {
                    return Err(PeerNetError::HandshakeError.error(
                        "Massa Handshake",
                        Some(format!("Received version incompatible: {}", version)),
                    ));
                }
                let id = data.first().ok_or(
                    PeerNetError::HandshakeError
                        .error("Massa Handshake", Some("Failed to get id".to_string())),
                )?;
                match id {
                    0 => {
                        let (_, announcement) = announcement_deserializer
                            .deserialize::<DeserializeError>(&data[1..])
                            .map_err(|err| {
                                PeerNetError::HandshakeError.error(
                                    "Tester Handshake",
                                    Some(format!("Failed to deserialize announcement: {}", err)),
                                )
                            })?;

                        if peer_id
                            .verify_signature(&announcement.hash, &announcement.signature)
                            .is_err()
                        {
                            return Err(PeerNetError::HandshakeError.error(
                                "Tester Handshake",
                                Some(String::from("Invalid signature")),
                            ));
                        }
                        //TODO: Check ip we are connected match one of the announced ips
                        {
                            let mut peer_db_write = peer_db.write();
                            //TODO: Hacky change it when better management ip/listeners
                            if !announcement.listeners.is_empty() {
                                peer_db_write
                                    .index_by_newest
                                    .retain(|(_, peer_id_stored)| peer_id_stored != &peer_id);
                                peer_db_write
                                    .index_by_newest
                                    .insert((Reverse(announcement.timestamp), peer_id.clone()));
                            }
                            peer_db_write
                                .peers
                                .entry(peer_id.clone())
                                .and_modify(|info| {
                                    if info.last_announce.timestamp < announcement.timestamp {
                                        info.last_announce = announcement.clone();
                                    }
                                    info.state = super::PeerState::Trusted;
                                })
                                .or_insert(PeerInfo {
                                    last_announce: announcement,
                                    state: super::PeerState::Trusted,
                                });
                        }
                        Ok(peer_id.clone())
                    }
                    1 => {
                        let (received, id) =
                            messages_handler.deserialize_id(&data[1..], &peer_id)?;
                        messages_handler.handle(id, received, &peer_id)?;
                        Err(PeerNetError::HandshakeError.error(
                                "Massa Handshake",
                                Some("Tester Handshake failed received a message that our connection has been refused".to_string()),
                            ))
                        //TODO: Add the peerdb but for now impossible as we don't have announcement and we need one to place in peerdb
                    }
                    _ => Err(PeerNetError::HandshakeError
                        .error("Massa handshake", Some("Invalid id".to_string()))),
                }
            };

            // if handshake failed, we set the peer state to HandshakeFailed
            if res.is_err() {
                let mut peer_db_write = peer_db.write();
                peer_db_write.peers.entry(peer_id).and_modify(|info| {
                    info.state = super::PeerState::HandshakeFailed;
                });
            }
            if let Err(e) = socket.shutdown(std::net::Shutdown::Both) {
                tracing::log::error!("Failed to shutdown socket: {}", e);
            }
            res
        };

        result
    }

    /// Create a new tester (spawn a thread)
    pub(crate) fn new(
        peer_db: SharedPeerDB,
        active_connections: Box<dyn ActiveConnectionsTrait>,
        protocol_config: ProtocolConfig,
        receiver: crossbeam::channel::Receiver<(PeerId, HashMap<SocketAddr, TransportType>)>,
        messages_handler: MessagesHandler,
        target_out_connections: HashMap<String, (Vec<IpAddr>, usize)>,
        default_target_out_connections: usize,
    ) -> Self {
        tracing::log::debug!("running new tester");

        let handle = std::thread::Builder::new()
        .name("protocol-peer-handler-tester".to_string())
        .spawn(move || {
            let db = peer_db;
            let active_connections = active_connections.clone();

            let announcement_deser = AnnouncementDeserializer::new(
                AnnouncementDeserializerArgs {
                    max_listeners: protocol_config.max_size_listeners_per_peer,
                },
            );


            //let mut network_manager = PeerNetManager::new(config);
            let protocol_config = protocol_config.clone();
            loop {
                crossbeam::select! {
                    recv(receiver) -> res => {
                        match res {
                            Ok(listener) => {
                                if listener.1.is_empty() {
                                    continue;
                                }
                                //Test
                                let peers_connected = active_connections.get_peers_connected();
                                let slots_out_connections: HashMap<String, (Vec<IpAddr>, usize)> = target_out_connections
                                    .iter()
                                    .map(|(key, value)| {
                                        let mut value = value.clone();
                                        value.1 = value.1.saturating_sub(peers_connected.iter().filter(|(_, (_, ty, category))| {
                                            if ty == &PeerConnectionType::IN {
                                                return false;
                                            }
                                            if let Some(category) = category {
                                                category == key
                                            } else {
                                                false
                                            }
                                        }).count());
                                        (key.clone(), value)
                                    })
                                    .collect();
                                let slot_default_category = default_target_out_connections.saturating_sub(peers_connected.iter().filter(|(_, (_, ty, category))| {
                                    if ty == &PeerConnectionType::IN {
                                        return false;
                                    }
                                    if category.is_some() {
                                        return false;
                                    }
                                    true
                                }).count());
                                {
                                    let now = MassaTime::now().unwrap();
                                    let db = db.clone();
                                    // receive new listener to test
                                    for (addr, _) in listener.1.iter() {
                                        //Find category of that address
                                        let ip_canonical = addr.ip().to_canonical();
                                        let cooldown = 'cooldown: {
                                            for category in &slots_out_connections {
                                                if category.1.0.contains(&ip_canonical) {
                                                    if category.1.1 == 0 {
                                                        break 'cooldown Duration::from_secs(60 * 60 * 2);
                                                    } else {
                                                        break 'cooldown Duration::from_secs(30);
                                                    }
                                                }
                                            }
                                            if slot_default_category == 0 {
                                                Duration::from_secs(60 * 60 * 2)
                                            } else {
                                                Duration::from_secs(30)
                                            }
                                        };
                                        //TODO: Change it to manage multiple listeners SAFETY: Check above
                                        {
                                            let mut db_write = db.write();
                                            if let Some(last_tested_time) = db_write.tested_addresses.get(addr) {
                                                let last_tested_time = last_tested_time.estimate_instant().expect("Time went backward");
                                                if last_tested_time.elapsed() < cooldown {
                                                    continue;
                                                }
                                            }
                                            db_write.tested_addresses.insert(*addr, now);
                                        }
                                        // TODO:  Don't launch test if peer is already connected to us as a normal connection.
                                        // Maybe we need to have a way to still update his last announce timestamp because he is a great peer
                                        if ip_canonical.is_global() && !active_connections.get_peers_connected().iter().any(|(_, (addr, _, _))| addr.ip().to_canonical() == ip_canonical) {
                                            //Don't test our local addresses
                                            for (local_addr, _transport) in protocol_config.listeners.iter() {
                                                if addr == local_addr {
                                                    continue;
                                                }
                                            }
                                            //Don't test our proper ip
                                            if let Some(ip) = protocol_config.routable_ip {
                                                if ip.to_canonical() == ip_canonical {
                                                    continue;
                                                }
                                            }
                                            info!("testing peer {} listener addr: {}", &listener.0, &addr);


                                            let res = Tester::tcp_handshake(
                                                messages_handler.clone(),
                                                db.clone(),
                                                announcement_deser.clone(),
                                                VersionDeserializer::new(),
                                                *addr,
                                                protocol_config.version,
                                            );

                                            // let _res =  network_manager.try_connect(
                                            //     *addr,
                                            //     protocol_config.timeout_connection.to_duration(),
                                            //     &OutConnectionConfig::Tcp(Box::new(TcpOutConnectionConfig::new(protocol_config.read_write_limit_bytes_per_second / 10, Duration::from_millis(100)))),
                                            // );

                                            tracing::log::debug!("{:?}", res);
                                        }
                                    };
                                }
                            },
                            Err(_e) => break,
                        }
                    }
                    default(Duration::from_secs(2)) => {
                        // If no message in 2 seconds they will test a peer that hasn't been tested for long time

                        let Some(listener) = db.read().get_oldest_peer(Duration::from_secs(60 * 60 * 2)) else {
                            continue;
                        };

                        {
                            let mut db = db.write();
                            db.tested_addresses.insert(listener, MassaTime::now().unwrap());
                        }

                        // we try to connect to all peer listener (For now we have only one listener)
                        let ip_canonical = listener.ip().to_canonical();
                        if !ip_canonical.is_global() || active_connections.get_peers_connected().iter().any(|(_, (addr, _, _))| addr.ip().to_canonical() == ip_canonical) {
                            continue;
                        }
                        //Don't test our local addresses
                        for (local_addr, _transport) in protocol_config.listeners.iter() {
                            if listener == *local_addr {
                                continue;
                            }
                        }
                        //Don't test our proper ip
                        if let Some(ip) = protocol_config.routable_ip {
                            if ip.to_canonical() == ip_canonical {
                                continue;
                            }
                        }
                        info!("testing listener addr: {}", &listener);

                        let res = Tester::tcp_handshake(
                            messages_handler.clone(),
                            db.clone(),
                            announcement_deser.clone(),
                            VersionDeserializer::new(),
                            listener,
                            protocol_config.version,
                        );
                        // let res =  network_manager.try_connect(
                        //     listener,
                        //     protocol_config.timeout_connection.to_duration(),
                        //     &OutConnectionConfig::Tcp(Box::new(TcpOutConnectionConfig::new(protocol_config.read_write_limit_bytes_per_second / 10, Duration::from_millis(100)))),
                        // );
                        tracing::log::debug!("{:?}", res);
                    }
                }
            }
        }).expect("OS failed to start peer tester thread");

        Self {
            handler: Some(handle),
        }
    }
}<|MERGE_RESOLUTION|>--- conflicted
+++ resolved
@@ -39,12 +39,7 @@
 }
 
 impl TesterHandshake {
-<<<<<<< HEAD
     pub(crate) fn new(peer_db: SharedPeerDB, config: ProtocolConfig) -> Self {
-=======
-    #[allow(dead_code)]
-    pub fn new(peer_db: SharedPeerDB, config: ProtocolConfig) -> Self {
->>>>>>> 2be7e967
         Self {
             peer_db,
             announcement_deserializer: AnnouncementDeserializer::new(
