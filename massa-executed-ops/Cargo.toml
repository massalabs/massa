--- conflicted
+++ resolved
@@ -1,24 +1,20 @@
 [package]
 name = "massa_executed_ops"
-<<<<<<< HEAD
 version = "28.16.0"
-=======
-version = "3.0.0"
->>>>>>> 5f314f2a
 authors = ["Massa Labs <info@massa.net>"]
 edition = "2021"
 
 [dependencies]
-nom = {workspace = true}
-massa_models = {workspace = true}
-massa_serialization = {workspace = true}
-massa_db_exports = {workspace = true}
+nom = { workspace = true }
+massa_models = { workspace = true }
+massa_serialization = { workspace = true }
+massa_db_exports = { workspace = true }
 
 [dev-dependencies]
-tempfile = {workspace = true}   # BOM UPGRADE     Revert to "3.3" if problem
-massa_db_worker = {workspace = true}
-massa_hash = {workspace = true}
-parking_lot = {workspace = true}
+tempfile = { workspace = true }        # BOM UPGRADE     Revert to "3.3" if problem
+massa_db_worker = { workspace = true }
+massa_hash = { workspace = true }
+parking_lot = { workspace = true }
 
 [features]
 test-exports = ["massa_models/test-exports"]